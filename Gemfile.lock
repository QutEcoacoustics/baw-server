--- conflicted
+++ resolved
@@ -265,18 +265,10 @@
     loofah (2.1.1)
       crass (~> 1.0.2)
       nokogiri (>= 1.5.9)
-<<<<<<< HEAD
-    lumberjack (1.0.10)
-    mail (2.6.4)
-      mime-types (>= 1.16, < 4)
-    memoist (0.16.0)
-    method_source (0.8.2)
-=======
     lumberjack (1.0.12)
     mail (2.7.0)
       mini_mime (>= 0.1.1)
     method_source (0.9.0)
->>>>>>> 9a5bb5d6
     mime-types (3.1)
       mime-types-data (~> 3.2015)
     mime-types-data (3.2016.0521)
