GIT
  remote: git://github.com/rails/activesupport-json_encoder.git
  revision: f02fb52c02609b3157e9288e1502dc6a4fe3b1fd
  specs:
    activesupport-json_encoder (1.1.0)
      activesupport (>= 4.1.0, < 5.0)

GIT
  remote: https://github.com/ActsAsParanoid/acts_as_paranoid.git
  revision: ddcd1915179c73f74985af6bc8935321ca2fe08d
  branch: master
  specs:
    acts_as_paranoid (0.5.0.beta1)
      activerecord (~> 4.0)
      activesupport (~> 4.0)

GIT
  remote: https://github.com/QutBioacoustics/baw-audio-tools.git
<<<<<<< HEAD
  revision: 1ccad9f1e3019291dec5a6d36c02cdf4272fe8a5
=======
  revision: e512f649278f6b1019b539e347720b2fb8962587
>>>>>>> f7ba68c8
  specs:
    baw-audio-tools (0.3.0)
      activesupport (>= 3.2)

GIT
  remote: https://github.com/QutBioacoustics/baw-workers.git
  revision: 4a61a38aec17367919c0cbf8b28744853a0cce7e
  specs:
    baw-workers (0.4.0)
      actionmailer (>= 3.2)
      activesupport (>= 3.2)
      daemons
      resque (~> 1.25.2)
      resque-status
      resque_solo
      settingslogic

GIT
  remote: https://github.com/brainspec/enumerize.git
  revision: 8235f6b07962bbee6fca0dd90c8b6cad19d8b5d3
  specs:
    enumerize (0.8.0)
      activesupport (>= 3.2)

GIT
  remote: https://github.com/echannel/resque-job-stats.git
  revision: 8932c036ae0eb272476c3f4e5aace4233aa0fa2f
  ref: 8932c036ae
  specs:
    resque-job-stats (0.3.0)
      resque (>= 1.17)

GIT
  remote: https://github.com/radar/dotiw.git
  revision: e01191dd6b0aed9f5f63429230cb93a30dbdd250
  ref: e01191d
  specs:
    dotiw (2.0)
      actionpack (>= 3)
      i18n

GIT
  remote: https://github.com/seyhunak/twitter-bootstrap-rails.git
  revision: 38476dbd7f9a99179388bffb101826d844029949
  ref: 38476dbd7f
  specs:
    twitter-bootstrap-rails (2.2.8)
      actionpack (>= 3.1)
      execjs
      rails (>= 3.1)
      railties (>= 3.1)

GEM
  remote: https://rubygems.org/
  specs:
    actionmailer (4.1.8)
      actionpack (= 4.1.8)
      actionview (= 4.1.8)
      mail (~> 2.5, >= 2.5.4)
    actionpack (4.1.8)
      actionview (= 4.1.8)
      activesupport (= 4.1.8)
      rack (~> 1.5.2)
      rack-test (~> 0.6.2)
    actionpack-action_caching (1.1.1)
      actionpack (>= 4.0.0, < 5.0)
    actionpack-page_caching (1.0.2)
      actionpack (>= 4.0.0, < 5)
    actionview (4.1.8)
      activesupport (= 4.1.8)
      builder (~> 3.1)
      erubis (~> 2.7.0)
    activemodel (4.1.8)
      activesupport (= 4.1.8)
      builder (~> 3.1)
    activerecord (4.1.8)
      activemodel (= 4.1.8)
      activesupport (= 4.1.8)
      arel (~> 5.0.0)
    activerecord-deprecated_finders (1.0.3)
    activesupport (4.1.8)
      i18n (~> 0.6, >= 0.6.9)
      json (~> 1.7, >= 1.7.7)
      minitest (~> 5.1)
      thread_safe (~> 0.1)
      tzinfo (~> 1.1)
    addressable (2.3.6)
    arel (5.0.1.20140414130214)
    bcrypt (3.1.9)
    bootstrap-datepicker-rails (1.3.0.2)
      railties (>= 3.0)
    bootstrap-timepicker-rails (0.1.3)
      railties (>= 3.0)
    brakeman (2.6.3)
      erubis (~> 2.6)
      fastercsv (~> 1.5)
      haml (>= 3.0, < 5.0)
      highline (~> 1.6.20)
      multi_json (~> 1.2)
      ruby2ruby (~> 2.1.1)
      ruby_parser (~> 3.5.0)
      sass (~> 3.0)
      slim (>= 1.3.6, < 3.0)
      terminal-table (~> 1.4)
    breadcrumbs_on_rails (2.3.0)
    builder (3.2.2)
    bullet (4.14.0)
      activesupport (>= 3.0.0)
      uniform_notifier (>= 1.6.0)
    cancancan (1.9.2)
    capistrano (3.3.3)
      capistrano-stats (~> 1.0.3)
      i18n
      rake (>= 10.0.0)
      sshkit (~> 1.3)
    capistrano-bundler (1.1.3)
      capistrano (~> 3.1)
      sshkit (~> 1.2)
    capistrano-newrelic (0.0.8)
      capistrano (~> 3.0)
      newrelic_rpm
    capistrano-rails (1.1.2)
      capistrano (~> 3.1)
      capistrano-bundler (~> 1.1)
    capistrano-rvm (0.1.2)
      capistrano (~> 3.0)
      sshkit (~> 1.2)
    capistrano-stats (1.0.3)
    capybara (2.4.4)
      mime-types (>= 1.16)
      nokogiri (>= 1.3.3)
      rack (>= 1.0.0)
      rack-test (>= 0.5.4)
      xpath (~> 2.0)
    celluloid (0.16.0)
      timers (~> 4.0.0)
    climate_control (0.0.3)
      activesupport (>= 3.0)
    cocaine (0.5.4)
      climate_control (>= 0.0.3, < 1.0)
    codeclimate-test-reporter (0.4.1)
      simplecov (>= 0.7.1, < 1.0.0)
    coderay (1.1.0)
    coffee-rails (4.1.0)
      coffee-script (>= 2.2.0)
      railties (>= 4.0.0, < 5.0)
    coffee-script (2.3.0)
      coffee-script-source
      execjs
    coffee-script-source (1.8.0)
    colorize (0.7.3)
    coveralls (0.7.1)
      multi_json (~> 1.3)
      rest-client
      simplecov (>= 0.7)
      term-ansicolor
      thor
    crack (0.4.2)
      safe_yaml (~> 1.0.0)
    daemons (1.1.9)
    database_cleaner (1.3.0)
    devise (3.4.1)
      bcrypt (~> 3.0)
      orm_adapter (~> 0.1)
      railties (>= 3.2.6, < 5)
      responders
      thread_safe (~> 0.1)
      warden (~> 1.2.3)
    diff-lcs (1.2.5)
    docile (1.1.5)
    erubis (2.7.0)
    eventmachine (1.0.3)
    exception_notification (4.0.1)
      actionmailer (>= 3.0.4)
      activesupport (>= 3.0.4)
    execjs (2.2.2)
    factory_girl (4.5.0)
      activesupport (>= 3.0.0)
    factory_girl_rails (4.5.0)
      factory_girl (~> 4.5.0)
      railties (>= 3.0.0)
    fakeredis (0.5.0)
      redis (~> 3.0)
    fastercsv (1.5.5)
    ffi (1.9.6)
    formatador (0.2.5)
    gmaps4rails (1.5.6)
    guard (2.10.0)
      formatador (>= 0.2.4)
      listen (~> 2.7)
      lumberjack (~> 1.0)
      pry (>= 0.9.12)
      thor (>= 0.18.1)
    guard-rspec (4.3.1)
      guard (~> 2.1)
      rspec (>= 2.14, < 4.0)
    guard-yard (2.1.4)
      guard (>= 1.1.0)
      yard (>= 0.7.0)
    haml (4.0.5)
      tilt
    haml-rails (0.5.3)
      actionpack (>= 4.0.1)
      activesupport (>= 4.0.1)
      haml (>= 3.1, < 5.0)
      railties (>= 4.0.1)
    highline (1.6.21)
    hike (1.2.3)
    hitimes (1.2.2)
    i18n (0.6.11)
    jbuilder (2.2.5)
      activesupport (>= 3.0.0, < 5)
      multi_json (~> 1.2)
    jc-validates_timeliness (3.1.1)
      timeliness (~> 0.3.7)
    jquery-rails (3.1.2)
      railties (>= 3.0, < 5.0)
      thor (>= 0.14, < 2.0)
    json (1.8.1)
    json_spec (1.1.4)
      multi_json (~> 1.0)
      rspec (>= 2.0, < 4.0)
    launchy (2.4.3)
      addressable (~> 2.3)
    libv8 (3.16.14.7)
    listen (2.8.3)
      celluloid (>= 0.15.2)
      rb-fsevent (>= 0.9.3)
      rb-inotify (>= 0.9)
    lumberjack (1.0.9)
    mail (2.6.3)
      mime-types (>= 1.16, < 3)
    method_source (0.8.2)
    mime-types (2.4.3)
    mini_portile (0.6.1)
    minitest (5.4.3)
    mono_logger (1.1.0)
    multi_json (1.10.1)
    mustache (0.99.7)
    net-scp (1.2.1)
      net-ssh (>= 2.6.5)
    net-ssh (2.9.1)
    netrc (0.8.0)
    newrelic_rpm (3.9.7.266)
    nokogiri (1.6.5)
      mini_portile (~> 0.6.0)
    orm_adapter (0.5.0)
    paperclip (4.2.0)
      activemodel (>= 3.0.0)
      activesupport (>= 3.0.0)
      cocaine (~> 0.5.3)
      mime-types
    pg (0.17.1)
    protected_attributes (1.0.8)
      activemodel (>= 4.0.1, < 5.0)
    pry (0.10.1)
      coderay (~> 1.1.0)
      method_source (~> 0.8.1)
      slop (~> 3.4)
    quiet_assets (1.0.3)
      railties (>= 3.1, < 5.0)
    rack (1.5.2)
    rack-cors (0.2.9)
    rack-mini-profiler (0.9.2)
      rack (>= 1.1.3)
    rack-protection (1.5.3)
      rack
    rack-rewrite (1.5.0)
    rack-test (0.6.2)
      rack (>= 1.0)
    raddocs (0.4.0)
      haml (~> 4.0, >= 4.0.4)
      json (~> 1.8, >= 1.8.1)
      sinatra (~> 1.3, >= 1.3.0)
    rails (4.1.8)
      actionmailer (= 4.1.8)
      actionpack (= 4.1.8)
      actionview (= 4.1.8)
      activemodel (= 4.1.8)
      activerecord (= 4.1.8)
      activesupport (= 4.1.8)
      bundler (>= 1.3.0, < 2.0)
      railties (= 4.1.8)
      sprockets-rails (~> 2.0)
    rails-i18n-debug (1.0.1)
    rails-observers (0.1.2)
      activemodel (~> 4.0)
    railties (4.1.8)
      actionpack (= 4.1.8)
      activesupport (= 4.1.8)
      rake (>= 0.8.7)
      thor (>= 0.18.1, < 2.0)
    rake (10.4.0)
    rb-fsevent (0.9.4)
    rb-inotify (0.9.5)
      ffi (>= 0.5.0)
    rdoc (4.1.2)
      json (~> 1.4)
    recaptcha (0.3.6)
    redis (3.1.0)
    redis-namespace (1.5.1)
      redis (~> 3.0, >= 3.0.4)
    ref (1.0.5)
    responders (1.1.2)
      railties (>= 3.2, < 4.2)
    resque (1.25.2)
      mono_logger (~> 1.0)
      multi_json (~> 1.0)
      redis-namespace (~> 1.3)
      sinatra (>= 0.9.2)
      vegas (~> 0.1.2)
    resque-status (0.4.3)
      resque (~> 1.19)
    resque_solo (0.1.0)
      resque (~> 1.25.1)
    rest-client (1.7.2)
      mime-types (>= 1.16, < 3.0)
      netrc (~> 0.7)
    role_model (0.8.1)
    rspec (3.1.0)
      rspec-core (~> 3.1.0)
      rspec-expectations (~> 3.1.0)
      rspec-mocks (~> 3.1.0)
    rspec-collection_matchers (1.1.2)
      rspec-expectations (>= 2.99.0.beta1)
    rspec-core (3.1.7)
      rspec-support (~> 3.1.0)
    rspec-expectations (3.1.2)
      diff-lcs (>= 1.2.0, < 2.0)
      rspec-support (~> 3.1.0)
    rspec-mocks (3.1.3)
      rspec-support (~> 3.1.0)
    rspec-rails (3.1.0)
      actionpack (>= 3.0)
      activesupport (>= 3.0)
      railties (>= 3.0)
      rspec-core (~> 3.1.0)
      rspec-expectations (~> 3.1.0)
      rspec-mocks (~> 3.1.0)
      rspec-support (~> 3.1.0)
    rspec-support (3.1.2)
    rspec_api_documentation (4.3.0)
      activesupport (>= 3.0.0)
      json (~> 1.4, >= 1.4.6)
      mustache (~> 0.99, >= 0.99.4)
      rspec (>= 3.0.0)
    ruby2ruby (2.1.3)
      ruby_parser (~> 3.1)
      sexp_processor (~> 4.0)
    ruby_parser (3.5.0)
      sexp_processor (~> 4.1)
    safe_yaml (1.0.4)
    sass (3.2.19)
    sass-rails (4.0.5)
      railties (>= 4.0.0, < 5.0)
      sass (~> 3.2.2)
      sprockets (~> 2.8, < 3.0)
      sprockets-rails (~> 2.0)
    sdoc (0.4.1)
      json (~> 1.7, >= 1.7.7)
      rdoc (~> 4.0)
    settingslogic (2.0.9)
    sexp_processor (4.4.4)
    shoulda-matchers (2.7.0)
      activesupport (>= 3.0.0)
    simple_form (3.1.0)
      actionpack (~> 4.0)
      activemodel (~> 4.0)
    simplecov (0.9.1)
      docile (~> 1.1.0)
      multi_json (~> 1.0)
      simplecov-html (~> 0.8.0)
    simplecov-html (0.8.0)
    sinatra (1.4.5)
      rack (~> 1.4)
      rack-protection (~> 1.4)
      tilt (~> 1.3, >= 1.3.4)
    slim (2.1.0)
      temple (~> 0.6.9)
      tilt (>= 1.3.3, < 2.1)
    slop (3.6.0)
    spring (1.2.0)
    sprockets (2.12.3)
      hike (~> 1.2)
      multi_json (~> 1.0)
      rack (~> 1.0)
      tilt (~> 1.1, != 1.3.0)
    sprockets-rails (2.2.2)
      actionpack (>= 3.0)
      activesupport (>= 3.0)
      sprockets (>= 2.8, < 4.0)
    sshkit (1.5.1)
      colorize
      net-scp (>= 1.1.2)
      net-ssh (>= 2.8.0)
    temple (0.6.10)
    term-ansicolor (1.3.0)
      tins (~> 1.0)
    terminal-table (1.4.5)
    therubyracer (0.12.1)
      libv8 (~> 3.16.14.0)
      ref
    thin (1.6.3)
      daemons (~> 1.0, >= 1.0.9)
      eventmachine (~> 1.0)
      rack (~> 1.0)
    thor (0.19.1)
    thread_safe (0.3.4)
    tilt (1.4.1)
    timeliness (0.3.7)
    timers (4.0.1)
      hitimes
    tins (1.3.3)
    tzinfo (1.2.2)
      thread_safe (~> 0.1)
    uglifier (2.5.3)
      execjs (>= 0.3.0)
      json (>= 1.8.0)
    uniform_notifier (1.6.2)
    uuidtools (2.1.5)
    vegas (0.1.11)
      rack (>= 1.0.0)
    warden (1.2.3)
      rack (>= 1.0)
    webmock (1.20.4)
      addressable (>= 2.3.6)
      crack (>= 0.3.2)
    will_paginate (3.0.7)
    xpath (2.0.0)
      nokogiri (~> 1.3)
    yard (0.8.7.6)

PLATFORMS
  ruby

DEPENDENCIES
  actionpack-action_caching
  actionpack-page_caching
  activerecord-deprecated_finders
  activesupport-json_encoder!
  acts_as_paranoid!
  baw-audio-tools!
  baw-workers!
  bcrypt (~> 3.1.7)
  bootstrap-datepicker-rails
  bootstrap-timepicker-rails
  brakeman
  breadcrumbs_on_rails
  bullet
  cancancan
  capistrano
  capistrano-bundler
  capistrano-newrelic
  capistrano-rails
  capistrano-rvm
  capybara
  codeclimate-test-reporter
  coffee-rails (~> 4.1.0)
  coveralls
  database_cleaner
  devise
  dotiw!
  enumerize!
  exception_notification
  factory_girl_rails
  fakeredis
  gmaps4rails (~> 1.5.6)
  guard
  guard-rspec
  guard-yard
  haml
  haml-rails
  jbuilder (~> 2.0)
  jc-validates_timeliness
  jquery-rails
  json_spec
  launchy
  listen
  newrelic_rpm
  paperclip
  pg
  protected_attributes
  quiet_assets
  rack-cors (~> 0.2.9)
  rack-mini-profiler
  rack-rewrite
  raddocs
  rails (= 4.1.8)
  rails-i18n-debug
  rails-observers
  recaptcha
  resque
  resque-job-stats!
  resque-status
  role_model
  rspec
  rspec-collection_matchers
  rspec-rails
  rspec_api_documentation
  sass-rails (~> 4.0.3)
  sdoc (~> 0.4.0)
  settingslogic
  shoulda-matchers
  simple_form
  simplecov
  spring
  therubyracer
  thin
  twitter-bootstrap-rails!
  uglifier (>= 1.3.0)
  uuidtools
  webmock
  will_paginate<|MERGE_RESOLUTION|>--- conflicted
+++ resolved
@@ -16,11 +16,7 @@
 
 GIT
   remote: https://github.com/QutBioacoustics/baw-audio-tools.git
-<<<<<<< HEAD
-  revision: 1ccad9f1e3019291dec5a6d36c02cdf4272fe8a5
-=======
   revision: e512f649278f6b1019b539e347720b2fb8962587
->>>>>>> f7ba68c8
   specs:
     baw-audio-tools (0.3.0)
       activesupport (>= 3.2)
