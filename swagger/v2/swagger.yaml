---
openapi: 3.0.1
info:
  title: Acoustic Workbench API
  version: v2
produces:
- application/json
consumes:
- application/json
paths:
  "/cms/{child_path}":
    get:
      summary: Retrieves the a child blob (rendered HTML)
      tags:
      - CMS
      parameters:
      - name: child_path
        in: path
        required: true
        schema:
          type: string
      security:
      responses:
        '200':
          description: blob retrieved
          content:
            application/json:
              example:
                id: 2
                site_id: 1
                layout_id: 1
                parent_id: 1
                target_page_id:
                label: Credits
                slug: credits
                full_path: "/credits"
                position: 0
                children_count: 0
                is_published: true
                created_at: '2020-01-02T03:04:05.677Z'
                updated_at: '2020-01-02T03:04:05.677Z'
                content: |-
                  <link href='/cms/cms-css/1/default/1577934245.css' media='screen' rel='stylesheet' type='text/css' />

                  <h1>Credits</h1>
                  <p>The development of this web application was an initiative of the
                  <a href="https://www.qut.edu.au/">Queensland University of Technology’s</a>
                  <a href="http://research.ecosounds.org/">Ecoacoustics Research Group</a>.
                  This website makes use of a range of other technologies and libraries.</p>

                  <p>More information can be found on the
                  <a href="https://github.com/QutEcoacoustics">QutEcoacoustics</a> Github project page.</p>

                  <h2 id="programs-and-libraries">Programs and libraries</h2>

                  <ul>
                    <li><a href="http://rubyonrails.org/">Ruby on Rails</a> (with a number of additional gems)</li>
                    <li><a href="https://github.com/resque/resque">Resque</a></li>
                    <li><a href="http://redis.io">Redis</a></li>
                    <li>Command line audio tools:</li>
                    <li><a href="http://www.ffmpeg.org/">ffmpeg</a> (for audio conversion and gathering audio file information)</li>
                    <li><a href="http://sox.sourceforge.net/">SoX</a> (to create spectrograms and resample audio)</li>
                    <li><a href="http://www.wavpack.com/">WavPack</a> (to expand compressed .wv files)</li>
                    <li><a href="http://mp3splt.sourceforge.net/mp3splt_page/home.php">mp3split</a> (for quickly segmenting large .mp3 files)</li>
                    <li><a href="https://angularjs.org/">AngularJS</a></li>
                    <li><a href="https://d3js.org/">D3.js</a></li>
                  </ul>

                  <h2 id="platforms-and-services">Platforms and services</h2>

                  <ul>
                    <li><a href="https://github.com">Github</a></li>
                    <li><a href="https://www.qriscloud.org.au/">QRISCloud</a></li>
                    <li><a href="https://https://nectar.org.au/">nectar</a></li>
                  </ul>


                  <script src='/cms/cms-js/1/default/1577934245.js' type='text/javascript'></script>
                children: []
              schema:
                "$ref": "#/components/schemas/cms_blob"
  "/cms":
    get:
      summary: Retrieves the index blob (rendered HTML)
      tags:
      - cms
      security:
      parameters: []
      responses:
        '200':
          description: blob retrieved
          content:
            application/json:
              example:
                id: 11
                site_id: 3
                layout_id: 3
                parent_id:
                target_page_id:
                label: Home
                slug: index
                full_path: "/"
                position: 0
                children_count: 4
                is_published: true
                created_at: '2020-01-02T03:04:05.677Z'
                updated_at: '2020-01-02T03:04:05.677Z'
                content: |-
                  <link href='/cms/cms-css/3/default/1577934245.css' media='screen' rel='stylesheet' type='text/css' />

                  <h1></h1>
                  <p>Welcome! This is an Acoustic Workbench website. It is a repository of
                  environmental audio recordings.</p>


                  <script src='/cms/cms-js/3/default/1577934245.js' type='text/javascript'></script>
                children:
                - label: Credits
                  full_path: "/credits"
                - label: Data Upload
                  full_path: "/data_upload"
                - label: Ethics
                  full_path: "/ethics"
                - label: Privacy
                  full_path: "/privacy"
              schema:
                "$ref": "#/components/schemas/cms_blob"
  "/projects/{id}":
    patch:
      summary: update project
      security:
      - auth_token_header: []
      parameters:
      - name: id
        in: path
        description: id
        required: true
        schema:
          type: integer
      tags:
      - projects
      description: |2

        Users that can invoke this route: `Admin`, `owner user`, `writer`, `reader`, `no_access`, `anyone`.<br />
        Users that can't: `Harvester`.

        Note: accessing a list/index/filter endpoint may return no results due to project permissions
      responses:
        '200':
          description: successful
          content:
            application/json:
              example:
                meta:
                  status: 200
                  message: OK
                  capabilities:
                    update_allow_audio_upload:
                      can: true
                      details:
                    create_harvest:
                      can: false
                      details: This project does not allow uploading audio. Contact
                        the site administrator to request permission to upload audio.
                data:
                  id: 1
                  name: gen_project2
                  description: project description 2
                  creator_id: 3
                  created_at: '2020-01-02T03:04:05.677Z'
                  updater_id: 1
                  updated_at: '2020-01-02T03:04:05.677Z'
                  deleter_id:
                  deleted_at:
                  notes: note number 2
                  allow_original_download:
                  allow_audio_upload: false
                  site_ids:
                  - 1
                  region_ids:
                  - 1
                  owner_ids:
                  - 3
                  image_urls:
                  - size: extralarge
                    url: "/images/project/project_span4.png"
                    width: 300
                    height: 300
                  - size: large
                    url: "/images/project/project_span3.png"
                    width: 220
                    height: 220
                  - size: medium
                    url: "/images/project/project_span2.png"
                    width: 140
                    height: 140
                  - size: small
                    url: "/images/project/project_span1.png"
                    width: 60
                    height: 60
                  - size: tiny
                    url: "/images/project/project_spanhalf.png"
                    width: 30
                    height: 30
                  description_html: "<p>project description 2</p>\n"
                  description_html_tagline: project description 2
                  access_level: owner
              schema:
                allOf:
                - "$ref": "#/components/schemas/standard_response"
                - type: object
                  properties:
                    data:
                      "$ref": "#/components/schemas/project"
      requestBody:
        content:
          application/json:
            schema:
              "$ref": "#/components/schemas/project"
    get:
      summary: show project
      security:
      - auth_token_header: []
      parameters:
      - name: id
        in: path
        description: id
        required: true
        schema:
          type: integer
      tags:
      - projects
      description: |2

        Users that can invoke this route: `Admin`, `owner user`, `writer`, `reader`, `no_access`, `anyone`.<br />
        Users that can't: `Harvester`.

        Note: accessing a list/index/filter endpoint may return no results due to project permissions
      responses:
        '200':
          description: successful
          content:
            application/json:
              example:
                meta:
                  status: 200
                  message: OK
                  capabilities:
                    update_allow_audio_upload:
                      can: true
                      details:
                    create_harvest:
                      can: true
                      details:
                data:
                  id: 2
                  name: gen_project3
                  description: project description 3
                  creator_id: 8
                  created_at: '2020-01-02T03:04:05.677Z'
                  updater_id:
                  updated_at: '2020-01-02T03:04:05.677Z'
                  deleter_id:
                  deleted_at:
                  notes: note number 3
                  allow_original_download:
                  allow_audio_upload: true
                  site_ids:
                  - 2
                  region_ids:
                  - 2
                  owner_ids:
                  - 8
                  image_urls:
                  - size: extralarge
                    url: "/images/project/project_span4.png"
                    width: 300
                    height: 300
                  - size: large
                    url: "/images/project/project_span3.png"
                    width: 220
                    height: 220
                  - size: medium
                    url: "/images/project/project_span2.png"
                    width: 140
                    height: 140
                  - size: small
                    url: "/images/project/project_span1.png"
                    width: 60
                    height: 60
                  - size: tiny
                    url: "/images/project/project_spanhalf.png"
                    width: 30
                    height: 30
                  description_html: "<p>project description 3</p>\n"
                  description_html_tagline: project description 3
                  access_level: owner
              schema:
                allOf:
                - "$ref": "#/components/schemas/standard_response"
                - type: object
                  properties:
                    data:
                      "$ref": "#/components/schemas/project"
    delete:
      summary: delete project
      security:
      - auth_token_header: []
      parameters:
      - name: id
        in: path
        description: id
        required: true
        schema:
          type: integer
      tags:
      - projects
      description: |2

        Users that can invoke this route: `Admin`, `owner user`, `writer`, `reader`, `no_access`, `anyone`.<br />
        Users that can't: `Harvester`.

        Note: accessing a list/index/filter endpoint may return no results due to project permissions
      responses:
        '204':
          description: successful
    put:
      summary: update project
      security:
      - auth_token_header: []
      parameters:
      - name: id
        in: path
        description: id
        required: true
        schema:
          type: integer
      tags:
      - projects
      description: |2

        Users that can invoke this route: `Admin`, `owner user`, `writer`, `reader`, `no_access`, `anyone`.<br />
        Users that can't: `Harvester`.

        Note: accessing a list/index/filter endpoint may return no results due to project permissions
      responses:
        '200':
          description: successful
          content:
            application/json:
              example:
                meta:
                  status: 200
                  message: OK
                  capabilities:
                    update_allow_audio_upload:
                      can: true
                      details:
                    create_harvest:
                      can: false
                      details: This project does not allow uploading audio. Contact
                        the site administrator to request permission to upload audio.
                data:
                  id: 4
                  name: gen_project6
                  description: project description 6
                  creator_id: 16
                  created_at: '2020-01-02T03:04:05.677Z'
                  updater_id: 1
                  updated_at: '2020-01-02T03:04:05.677Z'
                  deleter_id:
                  deleted_at:
                  notes: note number 6
                  allow_original_download:
                  allow_audio_upload: false
                  site_ids:
                  - 4
                  region_ids:
                  - 4
                  owner_ids:
                  - 16
                  image_urls:
                  - size: extralarge
                    url: "/images/project/project_span4.png"
                    width: 300
                    height: 300
                  - size: large
                    url: "/images/project/project_span3.png"
                    width: 220
                    height: 220
                  - size: medium
                    url: "/images/project/project_span2.png"
                    width: 140
                    height: 140
                  - size: small
                    url: "/images/project/project_span1.png"
                    width: 60
                    height: 60
                  - size: tiny
                    url: "/images/project/project_spanhalf.png"
                    width: 30
                    height: 30
                  description_html: "<p>project description 6</p>\n"
                  description_html_tagline: project description 6
                  access_level: owner
              schema:
                allOf:
                - "$ref": "#/components/schemas/standard_response"
                - type: object
                  properties:
                    data:
                      "$ref": "#/components/schemas/project"
      requestBody:
        content:
          application/json:
            schema:
              "$ref": "#/components/schemas/project"
  "/projects/filter":
    post:
      summary: filter project
      security:
      - auth_token_header: []
      parameters: []
      tags:
      - projects
      description: |2

        Users that can invoke this route: `Admin`, `owner user`, `writer`, `reader`, `no_access`, `anyone`.<br />
        Users that can't: `Harvester`.

        Note: accessing a list/index/filter endpoint may return no results due to project permissions
      responses:
        '200':
          description: successful
          content:
            application/json:
              example:
                meta:
                  status: 200
                  message: OK
                  sorting:
                    order_by: name
                    direction: asc
                  paging:
                    page: 1
                    items: 25
                    total: 1
                    max_page: 1
                    current: http://localhost:3000/projects/filter?direction=asc&items=25&order_by=name&page=1
                    previous:
                    next:
                  capabilities:
                    update_allow_audio_upload:
                      can:
                      details:
                    create_harvest:
                      can:
                      details: This project does not allow uploading audio. Contact
                        the site administrator to request permission to upload audio.
                data:
                - id: 5
                  name: gen_project7
                  description: project description 7
                  creator_id: 21
                  created_at: '2020-01-02T03:04:05.677Z'
                  updater_id:
                  updated_at: '2020-01-02T03:04:05.677Z'
                  deleter_id:
                  deleted_at:
                  notes: note number 7
                  allow_original_download:
                  allow_audio_upload: true
                  site_ids:
                  - 5
                  region_ids:
                  - 5
                  owner_ids:
                  - 21
                  image_urls:
                  - size: extralarge
                    url: "/images/project/project_span4.png"
                    width: 300
                    height: 300
                  - size: large
                    url: "/images/project/project_span3.png"
                    width: 220
                    height: 220
                  - size: medium
                    url: "/images/project/project_span2.png"
                    width: 140
                    height: 140
                  - size: small
                    url: "/images/project/project_span1.png"
                    width: 60
                    height: 60
                  - size: tiny
                    url: "/images/project/project_spanhalf.png"
                    width: 30
                    height: 30
                  description_html: "<p>project description 7</p>\n"
                  description_html_tagline: project description 7
                  access_level: owner
              schema:
                allOf:
                - "$ref": "#/components/schemas/standard_response"
                - type: object
                  properties:
                    data:
                      type: array
                      items:
                        "$ref": "#/components/schemas/project"
  "/projects":
    get:
      summary: list projects
      security:
      - auth_token_header: []
      parameters: []
      tags:
      - projects
      description: |2

        Users that can invoke this route: `Admin`, `owner user`, `writer`, `reader`, `no_access`, `anyone`.<br />
        Users that can't: `Harvester`.

        Note: accessing a list/index/filter endpoint may return no results due to project permissions
      responses:
        '200':
          description: successful
          content:
            application/json:
              example:
                meta:
                  status: 200
                  message: OK
                  sorting:
                    order_by: name
                    direction: asc
                  paging:
                    page: 1
                    items: 25
                    total: 1
                    max_page: 1
                    current: http://localhost:3000/projects?direction=asc&items=25&order_by=name&page=1
                    previous:
                    next:
                  capabilities:
                    update_allow_audio_upload:
                      can:
                      details:
                    create_harvest:
                      can:
                      details: This project does not allow uploading audio. Contact
                        the site administrator to request permission to upload audio.
                data:
                - id: 6
                  name: gen_project8
                  description: project description 8
                  creator_id: 25
                  created_at: '2020-01-02T03:04:05.677Z'
                  updater_id:
                  updated_at: '2020-01-02T03:04:05.677Z'
                  deleter_id:
                  deleted_at:
                  notes: note number 8
                  allow_original_download:
                  allow_audio_upload: true
                  site_ids:
                  - 6
                  region_ids:
                  - 6
                  owner_ids:
                  - 25
                  image_urls:
                  - size: extralarge
                    url: "/images/project/project_span4.png"
                    width: 300
                    height: 300
                  - size: large
                    url: "/images/project/project_span3.png"
                    width: 220
                    height: 220
                  - size: medium
                    url: "/images/project/project_span2.png"
                    width: 140
                    height: 140
                  - size: small
                    url: "/images/project/project_span1.png"
                    width: 60
                    height: 60
                  - size: tiny
                    url: "/images/project/project_spanhalf.png"
                    width: 30
                    height: 30
                  description_html: "<p>project description 8</p>\n"
                  description_html_tagline: project description 8
                  access_level: owner
              schema:
                allOf:
                - "$ref": "#/components/schemas/standard_response"
                - type: object
                  properties:
                    data:
                      type: array
                      items:
                        "$ref": "#/components/schemas/project"
    post:
      summary: create project
      security:
      - auth_token_header: []
      parameters: []
      tags:
      - projects
      description: |2

        Users that can invoke this route: `Admin`, `owner user`, `writer`, `reader`, `no_access`.<br />
        Users that can't: `Harvester`, `anyone`.

        Note: accessing a list/index/filter endpoint may return no results due to project permissions
      responses:
        '201':
          description: successful
          content:
            application/json:
              example:
                meta:
                  status: 201
                  message: Created
                  capabilities:
                    update_allow_audio_upload:
                      can: true
                      details:
                    create_harvest:
                      can: false
                      details: This project does not allow uploading audio. Contact
                        the site administrator to request permission to upload audio.
                data:
                  id: 8
                  name: gen_project10
                  description: project description 10
                  creator_id: 1
                  created_at: '2020-01-02T03:04:05.677Z'
                  updater_id:
                  updated_at: '2020-01-02T03:04:05.677Z'
                  deleter_id:
                  deleted_at:
                  notes: note number 10
                  allow_original_download:
                  allow_audio_upload: false
                  site_ids: []
                  region_ids: []
                  owner_ids:
                  - 1
                  image_urls:
                  - size: extralarge
                    url: "/images/project/project_span4.png"
                    width: 300
                    height: 300
                  - size: large
                    url: "/images/project/project_span3.png"
                    width: 220
                    height: 220
                  - size: medium
                    url: "/images/project/project_span2.png"
                    width: 140
                    height: 140
                  - size: small
                    url: "/images/project/project_span1.png"
                    width: 60
                    height: 60
                  - size: tiny
                    url: "/images/project/project_spanhalf.png"
                    width: 30
                    height: 30
                  description_html: "<p>project description 10</p>\n"
                  description_html_tagline: project description 10
                  access_level: owner
              schema:
                allOf:
                - "$ref": "#/components/schemas/standard_response"
                - type: object
                  properties:
                    data:
                      "$ref": "#/components/schemas/project"
      requestBody:
        content:
          application/json:
            schema:
              "$ref": "#/components/schemas/project"
  "/projects/new":
    get:
      summary: new project
      security:
      - auth_token_header: []
      parameters: []
      tags:
      - projects
      description: |2

        Users that can invoke this route: `Admin`, `owner user`, `writer`, `reader`, `no_access`, `anyone`.<br />
        Users that can't: `Harvester`.

        Note: accessing a list/index/filter endpoint may return no results due to project permissions
      responses:
        '200':
          description: successful
          content:
            application/json:
              example:
                meta:
                  status: 200
                  message: OK
                data:
                  name:
                  description:
                  allow_original_download:
                  notes:
  "/projects/{project_id}/permissions":
    get:
      summary: list permissions
      security:
      - auth_token_header: []
      parameters:
      - name: project_id
        in: path
        description: project_id
        required: true
        schema:
          type: integer
      tags:
      - permissions
      description: |2

        Users that can invoke this route: `Admin`, `owner user`, `writer`, `reader`, `no_access`, `anyone`.<br />
        Users that can't: `Harvester`.

        Note: accessing a list/index/filter endpoint may return no results due to project permissions
      responses:
        '200':
          description: successful
          content:
            application/json:
              example:
                meta:
                  status: 200
                  message: OK
                  sorting:
                    order_by: created_at
                    direction: desc
                  paging:
                    page: 1
                    items: 25
                    total: 3
                    max_page: 1
                    current: http://localhost:3000/projects/10/permissions?direction=desc&items=25&order_by=created_at&page=1
                    previous:
                    next:
                data:
                - id: 26
                  project_id: 10
                  user_id: 38
                  level: owner
                  allow_anonymous: false
                  allow_logged_in: false
                  updated_at: '2020-01-02T03:04:05.677Z'
                  updater_id:
                  created_at: '2020-01-02T03:04:05.677Z'
                  creator_id: 1
                - id: 27
                  project_id: 10
                  user_id: 39
                  level: writer
                  allow_anonymous: false
                  allow_logged_in: false
                  updated_at: '2020-01-02T03:04:05.677Z'
                  updater_id:
                  created_at: '2020-01-02T03:04:05.677Z'
                  creator_id: 38
                - id: 28
                  project_id: 10
                  user_id: 40
                  level: reader
                  allow_anonymous: false
                  allow_logged_in: false
                  updated_at: '2020-01-02T03:04:05.677Z'
                  updater_id:
                  created_at: '2020-01-02T03:04:05.677Z'
                  creator_id: 38
              schema:
                allOf:
                - "$ref": "#/components/schemas/standard_response"
                - type: object
                  properties:
                    data:
                      type: array
                      items:
                        "$ref": "#/components/schemas/permission"
    post:
      summary: create permission
      security:
      - auth_token_header: []
      parameters:
      - name: project_id
        in: path
        description: project_id
        required: true
        schema:
          type: integer
      tags:
      - permissions
      description: |2

        Users that can invoke this route: `Admin`, `owner user`, `writer`, `reader`, `no_access`, `anyone`.<br />
        Users that can't: `Harvester`.

        Note: accessing a list/index/filter endpoint may return no results due to project permissions
      responses:
        '201':
          description: successful
          content:
            application/json:
              example:
                meta:
                  status: 201
                  message: Created
                data:
                  id: 33
                  project_id: 11
                  user_id: 46
                  level: reader
                  allow_anonymous: false
                  allow_logged_in: false
                  updated_at: '2020-01-02T03:04:05.677Z'
                  updater_id:
                  created_at: '2020-01-02T03:04:05.677Z'
                  creator_id: 1
              schema:
                allOf:
                - "$ref": "#/components/schemas/standard_response"
                - type: object
                  properties:
                    data:
                      "$ref": "#/components/schemas/permission"
      requestBody:
        content:
          application/json:
            schema:
              "$ref": "#/components/schemas/permission"
  "/projects/{project_id}/permissions/new":
    get:
      summary: new permission
      security:
      - auth_token_header: []
      parameters:
      - name: project_id
        in: path
        description: project_id
        required: true
        schema:
          type: integer
      tags:
      - permissions
      description: |2

        Users that can invoke this route: `Admin`, `owner user`, `writer`, `reader`, `no_access`, `anyone`.<br />
        Users that can't: `Harvester`.

        Note: accessing a list/index/filter endpoint may return no results due to project permissions
      responses:
        '200':
          description: successful
          content:
            application/json:
              example:
                meta:
                  status: 200
                  message: OK
                data:
                  project_id:
                  user_id:
                  level:
                  allow_anonymous: false
                  allow_logged_in: false
  "/projects/{project_id}/permissions/{id}":
    get:
      summary: show permission
      security:
      - auth_token_header: []
      parameters:
      - name: project_id
        in: path
        description: project_id
        required: true
        schema:
          type: integer
      - name: id
        in: path
        description: id
        required: true
        schema:
          type: integer
      tags:
      - permissions
      description: |2

        Users that can invoke this route: `Admin`, `owner user`, `writer`, `reader`, `no_access`, `anyone`.<br />
        Users that can't: `Harvester`.

        Note: accessing a list/index/filter endpoint may return no results due to project permissions
      responses:
        '200':
          description: successful
          content:
            application/json:
              example:
                meta:
                  status: 200
                  message: OK
                data:
                  id: 39
                  project_id: 14
                  user_id: 55
                  level: reader
                  allow_anonymous: false
                  allow_logged_in: false
                  updated_at: '2020-01-02T03:04:05.677Z'
                  updater_id:
                  created_at: '2020-01-02T03:04:05.677Z'
                  creator_id: 53
              schema:
                allOf:
                - "$ref": "#/components/schemas/standard_response"
                - type: object
                  properties:
                    data:
                      "$ref": "#/components/schemas/permission"
    put:
      summary: update permission
      security:
      - auth_token_header: []
      parameters:
      - name: project_id
        in: path
        description: project_id
        required: true
        schema:
          type: integer
      - name: id
        in: path
        description: id
        required: true
        schema:
          type: integer
      tags:
      - permissions
      description: |2

        Users that can invoke this route: `Admin`, `owner user`, `writer`, `reader`, `no_access`, `anyone`.<br />
        Users that can't: `Harvester`.

        Note: accessing a list/index/filter endpoint may return no results due to project permissions
      responses:
        '200':
          description: successful
          content:
            application/json:
              example:
                meta:
                  status: 200
                  message: OK
                data:
                  id: 42
                  project_id: 16
                  user_id: 61
                  level: reader
                  allow_anonymous: false
                  allow_logged_in: false
                  updated_at: '2020-01-02T03:04:05.677Z'
                  updater_id: 1
                  created_at: '2020-01-02T03:04:05.677Z'
                  creator_id: 57
              schema:
                allOf:
                - "$ref": "#/components/schemas/standard_response"
                - type: object
                  properties:
                    data:
                      "$ref": "#/components/schemas/permission"
      requestBody:
        content:
          application/json:
            schema:
              "$ref": "#/components/schemas/permission"
    patch:
      summary: update permission
      security:
      - auth_token_header: []
      parameters:
      - name: project_id
        in: path
        description: project_id
        required: true
        schema:
          type: integer
      - name: id
        in: path
        description: id
        required: true
        schema:
          type: integer
      tags:
      - permissions
      description: |2

        Users that can invoke this route: `Admin`, `owner user`, `writer`, `reader`, `no_access`, `anyone`.<br />
        Users that can't: `Harvester`.

        Note: accessing a list/index/filter endpoint may return no results due to project permissions
      responses:
        '200':
          description: successful
          content:
            application/json:
              example:
                meta:
                  status: 200
                  message: OK
                data:
                  id: 46
                  project_id: 18
                  user_id: 68
                  level: reader
                  allow_anonymous: false
                  allow_logged_in: false
                  updated_at: '2020-01-02T03:04:05.677Z'
                  updater_id: 1
                  created_at: '2020-01-02T03:04:05.677Z'
                  creator_id: 64
              schema:
                allOf:
                - "$ref": "#/components/schemas/standard_response"
                - type: object
                  properties:
                    data:
                      "$ref": "#/components/schemas/permission"
      requestBody:
        content:
          application/json:
            schema:
              "$ref": "#/components/schemas/permission"
    delete:
      summary: delete permission
      security:
      - auth_token_header: []
      parameters:
      - name: project_id
        in: path
        description: project_id
        required: true
        schema:
          type: integer
      - name: id
        in: path
        description: id
        required: true
        schema:
          type: integer
      tags:
      - permissions
      description: |2

        Users that can invoke this route: `Admin`, `owner user`, `writer`, `reader`, `no_access`, `anyone`.<br />
        Users that can't: `Harvester`.

        Note: accessing a list/index/filter endpoint may return no results due to project permissions
      responses:
        '204':
          description: successful
  "/projects/{project_id}/permissions/filter":
    post:
      summary: filter permission
      security:
      - auth_token_header: []
      parameters:
      - name: project_id
        in: path
        description: project_id
        required: true
        schema:
          type: integer
      tags:
      - permissions
      description: |2

        Users that can invoke this route: `Admin`, `owner user`, `writer`, `reader`, `no_access`, `anyone`.<br />
        Users that can't: `Harvester`.

        Note: accessing a list/index/filter endpoint may return no results due to project permissions
      responses:
        '200':
          description: successful
          content:
            application/json:
              example:
                meta:
                  status: 200
                  message: OK
                  sorting:
                    order_by: created_at
                    direction: desc
                  paging:
                    page: 1
                    items: 25
                    total: 3
                    max_page: 1
                    current: http://localhost:3000/projects/20/permissions/filter?direction=desc&items=25&order_by=created_at&page=1
                    previous:
                    next:
                data:
                - id: 51
                  project_id: 20
                  user_id: 75
                  level: owner
                  allow_anonymous: false
                  allow_logged_in: false
                  updated_at: '2020-01-02T03:04:05.677Z'
                  updater_id:
                  created_at: '2020-01-02T03:04:05.677Z'
                  creator_id: 1
                - id: 52
                  project_id: 20
                  user_id: 76
                  level: writer
                  allow_anonymous: false
                  allow_logged_in: false
                  updated_at: '2020-01-02T03:04:05.677Z'
                  updater_id:
                  created_at: '2020-01-02T03:04:05.677Z'
                  creator_id: 75
                - id: 53
                  project_id: 20
                  user_id: 77
                  level: reader
                  allow_anonymous: false
                  allow_logged_in: false
                  updated_at: '2020-01-02T03:04:05.677Z'
                  updater_id:
                  created_at: '2020-01-02T03:04:05.677Z'
                  creator_id: 75
              schema:
                allOf:
                - "$ref": "#/components/schemas/standard_response"
                - type: object
                  properties:
                    data:
                      type: array
                      items:
                        "$ref": "#/components/schemas/permission"
  "/scripts":
    get:
      summary: list scripts
      security:
      - auth_token_header: []
      parameters: []
      tags:
      - scripts
      description: |2

        Users that can invoke this route: `Admin`, `owner user`, `writer`, `reader`, `no_access`, `anyone`.<br />
        Users that can't: `Harvester`.

        Note: accessing a list/index/filter endpoint may return no results due to project permissions
      responses:
        '200':
          description: successful
          content:
            application/json:
              example:
                meta:
                  status: 200
                  message: OK
                  sorting:
                    order_by: name
                    direction: asc
                  paging:
                    page: 1
                    items: 25
                    total: 1
                    max_page: 1
                    current: http://localhost:3000/scripts?direction=asc&items=25&order_by=name&page=1
                    previous:
                    next:
                data:
                - id: 17
                  group_id: 17
                  name: script name 17
                  description: script description 17
                  analysis_identifier: script machine identifier 17
                  executable_settings: executable settings 17
                  executable_settings_media_type: text/plain
                  version: 0.17
                  created_at: '2020-01-02T03:04:05.677Z'
                  creator_id: 1
                    custom_setting: 17
                  is_last_version: true
                  is_first_version: true
                  description_html: "<p>script description 17</p>\n"
                  description_html_tagline: script description 17
              schema:
                allOf:
                - "$ref": "#/components/schemas/standard_response"
                - type: object
                  properties:
                    data:
                      type: array
                      items:
                        "$ref": "#/components/schemas/script"
  "/scripts/{id}":
    get:
      summary: show script
      security:
      - auth_token_header: []
      parameters:
      - name: id
        in: path
        description: id
        required: true
        schema:
          type: integer
      tags:
      - scripts
      description: |2

        Users that can invoke this route: `Admin`, `owner user`, `writer`, `reader`, `no_access`.<br />
        Users that can't: `Harvester`, `anyone`.

        Note: accessing a list/index/filter endpoint may return no results due to project permissions
      responses:
        '200':
          description: successful
          content:
            application/json:
              example:
                meta:
                  status: 200
                  message: OK
                data:
                  id: 18
                  group_id: 18
                  name: script name 18
                  description: script description 18
                  analysis_identifier: script machine identifier 18
                  executable_settings: executable settings 18
                  executable_settings_media_type: text/plain
                  version: 0.18
                  created_at: '2020-01-02T03:04:05.677Z'
                  creator_id: 1
                  is_last_version: true
                  is_first_version: true
                  description_html: "<p>script description 18</p>\n"
                  description_html_tagline: script description 18
              schema:
                allOf:
                - "$ref": "#/components/schemas/standard_response"
                - type: object
                  properties:
                    data:
                      "$ref": "#/components/schemas/script"
  "/scripts/filter":
    post:
      summary: filter script
      security:
      - auth_token_header: []
      parameters: []
      tags:
      - scripts
      description: |2

        Users that can invoke this route: `Admin`, `owner user`, `writer`, `reader`, `no_access`, `anyone`.<br />
        Users that can't: `Harvester`.

        Note: accessing a list/index/filter endpoint may return no results due to project permissions
      responses:
        '200':
          description: successful
          content:
            application/json:
              example:
                meta:
                  status: 200
                  message: OK
                  sorting:
                    order_by: name
                    direction: asc
                  paging:
                    page: 1
                    items: 25
                    total: 1
                    max_page: 1
                    current: http://localhost:3000/scripts/filter?direction=asc&items=25&order_by=name&page=1
                    previous:
                    next:
                data:
                - id: 19
                  group_id: 19
                  name: script name 19
                  description: script description 19
                  analysis_identifier: script machine identifier 19
                  executable_settings: executable settings 19
                  executable_settings_media_type: text/plain
                  version: 0.19
                  created_at: '2020-01-02T03:04:05.677Z'
                  creator_id: 1
                    custom_setting: 19
                  is_last_version: true
                  is_first_version: true
                  description_html: "<p>script description 19</p>\n"
                  description_html_tagline: script description 19
              schema:
                allOf:
                - "$ref": "#/components/schemas/standard_response"
                - type: object
                  properties:
                    data:
                      type: array
                      items:
                        "$ref": "#/components/schemas/script"
  "/audio_recordings/{id}/original":
    get:
      summary: Downloads an original audio file
      tags:
      - media
      - audio_recordings
      - audio_recordings
      - audio_recordings
      parameters:
      - name: id
        in: path
        description: ID of the audio recording
        required: true
        schema:
          type: string
      security:
      - auth_token_header: []
      description: |2

        Users that can invoke this route: `Admin`, `Harvester`, `owner user`, `writer`, `reader`, `no_access`.<br />
        Users that can't: `anyone`.

        Note: accessing a list/index/filter endpoint may return no results due to project permissions

        Users that can invoke this route: `Admin`, `Harvester`, `owner user`, `writer`, `reader`, `no_access`.<br />
        Users that can't: `anyone`.

        Note: accessing a list/index/filter endpoint may return no results due to project permissions

        Users that can invoke this route: `Admin`, `Harvester`, `owner user`, `writer`, `reader`, `no_access`.<br />
        Users that can't: `anyone`.

        Note: accessing a list/index/filter endpoint may return no results due to project permissions
      responses:
        '404':
          description: not found
        '401':
          description: unauthorized
        '200':
          description: original audio file
    head:
      summary: Gets HTTP headers for an original audio file
      tags:
      - media
      - audio_recordings
      - audio_recordings
      - audio_recordings
      parameters:
      - name: id
        in: path
        description: ID of the audio recording
        required: true
        schema:
          type: string
      security:
      - auth_token_header: []
      description: |2

        Users that can invoke this route: `Admin`, `Harvester`, `owner user`, `writer`, `reader`, `no_access`.<br />
        Users that can't: `anyone`.

        Note: accessing a list/index/filter endpoint may return no results due to project permissions

        Users that can invoke this route: `Admin`, `Harvester`, `owner user`, `writer`, `reader`, `no_access`.<br />
        Users that can't: `anyone`.

        Note: accessing a list/index/filter endpoint may return no results due to project permissions

        Users that can invoke this route: `Admin`, `Harvester`, `owner user`, `writer`, `reader`, `no_access`.<br />
        Users that can't: `anyone`.

        Note: accessing a list/index/filter endpoint may return no results due to project permissions
      responses:
        '200':
          description: original audio file
        '404':
          description: not found
        '401':
          description: unauthorized
  "/audio_recordings/downloader":
    post:
      summary: Gets a templated script which can download original audio files. Accepts
        an audio recordings filter object
      tags:
      - downloader
      - audio_recordings
      consumes:
      security:
      - auth_token_header: []
      parameters: []
      description: |2

        Users that can invoke this route: `Admin`, `owner user`, `writer`, `reader`, `no_access`, `anyone`.<br />
        Users that can't: `Harvester`.

        Note: accessing a list/index/filter endpoint may return no results due to project permissions
      responses:
        '200':
          description: templated script
          content:
            text/plain:
              example: |
                #!/usr/bin/env pwsh

                # Requires -Version 7
                <#

                .DESCRIPTION

                  Downloads a set of recordings from an acoustic workbench.
                  Will work on Windows, Linux, or MacOSX with PowerShell Core.
                  See https://docs.microsoft.com/en-us/powershell/scripting/install/installing-powershell?view=powershell-7.1
                  for installation instructions.

                  Version 9.0.3 from http://localhost:3000.

                .EXAMPLE

                On Windows:

                PS> ./download_audio_files.ps1

                .EXAMPLE

                On Linux/MacOSX:

                $ chmod +x download_audio_files.ps1
                $ ./download_audio_files.ps1

                #>

                param(
                  # Where to download the recordings. Defaults to the present working directory if not specified.
                  $target = $null,
                    # The auth token to use to login to the workbench. You only need to supply an auth token if you want to log in without a password.
                  $auth_token = $null,
                  # The username to use to login to the workbench. This value's default value is templated when the script is generated. This is not needed if you use an auth_token.
                  $user_name = $null,
                  # The poassword to use to login to the workbench. This is not needed if you use an auth_token.
                  $password = $null,

                  # The filter to use to select audio recordings to download. This value's default value is templated when the script is generated.
                  # See https://github.com/QutEcoacoustics/baw-server/wiki/API:-Filtering for details on valid filters. This argument
                  # should be a valid JSON encoded string.
                  $filter = $null,
                  # The acoustic workbench instance to use. This value's default value is templated when the script is generated.
                  $workbench_url = $null
                )

                $InformationPreference = 'Continue'
                $ErrorActionPreference = 'Stop'
                # https://github.com/PowerShell/PowerShell/issues/14348
                $ProgressPreference = 'SilentlyContinue'

                Write-Information "Acoustic Workbench downloader script version 9.0.3"

                if ($null -eq $target) {
                  $target = $pwd
                }

                # templated values from script generation
                if ($null -eq $auth_token) {
                  if ($null -eq $user_name) {
                    $user_name = "Admin"
                    if (-not $user_name) {
                      Write-Error "user_name is required"
                      exit 1
                    }
                  }
                  Write-Information "User name: $user_name"
                }
                else {
                  Write-Information "Using supplied auth token $auth_token"
                }

                if ($null -eq $filter) {
                  $filter = @'
                {"sorting":{"order_by":"recorded_date","direction":"desc"},"paging":{"items":25},"projection":{"include":["id","recorded_date","sites.name","site_id","canonical_file_name"]}}
                '@
                }
                Write-Information "Filter: $filter"

                if ($null -eq $workbench_url) {
                  $workbench_url = "http://localhost:3000"
                }
                Write-Information "Workbench URL: $workbench_url"

                # end templated values


                # log in
                $headers = @{}

                if ($null -eq $auth_token) {
                  if ($user_name -and $password) {
                    $User = $user_name
                    $PWord = ConvertTo-SecureString -String $password -AsPlainText -Force
                    $credentials = New-Object -TypeName System.Management.Automation.PSCredential -ArgumentList $User, $PWord
                  }
                  else {
                    $credentials = Get-Credential -Message "Provide credentials for logging into $workbench_url" -UserName $user_name
                  }


                  $json_credentials = $credentials.GetNetworkCredential() | ForEach-Object{
                      if ($_.UserName -like '*@*') {
                        @{"email"=$_.UserName;"password"=$_.Password}
                      }
                      else {
                        @{"login"=$_.UserName;"password"=$_.Password}
                      }
                  }

                  Write-Information "Logging in to workbench $workbench"


                    $auth_reponse = Invoke-WebRequest -Uri "$workbench_url/security" -Method POST -Body $json_credentials -Headers $headers -SkipHttpErrorCheck
                    if ($auth_reponse.BaseResponse.IsSuccessStatusCode) {
                      $auth_token = ($auth_reponse.Content | ConvertFrom-Json).data.auth_token
                    }
                    else {
                      Write-Error ("Login attempt failed ($($auth_reponse.StatusCode)) " + $auth_reponse.Content)
                      exit 1
                    }

                }
                else {
                  # we have auth token, nothing else to do?
                }
                $headers["Authorization"] = "Token token=`"$auth_token`""

                $json_headers = $headers.Clone()
                $json_headers["Content-Type"] = "application/json"
                $json_headers["Accept"] = "application/json"

                Write-Information "Downloading recordings"

                # start paging through results!
                $script:current_page = 0
                $script:max_page = $null
                function Get-NextPage() {
                  $script:current_page += 1
                  if (($null -ne $script:max_page) -and ($script:current_page -gt $script:max_page)) {
                    Write-Information "Reached end of pages"
                    return $null
                  }

                  Write-Information "Getting page $script:current_page"

                  $response = Invoke-RestMethod -Uri "$workbench_url/audio_recordings/filter?page=$script:current_page" `
                    -Method POST -Body $filter -Headers $json_headers -SkipHttpErrorCheck -StatusCodeVariable "status_code"

                  if ($status_code -ne 200) {
                    Write-Error ("Failed to get recordings ($status_code): ")
                    $response | Format-List | out-string | Write-Error
                    exit 1
                  }

                  $script:max_page = $response.meta.paging.max_page

                  Write-Information "Got page $script:current_page of $script:max_page, $($response.data.Count) recordings in this page."

                  return $response.data
                }

                $sites = @{}
                function Get-SiteName($raw_name) {
                  if ($sites.ContainsKey($raw_name)) {
                    return $sites[$raw_name]
                  }

                  # Safe folder names
                  $name = $raw_name -replace '[^-_A-Za-z0-9]',''
                  $sites[$raw_name] = $name
                  return $name
                }

                # make output directory
                New-Item -ItemType Directory -Path $target -Force | Out-Null

                while ($null -ne ($recordings = Get-NextPage )) {
                  foreach($recording in $recordings) {
                    Write-Information "Downloading recording $($recording.id)"
                    $recording | write-output

                    $audio_recording_id = $recording.id
                    $site_id = $recording.site_id
                    $name = $recording.canonical_file_name

                    $safe_site_name = Get-SiteName $recording.'sites.name'

                    $sub_folder = Join-Path $target "${site_id}_$safe_site_name"
                    New-Item -ItemType Directory -Path $sub_folder -Force | Out-Null

                    $path = Join-Path $sub_folder $name

                    Invoke-RestMethod -Uri "$workbench_url/audio_recordings/$audio_recording_id/original" `
                      -Method GET -Headers $headers -StatusCodeVariable "download_status_code" -OutFile $path

                    Write-Information "Downloaded recording $audio_recording_id to $path"
                  }
                }

                Write-Information "Done!"
    get:
      summary: Gets a templated script which can download original audio files
      tags:
      - downloader
      - audio_recordings
      security:
      - auth_token_header: []
      parameters: []
      description: |2

        Users that can invoke this route: `Admin`, `owner user`, `writer`, `reader`, `no_access`, `anyone`.<br />
        Users that can't: `Harvester`.

        Note: accessing a list/index/filter endpoint may return no results due to project permissions
      responses:
        '200':
          description: templated script
          content:
            text/plain:
              example: |
                #!/usr/bin/env pwsh

                # Requires -Version 7
                <#

                .DESCRIPTION

                  Downloads a set of recordings from an acoustic workbench.
                  Will work on Windows, Linux, or MacOSX with PowerShell Core.
                  See https://docs.microsoft.com/en-us/powershell/scripting/install/installing-powershell?view=powershell-7.1
                  for installation instructions.

                  Version 9.0.3 from http://localhost:3000.

                .EXAMPLE

                On Windows:

                PS> ./download_audio_files.ps1

                .EXAMPLE

                On Linux/MacOSX:

                $ chmod +x download_audio_files.ps1
                $ ./download_audio_files.ps1

                #>

                param(
                  # Where to download the recordings. Defaults to the present working directory if not specified.
                  $target = $null,
                    # The auth token to use to login to the workbench. You only need to supply an auth token if you want to log in without a password.
                  $auth_token = $null,
                  # The username to use to login to the workbench. This value's default value is templated when the script is generated. This is not needed if you use an auth_token.
                  $user_name = $null,
                  # The poassword to use to login to the workbench. This is not needed if you use an auth_token.
                  $password = $null,

                  # The filter to use to select audio recordings to download. This value's default value is templated when the script is generated.
                  # See https://github.com/QutEcoacoustics/baw-server/wiki/API:-Filtering for details on valid filters. This argument
                  # should be a valid JSON encoded string.
                  $filter = $null,
                  # The acoustic workbench instance to use. This value's default value is templated when the script is generated.
                  $workbench_url = $null
                )

                $InformationPreference = 'Continue'
                $ErrorActionPreference = 'Stop'
                # https://github.com/PowerShell/PowerShell/issues/14348
                $ProgressPreference = 'SilentlyContinue'

                Write-Information "Acoustic Workbench downloader script version 9.0.3"

                if ($null -eq $target) {
                  $target = $pwd
                }

                # templated values from script generation
                if ($null -eq $auth_token) {
                  if ($null -eq $user_name) {
                    $user_name = "Admin"
                    if (-not $user_name) {
                      Write-Error "user_name is required"
                      exit 1
                    }
                  }
                  Write-Information "User name: $user_name"
                }
                else {
                  Write-Information "Using supplied auth token $auth_token"
                }

                if ($null -eq $filter) {
                  $filter = @'
                {"sorting":{"order_by":"recorded_date","direction":"desc"},"paging":{"items":25},"projection":{"include":["id","recorded_date","sites.name","site_id","canonical_file_name"]}}
                '@
                }
                Write-Information "Filter: $filter"

                if ($null -eq $workbench_url) {
                  $workbench_url = "http://localhost:3000"
                }
                Write-Information "Workbench URL: $workbench_url"

                # end templated values


                # log in
                $headers = @{}

                if ($null -eq $auth_token) {
                  if ($user_name -and $password) {
                    $User = $user_name
                    $PWord = ConvertTo-SecureString -String $password -AsPlainText -Force
                    $credentials = New-Object -TypeName System.Management.Automation.PSCredential -ArgumentList $User, $PWord
                  }
                  else {
                    $credentials = Get-Credential -Message "Provide credentials for logging into $workbench_url" -UserName $user_name
                  }


                  $json_credentials = $credentials.GetNetworkCredential() | ForEach-Object{
                      if ($_.UserName -like '*@*') {
                        @{"email"=$_.UserName;"password"=$_.Password}
                      }
                      else {
                        @{"login"=$_.UserName;"password"=$_.Password}
                      }
                  }

                  Write-Information "Logging in to workbench $workbench"


                    $auth_reponse = Invoke-WebRequest -Uri "$workbench_url/security" -Method POST -Body $json_credentials -Headers $headers -SkipHttpErrorCheck
                    if ($auth_reponse.BaseResponse.IsSuccessStatusCode) {
                      $auth_token = ($auth_reponse.Content | ConvertFrom-Json).data.auth_token
                    }
                    else {
                      Write-Error ("Login attempt failed ($($auth_reponse.StatusCode)) " + $auth_reponse.Content)
                      exit 1
                    }

                }
                else {
                  # we have auth token, nothing else to do?
                }
                $headers["Authorization"] = "Token token=`"$auth_token`""

                $json_headers = $headers.Clone()
                $json_headers["Content-Type"] = "application/json"
                $json_headers["Accept"] = "application/json"

                Write-Information "Downloading recordings"

                # start paging through results!
                $script:current_page = 0
                $script:max_page = $null
                function Get-NextPage() {
                  $script:current_page += 1
                  if (($null -ne $script:max_page) -and ($script:current_page -gt $script:max_page)) {
                    Write-Information "Reached end of pages"
                    return $null
                  }

                  Write-Information "Getting page $script:current_page"

                  $response = Invoke-RestMethod -Uri "$workbench_url/audio_recordings/filter?page=$script:current_page" `
                    -Method POST -Body $filter -Headers $json_headers -SkipHttpErrorCheck -StatusCodeVariable "status_code"

                  if ($status_code -ne 200) {
                    Write-Error ("Failed to get recordings ($status_code): ")
                    $response | Format-List | out-string | Write-Error
                    exit 1
                  }

                  $script:max_page = $response.meta.paging.max_page

                  Write-Information "Got page $script:current_page of $script:max_page, $($response.data.Count) recordings in this page."

                  return $response.data
                }

                $sites = @{}
                function Get-SiteName($raw_name) {
                  if ($sites.ContainsKey($raw_name)) {
                    return $sites[$raw_name]
                  }

                  # Safe folder names
                  $name = $raw_name -replace '[^-_A-Za-z0-9]',''
                  $sites[$raw_name] = $name
                  return $name
                }

                # make output directory
                New-Item -ItemType Directory -Path $target -Force | Out-Null

                while ($null -ne ($recordings = Get-NextPage )) {
                  foreach($recording in $recordings) {
                    Write-Information "Downloading recording $($recording.id)"
                    $recording | write-output

                    $audio_recording_id = $recording.id
                    $site_id = $recording.site_id
                    $name = $recording.canonical_file_name

                    $safe_site_name = Get-SiteName $recording.'sites.name'

                    $sub_folder = Join-Path $target "${site_id}_$safe_site_name"
                    New-Item -ItemType Directory -Path $sub_folder -Force | Out-Null

                    $path = Join-Path $sub_folder $name

                    Invoke-RestMethod -Uri "$workbench_url/audio_recordings/$audio_recording_id/original" `
                      -Method GET -Headers $headers -StatusCodeVariable "download_status_code" -OutFile $path

                    Write-Information "Downloaded recording $audio_recording_id to $path"
                  }
                }

                Write-Information "Done!"
  "/audio_recordings":
    get:
      summary: list audio recordings
      security:
      - auth_token_header: []
      parameters: []
      tags:
      - audio_recordings
      description: |2

        Users that can invoke this route: `Admin`, `owner user`, `writer`, `reader`, `no_access`, `anyone`.<br />
        Users that can't: `Harvester`.

        Note: accessing a list/index/filter endpoint may return no results due to project permissions
      responses:
        '200':
          description: successful
          content:
            application/json:
              example:
                meta:
                  status: 200
                  message: OK
                  sorting:
                    order_by: recorded_date
                    direction: desc
                  paging:
                    page: 1
                    items: 25
                    total: 1
                    max_page: 1
                    current: http://localhost:3000/audio_recordings?direction=desc&items=25&order_by=recorded_date&page=1
                    previous:
                    next:
                  capabilities:
                    original_download:
                      can:
                      details: You do not have permission to download the original
                        audio recording. Check your access level or the original download
                        settings for this project
                data:
                - id: 28
                  uuid: b1a02f5b-a229-4cb9-b1cd-b95d6ffb2a1e
                  recorded_date: '2000-04-23T07:06:59.000Z'
                  site_id: 28
                  duration_seconds: 60000.0
                  sample_rate_hertz: 44100
                  channels: 2
                  bit_rate_bps: 64000
                  media_type: audio/mpeg
                  data_length_bytes: 3800
                  status: ready
                  created_at: '2020-01-02T03:04:05.677Z'
                  creator_id: 124
                  deleted_at:
                  deleter_id:
                  updated_at: '2020-01-02T03:04:05.677Z'
                  updater_id:
                  notes:
                    test: note number 28
                  file_hash: SHA256::283zlcasjnofvtli4p0czpopdnomgtgx6sxgx5cbm767y12azcp39kzadhvb1uz3
                  uploader_id: 124
                  original_file_name: original name 28.mp3
                  canonical_file_name: 20000423T070659Z_site-name-28_28.mp3
                  recorded_date_timezone:
                  recorded_utc_offset:
              schema:
                allOf:
                - "$ref": "#/components/schemas/standard_response"
                - type: object
                  properties:
                    data:
                      type: array
                      items:
                        "$ref": "#/components/schemas/audio_recording"
  "/audio_recordings/{id}":
    patch:
      summary: update audio recordings
      security:
      - auth_token_header: []
      parameters:
      - name: id
        in: path
        description: id
        required: true
        schema:
          type: integer
      tags:
      - audio_recordings
      description: |2

        Users that can invoke this route: `Admin`, `Harvester`.<br />
        Users that can't: `owner user`, `writer`, `reader`, `no_access`, `anyone`.

        Note: accessing a list/index/filter endpoint may return no results due to project permissions
      responses:
        '200':
          description: successful
          content:
            application/json:
              example:
                meta:
                  status: 200
                  message: OK
                  capabilities:
                    original_download:
                      can: true
                      details:
                data:
                  id: 29
                  uuid: 83ac0fe5-4165-41ac-ac03-2ebb9c93cfcb
                  recorded_date: '2000-04-24T07:06:59.000Z'
                  site_id: 29
                  duration_seconds: 66.0
                  sample_rate_hertz: 44100
                  channels: 2
                  bit_rate_bps: 64000
                  media_type: audio/mpeg
                  data_length_bytes: 3800
                  status: ready
                  created_at: '2020-01-02T03:04:05.677Z'
                  creator_id: 128
                  deleted_at:
                  deleter_id:
                  updated_at: '2020-01-02T03:04:05.677Z'
                  updater_id: 1
                  notes:
                    test: note number 29
                  file_hash: SHA256::29dw2kbuxzu6b5i7jgtn6xb8m27skx1ipi19lhbrlqmr633rskzfzfy2cn4zmsqt
                  uploader_id: 128
                  original_file_name: original name 29.mp3
                  canonical_file_name: 20000424T070659Z_site-name-29_29.mp3
                  recorded_date_timezone:
                  recorded_utc_offset:
              schema:
                allOf:
                - "$ref": "#/components/schemas/standard_response"
                - type: object
                  properties:
                    data:
                      "$ref": "#/components/schemas/audio_recording"
      requestBody:
        content:
          application/json:
            schema:
              "$ref": "#/components/schemas/audio_recording"
    get:
      summary: show audio recordings
      security:
      - auth_token_header: []
      parameters:
      - name: id
        in: path
        description: id
        required: true
        schema:
          type: integer
      tags:
      - audio_recordings
      description: |2

        Users that can invoke this route: `Admin`, `owner user`, `writer`, `reader`, `no_access`, `anyone`.<br />
        Users that can't: `Harvester`.

        Note: accessing a list/index/filter endpoint may return no results due to project permissions
      responses:
        '200':
          description: successful
          content:
            application/json:
              example:
                meta:
                  status: 200
                  message: OK
                  capabilities:
                    original_download:
                      can: true
                      details:
                data:
                  id: 30
                  uuid: ae29fb9c-6110-4131-b880-4ac6e4c34cc5
                  recorded_date: '2000-04-25T07:06:59.000Z'
                  site_id: 30
                  duration_seconds: 60000.0
                  sample_rate_hertz: 44100
                  channels: 2
                  bit_rate_bps: 64000
                  media_type: audio/mpeg
                  data_length_bytes: 3800
                  status: ready
                  created_at: '2020-01-02T03:04:05.677Z'
                  creator_id: 132
                  deleted_at:
                  deleter_id:
                  updated_at: '2020-01-02T03:04:05.677Z'
                  updater_id:
                  notes:
                    test: note number 30
                  file_hash: SHA256::30x4c02hy3yui3iptsk1pjhqxu1b81m2c8uuq07shlpanph5m3wmcovyezpqpgup
                  uploader_id: 132
                  original_file_name: original name 30.mp3
                  canonical_file_name: 20000425T070659Z_site-name-30_30.mp3
                  recorded_date_timezone:
                  recorded_utc_offset:
              schema:
                allOf:
                - "$ref": "#/components/schemas/standard_response"
                - type: object
                  properties:
                    data:
                      "$ref": "#/components/schemas/audio_recording"
    put:
      summary: update audio recordings
      security:
      - auth_token_header: []
      parameters:
      - name: id
        in: path
        description: id
        required: true
        schema:
          type: integer
      tags:
      - audio_recordings
      description: |2

        Users that can invoke this route: `Admin`, `Harvester`.<br />
        Users that can't: `owner user`, `writer`, `reader`, `no_access`, `anyone`.

        Note: accessing a list/index/filter endpoint may return no results due to project permissions
      responses:
        '200':
          description: successful
          content:
            application/json:
              example:
                meta:
                  status: 200
                  message: OK
                  capabilities:
                    original_download:
                      can: true
                      details:
                data:
                  id: 31
                  uuid: cfb2fbc6-7595-468d-8fc5-a6fd8165a427
                  recorded_date: '2000-04-26T07:06:59.000Z'
                  site_id: 31
                  duration_seconds: 66.0
                  sample_rate_hertz: 44100
                  channels: 2
                  bit_rate_bps: 64000
                  media_type: audio/mpeg
                  data_length_bytes: 3800
                  status: ready
                  created_at: '2020-01-02T03:04:05.677Z'
                  creator_id: 136
                  deleted_at:
                  deleter_id:
                  updated_at: '2020-01-02T03:04:05.677Z'
                  updater_id: 1
                  notes:
                    test: note number 31
                  file_hash: SHA256::313zacwbn39j1wwm7mioyylciu2e1ve2uhrmbn7k0w3nu2oir3x6y8eyhmug9bp7
                  uploader_id: 136
                  original_file_name: original name 31.mp3
                  canonical_file_name: 20000426T070659Z_site-name-31_31.mp3
                  recorded_date_timezone:
                  recorded_utc_offset:
              schema:
                allOf:
                - "$ref": "#/components/schemas/standard_response"
                - type: object
                  properties:
                    data:
                      "$ref": "#/components/schemas/audio_recording"
      requestBody:
        content:
          application/json:
            schema:
              "$ref": "#/components/schemas/audio_recording"
  "/audio_recordings/new":
    get:
      summary: new audio recordings
      security:
      - auth_token_header: []
      parameters: []
      tags:
      - audio_recordings
      description: |2

        Users that can invoke this route: `Admin`, `Harvester`, `owner user`, `writer`, `reader`, `no_access`, `anyone`.<br />
        Users that can't: .

        Note: accessing a list/index/filter endpoint may return no results due to project permissions
      responses:
        '200':
          description: successful
          content:
            application/json:
              example:
                meta:
                  status: 200
                  message: OK
                data:
                  site_id:
                  uploader_id:
                  sample_rate_hertz:
                  media_type:
                  recorded_date:
                  bit_rate_bps:
                  data_length_bytes:
                  channels:
                  duration_seconds:
                  file_hash:
                  original_file_name:
  "/audio_recordings/filter":
    post:
      summary: filter audio recording
      security:
      - auth_token_header: []
      parameters: []
      tags:
      - audio_recordings
      description: |2

        Users that can invoke this route: `Admin`, `owner user`, `writer`, `reader`, `no_access`, `anyone`.<br />
        Users that can't: `Harvester`.

        Note: accessing a list/index/filter endpoint may return no results due to project permissions
      responses:
        '200':
          description: successful
          content:
            application/json:
              example:
                meta:
                  status: 200
                  message: OK
                  sorting:
                    order_by: recorded_date
                    direction: desc
                  paging:
                    page: 1
                    items: 25
                    total: 1
                    max_page: 1
                    current: http://localhost:3000/audio_recordings/filter?direction=desc&items=25&order_by=recorded_date&page=1
                    previous:
                    next:
                  capabilities:
                    original_download:
                      can:
                      details: You do not have permission to download the original
                        audio recording. Check your access level or the original download
                        settings for this project
                data:
                - id: 33
                  uuid: 191deeb0-aeb8-4ff5-8984-cb920da8e9a5
                  recorded_date: '2000-04-28T07:06:59.000Z'
                  site_id: 33
                  duration_seconds: 60000.0
                  sample_rate_hertz: 44100
                  channels: 2
                  bit_rate_bps: 64000
                  media_type: audio/mpeg
                  data_length_bytes: 3800
                  status: ready
                  created_at: '2020-01-02T03:04:05.677Z'
                  creator_id: 144
                  deleted_at:
                  deleter_id:
                  updated_at: '2020-01-02T03:04:05.677Z'
                  updater_id:
                  notes:
                    test: note number 33
                  file_hash: SHA256::337rg8v0o44mgu9okmxnw273ifvtapv9yl3e7sjjskjy2yai2twpzruhufceganv
                  uploader_id: 144
                  original_file_name: original name 33.mp3
                  canonical_file_name: 20000428T070659Z_site-name-33_33.mp3
                  recorded_date_timezone:
                  recorded_utc_offset:
              schema:
                allOf:
                - "$ref": "#/components/schemas/standard_response"
                - type: object
                  properties:
                    data:
                      type: array
                      items:
                        "$ref": "#/components/schemas/audio_recording"
  "/harvests/{harvest_id}/items/filter":
    post:
      summary: filter harvest items
      security:
      - auth_token_header: []
      parameters:
      - name: harvest_id
        in: path
        description: harvest_id
        required: true
        schema:
          type: integer
      tags:
      - harvest_items
      description: |2

        Users that can invoke this route: `Admin`, `owner user`, `writer`, `reader`, `no_access`, `anyone`.<br />
        Users that can't: `Harvester`.

        Note: accessing a list/index/filter endpoint may return no results due to project permissions
      responses:
        '200':
          description: successful
          content:
            application/json:
              example:
                meta:
                  status: 200
                  message: OK
                  sorting:
                    order_by: path
                    direction: asc
                  paging:
                    page: 1
                    items: 25
                    total: 1
                    max_page: 1
                    current: http://localhost:3000/harvests/26/items/filter?direction=asc&items=25&order_by=path&page=1
                    previous:
                    next:
                data:
                - id: 1
                  deleted: false
                  path: some/relative/path.mp3
                  status: new
                  created_at: '2020-01-02T03:04:05.677Z'
                  harvest_id: 26
                  updated_at: '2020-01-02T03:04:05.677Z'
                  audio_recording_id: 35
                  uploader_id: 153
                  validations: []
              schema:
                allOf:
                - "$ref": "#/components/schemas/standard_response"
                - type: object
                  properties:
                    data:
                      type: array
                      items:
                        "$ref": "#/components/schemas/harvest_item"
  "/projects/{project_id}/harvests/{harvest_id}/items/a/b":
    get:
      summary: list harvest items by path
      security:
      - auth_token_header: []
      parameters:
      - name: harvest_id
        in: path
        description: harvest_id
        required: true
        schema:
          type: integer
      - name: project_id
        in: path
        description: project_id
        required: true
        schema:
          type: integer
      tags:
      - harvest_items
      description: |2

        Users that can invoke this route: `Admin`, `owner user`, `writer`, `reader`, `no_access`, `anyone`.<br />
        Users that can't: `Harvester`.

        Note: accessing a list/index/filter endpoint may return no results due to project permissions
      responses:
        '200':
          description: successful
          content:
            application/json:
              example:
                meta:
                  status: 200
                  message: OK
                  sorting:
                    order_by: path
                    direction: asc
                  paging:
                    page: 1
                    items: 25
                    total: 1
                    max_page: 1
                    current: http://localhost:3000/projects/39/harvests/27/items/a/b?direction=asc&items=25&order_by=path&page=1
                    previous:
                    next:
                data:
                - id: 2
                  deleted: false
                  path: a/b/c.wav
                  status: new
                  created_at: '2020-01-02T03:04:05.677Z'
                  harvest_id: 27
                  updated_at: '2020-01-02T03:04:05.677Z'
                  audio_recording_id: 37
                  uploader_id: 160
                  report:
                    items_total: 1
                    items_size_bytes:
                    items_duration_seconds:
                    items_invalid_fixable: 0
                    items_invalid_not_fixable: 0
                    items_new: 1
                    items_metadata_gathered: 0
                    items_failed: 0
                    items_completed: 0
                    items_errored: 0
                  validations: []
              schema:
                allOf:
                - "$ref": "#/components/schemas/standard_response"
                - type: object
                  properties:
                    data:
                      type: array
                      items:
                        "$ref": "#/components/schemas/harvest_item"
  "/projects/{project_id}/regions/new":
    get:
      summary: new region
      security:
      - auth_token_header: []
      parameters:
      - name: project_id
        in: path
        description: project_id
        required: true
        schema:
          type: integer
      tags:
      - regions
      description: |2

        Users that can invoke this route: `Admin`, `owner user`, `writer`, `reader`, `no_access`, `anyone`.<br />
        Users that can't: `Harvester`.

        Note: accessing a list/index/filter endpoint may return no results due to project permissions
      responses:
        '200':
          description: successful
          content:
            application/json:
              example:
                meta:
                  status: 200
                  message: OK
                data:
                  name:
                  description:
                  notes:
                  project_id:
  "/projects/{project_id}/regions":
    post:
      summary: create region
      security:
      - auth_token_header: []
      parameters:
      - name: project_id
        in: path
        description: project_id
        required: true
        schema:
          type: integer
      tags:
      - regions
      description: |2

        Users that can invoke this route: `Admin`, `owner user`, `writer`, `reader`, `no_access`, `anyone`.<br />
        Users that can't: `Harvester`.

        Note: accessing a list/index/filter endpoint may return no results due to project permissions
      responses:
        '201':
          description: successful
          content:
            application/json:
              example:
                meta:
                  status: 201
                  message: Created
                data:
                  id: 38
                  name: region name 38
                  description: site **description** 38
                  notes:
                    region_note_38: 38
                  creator_id: 1
                  created_at: '2020-01-02T03:04:05.677Z'
                  updater_id:
                  updated_at: '2020-01-02T03:04:05.677Z'
                  deleter_id:
                  deleted_at:
                  project_id: 41
                  site_ids: []
                  description_html: "<p>site <strong>description</strong> 38</p>\n"
                  description_html_tagline: site <strong>description</strong> 38
                  image_urls: []
              schema:
                allOf:
                - "$ref": "#/components/schemas/standard_response"
                - type: object
                  properties:
                    data:
                      "$ref": "#/components/schemas/region"
      requestBody:
        content:
          application/json:
            schema:
              "$ref": "#/components/schemas/region"
    get:
      summary: list regions
      security:
      - auth_token_header: []
      parameters:
      - name: project_id
        in: path
        description: project_id
        required: true
        schema:
          type: integer
      tags:
      - regions
      description: |2

        Users that can invoke this route: `Admin`, `owner user`, `writer`, `reader`, `no_access`, `anyone`.<br />
        Users that can't: `Harvester`.

        Note: accessing a list/index/filter endpoint may return no results due to project permissions
      responses:
        '200':
          description: successful
          content:
            application/json:
              example:
                meta:
                  status: 200
                  message: OK
                  sorting:
                    order_by: name
                    direction: asc
                  paging:
                    page: 1
                    items: 25
                    total: 1
                    max_page: 1
                    current: http://localhost:3000/projects/43/regions?direction=asc&items=25&order_by=name&page=1
                    previous:
                    next:
                data:
                - id: 39
                  name: region name 39
                  description: site **description** 39
                  notes:
                    region_note_39: 39
                  creator_id: 171
                  created_at: '2020-01-02T03:04:05.677Z'
                  updater_id:
                  updated_at: '2020-01-02T03:04:05.677Z'
                  deleter_id:
                  deleted_at:
                  project_id: 43
                  site_ids:
                  - 40
                  description_html: "<p>site <strong>description</strong> 39</p>\n"
                  description_html_tagline: site <strong>description</strong> 39
                  image_urls: []
              schema:
                allOf:
                - "$ref": "#/components/schemas/standard_response"
                - type: object
                  properties:
                    data:
                      type: array
                      items:
                        "$ref": "#/components/schemas/region"
  "/projects/{project_id}/regions/{id}":
    delete:
      summary: delete region
      security:
      - auth_token_header: []
      parameters:
      - name: project_id
        in: path
        description: project_id
        required: true
        schema:
          type: integer
      - name: id
        in: path
        description: id
        required: true
        schema:
          type: integer
      tags:
      - regions
      description: |2

        Users that can invoke this route: `Admin`, `owner user`, `writer`, `reader`, `no_access`, `anyone`.<br />
        Users that can't: `Harvester`.

        Note: accessing a list/index/filter endpoint may return no results due to project permissions
      responses:
        '204':
          description: successful
    get:
      summary: show region
      security:
      - auth_token_header: []
      parameters:
      - name: project_id
        in: path
        description: project_id
        required: true
        schema:
          type: integer
      - name: id
        in: path
        description: id
        required: true
        schema:
          type: integer
      tags:
      - regions
      description: |2

        Users that can invoke this route: `Admin`, `owner user`, `writer`, `reader`, `no_access`, `anyone`.<br />
        Users that can't: `Harvester`.

        Note: accessing a list/index/filter endpoint may return no results due to project permissions
      responses:
        '200':
          description: successful
          content:
            application/json:
              example:
                meta:
                  status: 200
                  message: OK
                data:
                  id: 41
                  name: region name 41
                  description: site **description** 41
                  notes:
                    region_note_41: 41
                  creator_id: 179
                  created_at: '2020-01-02T03:04:05.677Z'
                  updater_id:
                  updated_at: '2020-01-02T03:04:05.677Z'
                  deleter_id:
                  deleted_at:
                  project_id: 45
                  site_ids:
                  - 42
                  description_html: "<p>site <strong>description</strong> 41</p>\n"
                  description_html_tagline: site <strong>description</strong> 41
                  image_urls: []
              schema:
                allOf:
                - "$ref": "#/components/schemas/standard_response"
                - type: object
                  properties:
                    data:
                      "$ref": "#/components/schemas/region"
    put:
      summary: update region
      security:
      - auth_token_header: []
      parameters:
      - name: project_id
        in: path
        description: project_id
        required: true
        schema:
          type: integer
      - name: id
        in: path
        description: id
        required: true
        schema:
          type: integer
      tags:
      - regions
      description: |2

        Users that can invoke this route: `Admin`, `owner user`, `writer`, `reader`, `no_access`, `anyone`.<br />
        Users that can't: `Harvester`.

        Note: accessing a list/index/filter endpoint may return no results due to project permissions
      responses:
        '200':
          description: successful
          content:
            application/json:
              example:
                meta:
                  status: 200
                  message: OK
                data:
                  id: 42
                  name: region name 43
                  description: site **description** 43
                  notes:
                    region_note_43: 43
                  creator_id: 183
                  created_at: '2020-01-02T03:04:05.677Z'
                  updater_id: 1
                  updated_at: '2020-01-02T03:04:05.677Z'
                  deleter_id:
                  deleted_at:
                  project_id: 47
                  site_ids:
                  - 43
                  description_html: "<p>site <strong>description</strong> 43</p>\n"
                  description_html_tagline: site <strong>description</strong> 43
                  image_urls: []
              schema:
                allOf:
                - "$ref": "#/components/schemas/standard_response"
                - type: object
                  properties:
                    data:
                      "$ref": "#/components/schemas/region"
      requestBody:
        content:
          application/json:
            schema:
              "$ref": "#/components/schemas/region"
    patch:
      summary: update region
      security:
      - auth_token_header: []
      parameters:
      - name: project_id
        in: path
        description: project_id
        required: true
        schema:
          type: integer
      - name: id
        in: path
        description: id
        required: true
        schema:
          type: integer
      tags:
      - regions
      description: |2

        Users that can invoke this route: `Admin`, `owner user`, `writer`, `reader`, `no_access`, `anyone`.<br />
        Users that can't: `Harvester`.

        Note: accessing a list/index/filter endpoint may return no results due to project permissions
      responses:
        '200':
          description: successful
          content:
            application/json:
              example:
                meta:
                  status: 200
                  message: OK
                data:
                  id: 43
                  name: region name 45
                  description: site **description** 45
                  notes:
                    region_note_45: 45
                  creator_id: 189
                  created_at: '2020-01-02T03:04:05.677Z'
                  updater_id: 1
                  updated_at: '2020-01-02T03:04:05.677Z'
                  deleter_id:
                  deleted_at:
                  project_id: 49
                  site_ids:
                  - 44
                  description_html: "<p>site <strong>description</strong> 45</p>\n"
                  description_html_tagline: site <strong>description</strong> 45
                  image_urls: []
              schema:
                allOf:
                - "$ref": "#/components/schemas/standard_response"
                - type: object
                  properties:
                    data:
                      "$ref": "#/components/schemas/region"
      requestBody:
        content:
          application/json:
            schema:
              "$ref": "#/components/schemas/region"
  "/projects/{project_id}/regions/filter":
    post:
      summary: filter region
      security:
      - auth_token_header: []
      parameters:
      - name: project_id
        in: path
        description: project_id
        required: true
        schema:
          type: integer
      tags:
      - regions
      description: |2

        Users that can invoke this route: `Admin`, `owner user`, `writer`, `reader`, `no_access`, `anyone`.<br />
        Users that can't: `Harvester`.

        Note: accessing a list/index/filter endpoint may return no results due to project permissions
      responses:
        '200':
          description: successful
          content:
            application/json:
              example:
                meta:
                  status: 200
                  message: OK
                  sorting:
                    order_by: name
                    direction: asc
                  paging:
                    page: 1
                    items: 25
                    total: 1
                    max_page: 1
                    current: http://localhost:3000/projects/50/regions/filter?direction=asc&items=25&order_by=name&page=1
                    previous:
                    next:
                data:
                - id: 44
                  name: region name 46
                  description: site **description** 46
                  notes:
                    region_note_46: 46
                  creator_id: 195
                  created_at: '2020-01-02T03:04:05.677Z'
                  updater_id:
                  updated_at: '2020-01-02T03:04:05.677Z'
                  deleter_id:
                  deleted_at:
                  project_id: 50
                  site_ids:
                  - 45
                  description_html: "<p>site <strong>description</strong> 46</p>\n"
                  description_html_tagline: site <strong>description</strong> 46
                  image_urls: []
              schema:
                allOf:
                - "$ref": "#/components/schemas/standard_response"
                - type: object
                  properties:
                    data:
                      type: array
                      items:
                        "$ref": "#/components/schemas/region"
  "/projects/{project_id}/harvests/{harvest_id}/items/filter":
    post:
      summary: filter harvest items
      security:
      - auth_token_header: []
      parameters:
      - name: harvest_id
        in: path
        description: harvest_id
        required: true
        schema:
          type: integer
      - name: project_id
        in: path
        description: project_id
        required: true
        schema:
          type: integer
      tags:
      - harvest_items
      description: |2

        Users that can invoke this route: `Admin`, `owner user`, `writer`, `reader`, `no_access`, `anyone`.<br />
        Users that can't: `Harvester`.

        Note: accessing a list/index/filter endpoint may return no results due to project permissions
      responses:
        '200':
          description: successful
          content:
            application/json:
              example:
                meta:
                  status: 200
                  message: OK
                  sorting:
                    order_by: path
                    direction: asc
                  paging:
                    page: 1
                    items: 25
                    total: 1
                    max_page: 1
                    current: http://localhost:3000/projects/51/harvests/36/items/filter?direction=asc&items=25&order_by=path&page=1
                    previous:
                    next:
                data:
                - id: 3
                  deleted: false
                  path: some/relative/path.mp3
                  status: new
                  created_at: '2020-01-02T03:04:05.677Z'
                  harvest_id: 36
                  updated_at: '2020-01-02T03:04:05.677Z'
                  audio_recording_id: 47
                  uploader_id: 205
                  validations: []
              schema:
                allOf:
                - "$ref": "#/components/schemas/standard_response"
                - type: object
                  properties:
                    data:
                      type: array
                      items:
                        "$ref": "#/components/schemas/harvest_item"
  "/stats":
    get:
      summary: Gets stats
      tags:
      - stats
      security:
      parameters: []
      responses:
        '200':
          description: stats retrieved
          content:
            application/json:
              example:
                meta:
                  status: 200
                  message: OK
                data:
                  summary:
                    users_online: 0
                    users_total: 2
                    online_window_start: '2020-01-02T01:04:05.677Z'
                    projects_total: 0
                    regions_total: 0
                    sites_total: 0
                    annotations_total: 0
                    annotations_total_duration: 0
                    annotations_recent: 0
                    audio_recordings_total: 0
                    audio_recordings_recent: 0
                    audio_recordings_total_duration: 0
                    audio_recordings_total_size: 0
                    tags_total: 0
                    tags_applied_total: 0
                    tags_applied_unique_total: 0
                  recent:
                    audio_recording_ids: []
                    audio_event_ids: []
              schema:
                allOf:
                - "$ref": "#/components/schemas/standard_response"
                - type: object
                  properties:
                    data:
                      "$ref": "#/components/schemas/stats"
  "/sites/{id}":
    put:
      summary: update site
      security:
      - auth_token_header: []
      parameters:
      - name: id
        in: path
        description: id
        required: true
        schema:
          type: integer
      tags:
      - sites
      description: |2

        Users that can invoke this route: `Admin`, `owner user`, `writer`, `reader`, `no_access`, `anyone`.<br />
        Users that can't: `Harvester`.

        Note: accessing a list/index/filter endpoint may return no results due to project permissions
      responses:
        '200':
          description: successful
          content:
            application/json:
              example:
                meta:
                  status: 200
                  message: OK
                data:
                  id: 48
                  name: site name 49
                  description: site description 49
                  notes: note number 49
                  creator_id: 206
                  created_at: '2020-01-02T03:04:05.677Z'
                  updater_id: 1
                  updated_at: '2020-01-02T03:04:05.677Z'
                  deleter_id:
                  deleted_at:
                  region_id:
                  custom_latitude: 68.652129
                  custom_longitude: 159.475673
                  location_obfuscated: false
                  project_ids:
                  - 52
                  timezone_information:
                  image_urls:
                  - size: extralarge
                    url: "/images/site/site_span4.png"
                    width: 300
                    height: 300
                  - size: large
                    url: "/images/site/site_span3.png"
                    width: 220
                    height: 220
                  - size: medium
                    url: "/images/site/site_span2.png"
                    width: 140
                    height: 140
                  - size: small
                    url: "/images/site/site_span1.png"
                    width: 60
                    height: 60
                  - size: tiny
                    url: "/images/site/site_spanhalf.png"
                    width: 30
                    height: 30
                  description_html: "<p>site description 49</p>\n"
                  description_html_tagline: site description 49
              schema:
                allOf:
                - "$ref": "#/components/schemas/standard_response"
                - type: object
                  properties:
                    data:
                      "$ref": "#/components/schemas/site"
      requestBody:
        content:
          application/json:
            schema:
              "$ref": "#/components/schemas/site"
    delete:
      summary: delete site
      security:
      - auth_token_header: []
      parameters:
      - name: id
        in: path
        description: id
        required: true
        schema:
          type: integer
      tags:
      - sites
      description: |2

        Users that can invoke this route: `Admin`, `owner user`, `writer`, `reader`, `no_access`, `anyone`.<br />
        Users that can't: `Harvester`.

        Note: accessing a list/index/filter endpoint may return no results due to project permissions
      responses:
        '204':
          description: successful
    get:
      summary: show site
      security:
      - auth_token_header: []
      parameters:
      - name: id
        in: path
        description: id
        required: true
        schema:
          type: integer
      tags:
      - sites
      description: |2

        Users that can invoke this route: `Admin`, `owner user`, `writer`, `reader`, `no_access`, `anyone`.<br />
        Users that can't: `Harvester`.

        Note: accessing a list/index/filter endpoint may return no results due to project permissions
      responses:
        '200':
          description: successful
          content:
            application/json:
              example:
                meta:
                  status: 200
                  message: OK
                data:
                  id: 50
                  name: site name 51
                  description: site description 51
                  notes: note number 51
                  creator_id: 215
                  created_at: '2020-01-02T03:04:05.677Z'
                  updater_id:
                  updated_at: '2020-01-02T03:04:05.677Z'
                  deleter_id:
                  deleted_at:
                  region_id: 48
                  custom_latitude: 89.544734
                  custom_longitude: 99.034349
                  location_obfuscated: false
                  project_ids:
                  - 54
                  timezone_information:
                  image_urls:
                  - size: extralarge
                    url: "/images/site/site_span4.png"
                    width: 300
                    height: 300
                  - size: large
                    url: "/images/site/site_span3.png"
                    width: 220
                    height: 220
                  - size: medium
                    url: "/images/site/site_span2.png"
                    width: 140
                    height: 140
                  - size: small
                    url: "/images/site/site_span1.png"
                    width: 60
                    height: 60
                  - size: tiny
                    url: "/images/site/site_spanhalf.png"
                    width: 30
                    height: 30
                  description_html: "<p>site description 51</p>\n"
                  description_html_tagline: site description 51
              schema:
                allOf:
                - "$ref": "#/components/schemas/standard_response"
                - type: object
                  properties:
                    data:
                      "$ref": "#/components/schemas/site"
    patch:
      summary: update site
      security:
      - auth_token_header: []
      parameters:
      - name: id
        in: path
        description: id
        required: true
        schema:
          type: integer
      tags:
      - sites
      description: |2

        Users that can invoke this route: `Admin`, `owner user`, `writer`, `reader`, `no_access`, `anyone`.<br />
        Users that can't: `Harvester`.

        Note: accessing a list/index/filter endpoint may return no results due to project permissions
      responses:
        '200':
          description: successful
          content:
            application/json:
              example:
                meta:
                  status: 200
                  message: OK
                data:
                  id: 51
                  name: site name 53
                  description: site description 53
                  notes: note number 53
                  creator_id: 219
                  created_at: '2020-01-02T03:04:05.677Z'
                  updater_id: 1
                  updated_at: '2020-01-02T03:04:05.677Z'
                  deleter_id:
                  deleted_at:
                  region_id:
                  custom_latitude: 55.077931
                  custom_longitude: -80.205557
                  location_obfuscated: false
                  project_ids:
                  - 55
                  timezone_information:
                  image_urls:
                  - size: extralarge
                    url: "/images/site/site_span4.png"
                    width: 300
                    height: 300
                  - size: large
                    url: "/images/site/site_span3.png"
                    width: 220
                    height: 220
                  - size: medium
                    url: "/images/site/site_span2.png"
                    width: 140
                    height: 140
                  - size: small
                    url: "/images/site/site_span1.png"
                    width: 60
                    height: 60
                  - size: tiny
                    url: "/images/site/site_spanhalf.png"
                    width: 30
                    height: 30
                  description_html: "<p>site description 53</p>\n"
                  description_html_tagline: site description 53
              schema:
                allOf:
                - "$ref": "#/components/schemas/standard_response"
                - type: object
                  properties:
                    data:
                      "$ref": "#/components/schemas/site"
      requestBody:
        content:
          application/json:
            schema:
              "$ref": "#/components/schemas/site"
  "/sites/new":
    get:
      summary: new site
      security:
      - auth_token_header: []
      parameters: []
      tags:
      - sites
      description: |2

        Users that can invoke this route: `Admin`, `owner user`, `writer`, `reader`, `no_access`, `anyone`.<br />
        Users that can't: `Harvester`.

        Note: accessing a list/index/filter endpoint may return no results due to project permissions
      responses:
        '200':
          description: successful
          content:
            application/json:
              example:
                meta:
                  status: 200
                  message: OK
                data:
                  longitude:
                  latitude:
                  notes:
                  image:
                  tzinfo_tz:
                  rails_tz:
  "/sites":
    post:
      summary: create site
      security:
      - auth_token_header: []
      parameters: []
      tags:
      - sites
      description: |2

        Users that can invoke this route: `Admin`, `owner user`, `writer`, `reader`, `no_access`, `anyone`.<br />
        Users that can't: `Harvester`.

        Note: accessing a list/index/filter endpoint may return no results due to project permissions
      responses:
        '201':
          description: successful
          content:
            application/json:
              example:
                meta:
                  status: 201
                  message: Created
                data:
                  id: 54
                  name: site name 56
                  description: site description 56
                  notes: note number 56
                  creator_id: 1
                  created_at: '2020-01-02T03:04:05.677Z'
                  updater_id:
                  updated_at: '2020-01-02T03:04:05.677Z'
                  deleter_id:
                  deleted_at:
                  region_id:
                  custom_latitude:
                  custom_longitude:
                  location_obfuscated: true
                  project_ids: []
                  timezone_information:
                  image_urls:
                  - size: extralarge
                    url: "/images/site/site_span4.png"
                    width: 300
                    height: 300
                  - size: large
                    url: "/images/site/site_span3.png"
                    width: 220
                    height: 220
                  - size: medium
                    url: "/images/site/site_span2.png"
                    width: 140
                    height: 140
                  - size: small
                    url: "/images/site/site_span1.png"
                    width: 60
                    height: 60
                  - size: tiny
                    url: "/images/site/site_spanhalf.png"
                    width: 30
                    height: 30
                  description_html: "<p>site description 56</p>\n"
                  description_html_tagline: site description 56
              schema:
                allOf:
                - "$ref": "#/components/schemas/standard_response"
                - type: object
                  properties:
                    data:
                      "$ref": "#/components/schemas/site"
      requestBody:
        content:
          application/json:
            schema:
              "$ref": "#/components/schemas/site"
    get:
      summary: list sites
      security:
      - auth_token_header: []
      parameters: []
      tags:
      - sites
      description: |2

        Users that can invoke this route: `Admin`, `owner user`, `writer`, `reader`, `no_access`, `anyone`.<br />
        Users that can't: `Harvester`.

        Note: accessing a list/index/filter endpoint may return no results due to project permissions
      responses:
        '200':
          description: successful
          content:
            application/json:
              example:
                meta:
                  status: 200
                  message: OK
                  sorting:
                    order_by: name
                    direction: asc
                  paging:
                    page: 1
                    items: 25
                    total: 1
                    max_page: 1
                    current: http://localhost:3000/sites?direction=asc&items=25&order_by=name&page=1
                    previous:
                    next:
                data:
                - id: 55
                  name: site name 57
                  description: site description 57
                  notes: note number 57
                  creator_id: 233
                  created_at: '2020-01-02T03:04:05.677Z'
                  updater_id:
                  updated_at: '2020-01-02T03:04:05.677Z'
                  deleter_id:
                  deleted_at:
                  region_id: 52
                  custom_latitude: 59.030912
                  custom_longitude: -175.048448
                  location_obfuscated: false
                  project_ids:
                  - 58
                  timezone_information:
                  image_urls:
                  - size: extralarge
                    url: "/images/site/site_span4.png"
                    width: 300
                    height: 300
                  - size: large
                    url: "/images/site/site_span3.png"
                    width: 220
                    height: 220
                  - size: medium
                    url: "/images/site/site_span2.png"
                    width: 140
                    height: 140
                  - size: small
                    url: "/images/site/site_span1.png"
                    width: 60
                    height: 60
                  - size: tiny
                    url: "/images/site/site_spanhalf.png"
                    width: 30
                    height: 30
                  description_html: "<p>site description 57</p>\n"
                  description_html_tagline: site description 57
              schema:
                allOf:
                - "$ref": "#/components/schemas/standard_response"
                - type: object
                  properties:
                    data:
                      type: array
                      items:
                        "$ref": "#/components/schemas/site"
  "/sites/filter":
    post:
      summary: filter site
      security:
      - auth_token_header: []
      parameters: []
      tags:
      - sites
      description: |2

        Users that can invoke this route: `Admin`, `owner user`, `writer`, `reader`, `no_access`, `anyone`.<br />
        Users that can't: `Harvester`.

        Note: accessing a list/index/filter endpoint may return no results due to project permissions
      responses:
        '200':
          description: successful
          content:
            application/json:
              example:
                meta:
                  status: 200
                  message: OK
                  sorting:
                    order_by: name
                    direction: asc
                  paging:
                    page: 1
                    items: 25
                    total: 1
                    max_page: 1
                    current: http://localhost:3000/sites/filter?direction=asc&items=25&order_by=name&page=1
                    previous:
                    next:
                data:
                - id: 56
                  name: site name 58
                  description: site description 58
                  notes: note number 58
                  creator_id: 237
                  created_at: '2020-01-02T03:04:05.677Z'
                  updater_id:
                  updated_at: '2020-01-02T03:04:05.677Z'
                  deleter_id:
                  deleted_at:
                  region_id: 53
                  custom_latitude: 72.534795
                  custom_longitude: 145.289808
                  location_obfuscated: false
                  project_ids:
                  - 59
                  timezone_information:
                  image_urls:
                  - size: extralarge
                    url: "/images/site/site_span4.png"
                    width: 300
                    height: 300
                  - size: large
                    url: "/images/site/site_span3.png"
                    width: 220
                    height: 220
                  - size: medium
                    url: "/images/site/site_span2.png"
                    width: 140
                    height: 140
                  - size: small
                    url: "/images/site/site_span1.png"
                    width: 60
                    height: 60
                  - size: tiny
                    url: "/images/site/site_spanhalf.png"
                    width: 30
                    height: 30
                  description_html: "<p>site description 58</p>\n"
                  description_html_tagline: site description 58
              schema:
                allOf:
                - "$ref": "#/components/schemas/standard_response"
                - type: object
                  properties:
                    data:
                      type: array
                      items:
                        "$ref": "#/components/schemas/site"
  "/projects/{project_id}/harvests/filter":
    post:
      summary: filter harvest
      security:
      - auth_token_header: []
      parameters:
      - name: project_id
        in: path
        description: project_id
        required: true
        schema:
          type: integer
      tags:
      - harvests
      description: |2

        Users that can invoke this route: `Admin`, `owner user`, `writer`, `reader`, `no_access`, `anyone`.<br />
        Users that can't: `Harvester`.

        Note: accessing a list/index/filter endpoint may return no results due to project permissions
      responses:
        '200':
          description: successful
          content:
            application/json:
              example:
                meta:
                  status: 200
                  message: OK
                  sorting:
                    order_by: created_at
                    direction: desc
                  paging:
                    page: 1
                    items: 25
                    total: 1
                    max_page: 1
                    current: http://localhost:3000/projects/60/harvests/filter?direction=desc&items=25&order_by=created_at&page=1
                    previous:
                    next:
                data:
                - id: 45
                  creator_id: 241
                  created_at: '2020-01-02T03:04:05.677Z'
                  updater_id:
                  updated_at: '2020-01-02T03:04:05.677Z'
                  streaming: false
                  status: new_harvest
                  project_id: 60
                  name: January 2nd Upload
                  upload_user:
                  upload_password:
                  upload_url: sftp://upload.test:2022
                  mappings: []
                  report:
                    items_total: 0
                    items_size_bytes: 0
                    items_duration_seconds: 0.0
                    items_new: 0
                    items_metadata_gathered: 0
                    items_failed: 0
                    items_completed: 0
                    items_errored: 0
                    items_invalid_fixable: 0
                    items_invalid_not_fixable: 0
                    latest_activity_at:
                    run_time_seconds:
                  last_upload_at:
                  last_metadata_review_at:
                  last_mappings_change_at:
              schema:
                allOf:
                - "$ref": "#/components/schemas/standard_response"
                - type: object
                  properties:
                    data:
                      type: array
                      items:
                        "$ref": "#/components/schemas/harvest"
  "/projects/{project_id}/harvests":
    post:
      summary: create harvest
      security:
      - auth_token_header: []
      parameters:
      - name: project_id
        in: path
        description: project_id
        required: true
        schema:
          type: integer
      tags:
      - harvests
      description: |2

        Users that can invoke this route: `Admin`, `owner user`, `writer`, `reader`, `no_access`, `anyone`.<br />
        Users that can't: `Harvester`.

        Note: accessing a list/index/filter endpoint may return no results due to project permissions
      responses:
        '201':
          description: successful
          content:
            application/json:
              example:
                meta:
                  status: 201
                  message: Created
                data:
                  id: 47
                  creator_id: 1
                  created_at: '2020-01-02T03:04:05.677Z'
                  updater_id: 1
                  updated_at: '2020-01-02T03:04:05.677Z'
                  streaming: true
                  status: uploading
                  project_id: 61
                  name: January 2nd Upload
                  upload_user: Admin_47
                  upload_password: JfP9F2BWtxodssSphXFjtr1e
                  upload_url: sftp://upload.test:2022
                  mappings:
                  - path: '58'
                    site_id: 58
                    utc_offset:
                    recursive: true
                  report:
                    items_total: 0
                    items_size_bytes: 0
                    items_duration_seconds: 0.0
                    items_new: 0
                    items_metadata_gathered: 0
                    items_failed: 0
                    items_completed: 0
                    items_errored: 0
                    items_invalid_fixable: 0
                    items_invalid_not_fixable: 0
                    latest_activity_at:
                    run_time_seconds:
                  last_upload_at: '2020-01-02T03:04:05.677Z'
                  last_metadata_review_at:
                  last_mappings_change_at: '2020-01-02T03:04:05.677Z'
              schema:
                allOf:
                - "$ref": "#/components/schemas/standard_response"
                - type: object
                  properties:
                    data:
                      "$ref": "#/components/schemas/harvest"
      requestBody:
        content:
          application/json:
            schema:
              "$ref": "#/components/schemas/harvest"
    get:
      summary: list harvests
      security:
      - auth_token_header: []
      parameters:
      - name: project_id
        in: path
        description: project_id
        required: true
        schema:
          type: integer
      tags:
      - harvests
      description: |2

        Users that can invoke this route: `Admin`, `owner user`, `writer`, `reader`, `no_access`, `anyone`.<br />
        Users that can't: `Harvester`.

        Note: accessing a list/index/filter endpoint may return no results due to project permissions
      responses:
        '200':
          description: successful
          content:
            application/json:
              example:
                meta:
                  status: 200
                  message: OK
                  sorting:
                    order_by: created_at
                    direction: desc
                  paging:
                    page: 1
                    items: 25
                    total: 1
                    max_page: 1
                    current: http://localhost:3000/projects/62/harvests?direction=desc&items=25&order_by=created_at&page=1
                    previous:
                    next:
                data:
                - id: 48
                  creator_id: 249
                  created_at: '2020-01-02T03:04:05.677Z'
                  updater_id:
                  updated_at: '2020-01-02T03:04:05.677Z'
                  streaming: false
                  status: new_harvest
                  project_id: 62
                  name: January 2nd Upload
                  upload_user:
                  upload_password:
                  upload_url: sftp://upload.test:2022
                  mappings: []
                  report:
                    items_total: 0
                    items_size_bytes: 0
                    items_duration_seconds: 0.0
                    items_new: 0
                    items_metadata_gathered: 0
                    items_failed: 0
                    items_completed: 0
                    items_errored: 0
                    items_invalid_fixable: 0
                    items_invalid_not_fixable: 0
                    latest_activity_at:
                    run_time_seconds:
                  last_upload_at:
                  last_metadata_review_at:
                  last_mappings_change_at:
              schema:
                allOf:
                - "$ref": "#/components/schemas/standard_response"
                - type: object
                  properties:
                    data:
                      type: array
                      items:
                        "$ref": "#/components/schemas/harvest"
  "/projects/{project_id}/harvests/new":
    get:
      summary: new harvest
      security:
      - auth_token_header: []
      parameters:
      - name: project_id
        in: path
        description: project_id
        required: true
        schema:
          type: integer
      tags:
      - harvests
      description: |2

        Users that can invoke this route: `Admin`, `owner user`, `writer`, `reader`, `no_access`, `anyone`.<br />
        Users that can't: `Harvester`.

        Note: accessing a list/index/filter endpoint may return no results due to project permissions
      responses:
        '200':
          description: successful
          content:
            application/json:
              example:
                meta:
                  status: 200
                  message: OK
                data:
                  project_id: true
                  streaming: false
  "/projects/{project_id}/harvests/{id}":
    get:
      summary: show harvest
      security:
      - auth_token_header: []
      parameters:
      - name: project_id
        in: path
        description: project_id
        required: true
        schema:
          type: integer
      - name: id
        in: path
        description: id
        required: true
        schema:
          type: integer
      tags:
      - harvests
      description: |2

        Users that can invoke this route: `Admin`, `owner user`, `writer`, `reader`, `no_access`, `anyone`.<br />
        Users that can't: `Harvester`.

        Note: accessing a list/index/filter endpoint may return no results due to project permissions
      responses:
        '200':
          description: successful
          content:
            application/json:
              example:
                meta:
                  status: 200
                  message: OK
                data:
                  id: 50
                  creator_id: 257
                  created_at: '2020-01-02T03:04:05.677Z'
                  updater_id:
                  updated_at: '2020-01-02T03:04:05.677Z'
                  streaming: false
                  status: new_harvest
                  project_id: 64
                  name: January 2nd Upload
                  upload_user:
                  upload_password:
                  upload_url: sftp://upload.test:2022
                  mappings: []
                  report:
                    items_total: 0
                    items_size_bytes: 0
                    items_duration_seconds: 0.0
                    items_new: 0
                    items_metadata_gathered: 0
                    items_failed: 0
                    items_completed: 0
                    items_errored: 0
                    items_invalid_fixable: 0
                    items_invalid_not_fixable: 0
                    latest_activity_at:
                    run_time_seconds:
                  last_upload_at:
                  last_metadata_review_at:
                  last_mappings_change_at:
              schema:
                allOf:
                - "$ref": "#/components/schemas/standard_response"
                - type: object
                  properties:
                    data:
                      "$ref": "#/components/schemas/harvest"
    delete:
      summary: delete harvest
      security:
      - auth_token_header: []
      parameters:
      - name: project_id
        in: path
        description: project_id
        required: true
        schema:
          type: integer
      - name: id
        in: path
        description: id
        required: true
        schema:
          type: integer
      tags:
      - harvests
      description: |2

        Users that can invoke this route: `Admin`, `owner user`, `writer`, `reader`, `no_access`, `anyone`.<br />
        Users that can't: `Harvester`.

        Note: accessing a list/index/filter endpoint may return no results due to project permissions
      responses:
        '204':
          description: successful
    patch:
      summary: update harvest
      security:
      - auth_token_header: []
      parameters:
      - name: project_id
        in: path
        description: project_id
        required: true
        schema:
          type: integer
      - name: id
        in: path
        description: id
        required: true
        schema:
          type: integer
      tags:
      - harvests
      description: |2

        Users that can invoke this route: `Admin`, `owner user`, `writer`, `reader`, `no_access`, `anyone`.<br />
        Users that can't: `Harvester`.

        Note: accessing a list/index/filter endpoint may return no results due to project permissions
      responses:
        '200':
          description: successful
          content:
            application/json:
              example:
                meta:
                  status: 200
                  message: OK
                data:
                  id: 52
                  creator_id: 265
                  created_at: '2020-01-02T03:04:05.677Z'
                  updater_id: 1
                  updated_at: '2020-01-02T03:04:05.677Z'
                  streaming: false
                  status: new_harvest
                  project_id: 66
                  name: January 2nd Upload
                  upload_user:
                  upload_password:
                  upload_url: sftp://upload.test:2022
                  mappings: []
                  report:
                    items_total: 0
                    items_size_bytes: 0
                    items_duration_seconds: 0.0
                    items_new: 0
                    items_metadata_gathered: 0
                    items_failed: 0
                    items_completed: 0
                    items_errored: 0
                    items_invalid_fixable: 0
                    items_invalid_not_fixable: 0
                    latest_activity_at:
                    run_time_seconds:
                  last_upload_at:
                  last_metadata_review_at:
                  last_mappings_change_at:
              schema:
                allOf:
                - "$ref": "#/components/schemas/standard_response"
                - type: object
                  properties:
                    data:
                      "$ref": "#/components/schemas/harvest"
      requestBody:
        content:
          application/json:
            schema:
              "$ref": "#/components/schemas/harvest"
    put:
      summary: update harvest
      security:
      - auth_token_header: []
      parameters:
      - name: project_id
        in: path
        description: project_id
        required: true
        schema:
          type: integer
      - name: id
        in: path
        description: id
        required: true
        schema:
          type: integer
      tags:
      - harvests
      description: |2

        Users that can invoke this route: `Admin`, `owner user`, `writer`, `reader`, `no_access`, `anyone`.<br />
        Users that can't: `Harvester`.

        Note: accessing a list/index/filter endpoint may return no results due to project permissions
      responses:
        '200':
          description: successful
          content:
            application/json:
              example:
                meta:
                  status: 200
                  message: OK
                data:
                  id: 53
                  creator_id: 269
                  created_at: '2020-01-02T03:04:05.677Z'
                  updater_id: 1
                  updated_at: '2020-01-02T03:04:05.677Z'
                  streaming: false
                  status: new_harvest
                  project_id: 67
                  name: January 2nd Upload
                  upload_user:
                  upload_password:
                  upload_url: sftp://upload.test:2022
                  mappings: []
                  report:
                    items_total: 0
                    items_size_bytes: 0
                    items_duration_seconds: 0.0
                    items_new: 0
                    items_metadata_gathered: 0
                    items_failed: 0
                    items_completed: 0
                    items_errored: 0
                    items_invalid_fixable: 0
                    items_invalid_not_fixable: 0
                    latest_activity_at:
                    run_time_seconds:
                  last_upload_at:
                  last_metadata_review_at:
                  last_mappings_change_at:
              schema:
                allOf:
                - "$ref": "#/components/schemas/standard_response"
                - type: object
                  properties:
                    data:
                      "$ref": "#/components/schemas/harvest"
      requestBody:
        content:
          application/json:
            schema:
              "$ref": "#/components/schemas/harvest"
  "/projects/{project_id}/sites/{site_id}/audio_recordings/new":
    get:
      summary: new audio recordings
      security:
      - auth_token_header: []
      parameters:
      - name: project_id
        in: path
        description: project_id
        required: true
        schema:
          type: integer
      - name: site_id
        in: path
        description: site_id
        required: true
        schema:
          type: integer
      tags:
      - audio_recordings
      description: |2

        Users that can invoke this route: `Admin`, `Harvester`, `owner user`, `writer`, `reader`, `no_access`, `anyone`.<br />
        Users that can't: .

        Note: accessing a list/index/filter endpoint may return no results due to project permissions
      responses:
        '200':
          description: successful
          content:
            application/json:
              example:
                meta:
                  status: 200
                  message: OK
                data:
                  site_id:
                  uploader_id:
                  sample_rate_hertz:
                  media_type:
                  recorded_date:
                  bit_rate_bps:
                  data_length_bytes:
                  channels:
                  duration_seconds:
                  file_hash:
                  original_file_name:
  "/projects/{project_id}/sites/{site_id}/audio_recordings":
    post:
      summary: create audio recordings
      security:
      - auth_token_header: []
      parameters:
      - name: project_id
        in: path
        description: project_id
        required: true
        schema:
          type: integer
      - name: site_id
        in: path
        description: site_id
        required: true
        schema:
          type: integer
      tags:
      - audio_recordings
      description: |2

        Users that can invoke this route: `Admin`, `Harvester`.<br />
        Users that can't: `owner user`, `writer`, `reader`, `no_access`, `anyone`.

        Note: accessing a list/index/filter endpoint may return no results due to project permissions
      responses:
        '201':
          description: successful
          content:
            application/json:
              example:
                meta:
                  status: 201
                  message: Created
                  capabilities:
                    original_download:
                      can: true
                      details:
                data:
                  id: 66
                  uuid: 18103b10-7995-4aae-91cb-e82f6694644f
                  recorded_date: '2000-05-31T07:06:59.000Z'
                  site_id: 66
                  duration_seconds: 60000.0
                  sample_rate_hertz: 22050
                  channels: 2
                  bit_rate_bps: 64000
                  media_type: audio/mpeg
                  data_length_bytes: 3800
                  status: new
                  created_at: '2020-01-02T03:04:05.677Z'
                  creator_id: 1
                  deleted_at:
                  deleter_id:
                  updated_at: '2020-01-02T03:04:05.677Z'
                  updater_id:
                  notes:
                    test: note number 66
                  file_hash: SHA256::66c10a8iy16dbhk2bqzrl8gycf6ouhnc7ok8n1j7pcnki6nb9ekq26o6d85grz2l
                  uploader_id: 1
                  original_file_name: original name 66.mp3
                  canonical_file_name: 20000531T070659Z_site-name-68_66.mp3
                  recorded_utc_offset:
              schema:
                allOf:
                - "$ref": "#/components/schemas/standard_response"
                - type: object
                  properties:
                    data:
                      "$ref": "#/components/schemas/audio_recording"
      requestBody:
        content:
          application/json:
            schema:
              "$ref": "#/components/schemas/audio_recording"
  "/status":
    get:
      summary: Gets status
      tags:
      - stats
      security:
      parameters: []
      responses:
        '200':
          description: stats retrieved
          content:
            application/json:
              example:
                status: good
                timed_out: false
                database: true
                redis: PONG
                storage: 1 audio recording storage directory available.
                upload: Alive
              schema:
                type: object
                properties:
                  status:
                    type: string
                    enum:
                    - good
                    - bad
                  timed_out:
                    type: boolean
                  database:
                    type: boolean
                  redis:
                    type: string
                  storage:
                    type: string
                  upload:
                    type: string
  "/harvests/{harvest_id}/items/a/b":
    get:
      summary: list harvest items by path
      security:
      - auth_token_header: []
      parameters:
      - name: harvest_id
        in: path
        description: harvest_id
        required: true
        schema:
          type: integer
      tags:
      - harvest_items
      description: |2

        Users that can invoke this route: `Admin`, `owner user`, `writer`, `reader`, `no_access`, `anyone`.<br />
        Users that can't: `Harvester`.

        Note: accessing a list/index/filter endpoint may return no results due to project permissions
      responses:
        '200':
          description: successful
          content:
            application/json:
              example:
                meta:
                  status: 200
                  message: OK
                  sorting:
                    order_by: path
                    direction: asc
                  paging:
                    page: 1
                    items: 25
                    total: 1
                    max_page: 1
                    current: http://localhost:3000/harvests/56/items/a/b?direction=asc&items=25&order_by=path&page=1
                    previous:
                    next:
                data:
                - id: 4
                  deleted: false
                  path: a/b/c.wav
                  status: new
                  created_at: '2020-01-02T03:04:05.677Z'
                  harvest_id: 56
                  updated_at: '2020-01-02T03:04:05.677Z'
                  audio_recording_id: 68
                  uploader_id: 289
                  report:
                    items_total: 1
                    items_size_bytes:
                    items_duration_seconds:
                    items_invalid_fixable: 0
                    items_invalid_not_fixable: 0
                    items_new: 1
                    items_metadata_gathered: 0
                    items_failed: 0
                    items_completed: 0
                    items_errored: 0
                  validations: []
              schema:
                allOf:
                - "$ref": "#/components/schemas/standard_response"
                - type: object
                  properties:
                    data:
                      type: array
                      items:
                        "$ref": "#/components/schemas/harvest_item"
  "/bookmarks":
    post:
      summary: create bookmark
      security:
      - auth_token_header: []
      parameters: []
      tags:
      - bookmarks
      description: |2

        Users that can invoke this route: `Admin`, `owner user`, `writer`, `reader`, `no_access`.<br />
        Users that can't: `Harvester`, `anyone`.

        Note: accessing a list/index/filter endpoint may return no results due to project permissions
      responses:
        '201':
          description: successful
          content:
            application/json:
              example:
                meta:
                  status: 201
                  message: Created
                data:
                  id: 45
                  audio_recording_id: 70
                  name: name 45
                  category: category 45
                  description: description 45
                  offset_seconds: 4.0
                  created_at: '2020-01-02T03:04:05.677Z'
                  creator_id: 1
                  updater_id:
                  updated_at: '2020-01-02T03:04:05.677Z'
                  description_html: "<p>description 45</p>\n"
                  description_html_tagline: description 45
              schema:
                allOf:
                - "$ref": "#/components/schemas/standard_response"
                - type: object
                  properties:
                    data:
                      "$ref": "#/components/schemas/bookmark"
      requestBody:
        content:
          application/json:
            schema:
              "$ref": "#/components/schemas/bookmark"
    get:
      summary: list bookmarks
      security:
      - auth_token_header: []
      parameters: []
      tags:
      - bookmarks
      description: |2

        Users that can invoke this route: `Admin`, `owner user`, `writer`, `reader`, `no_access`.<br />
        Users that can't: `Harvester`, `anyone`.

        Note: accessing a list/index/filter endpoint may return no results due to project permissions
      responses:
        '200':
          description: successful
          content:
            application/json:
              example:
                meta:
                  status: 200
                  message: OK
                  sorting:
                    order_by: created_at
                    direction: desc
                  paging:
                    page: 1
                    items: 25
                    total: 1
                    max_page: 1
                    current: http://localhost:3000/bookmarks?direction=desc&items=25&order_by=created_at&page=1
                    previous:
                    next:
                data:
                - id: 46
                  audio_recording_id: 71
                  name: name 46
                  category: category 46
                  description: description 46
                  offset_seconds: 4.0
                  created_at: '2020-01-02T03:04:05.677Z'
                  creator_id: 1
                  updater_id:
                  updated_at: '2020-01-02T03:04:05.677Z'
                  description_html: "<p>description 46</p>\n"
                  description_html_tagline: description 46
              schema:
                allOf:
                - "$ref": "#/components/schemas/standard_response"
                - type: object
                  properties:
                    data:
                      type: array
                      items:
                        "$ref": "#/components/schemas/bookmark"
  "/bookmarks/new":
    get:
      summary: new bookmark
      security:
      - auth_token_header: []
      parameters: []
      tags:
      - bookmarks
      description: |2

        Users that can invoke this route: `Admin`, `owner user`, `writer`, `reader`, `no_access`.<br />
        Users that can't: `Harvester`, `anyone`.

        Note: accessing a list/index/filter endpoint may return no results due to project permissions
      responses:
        '200':
          description: successful
          content:
            application/json:
              example:
                meta:
                  status: 200
                  message: OK
                data:
                  name:
                  category:
                  description:
                  offset_seconds:
  "/bookmarks/filter":
    post:
      summary: filter bookmark
      security:
      - auth_token_header: []
      parameters: []
      tags:
      - bookmarks
      description: |2

        Users that can invoke this route: `Admin`, `owner user`, `writer`, `reader`, `no_access`.<br />
        Users that can't: `Harvester`, `anyone`.

        Note: accessing a list/index/filter endpoint may return no results due to project permissions
      responses:
        '200':
          description: successful
          content:
            application/json:
              example:
                meta:
                  status: 200
                  message: OK
                  sorting:
                    order_by: created_at
                    direction: desc
                  paging:
                    page: 1
                    items: 25
                    total: 1
                    max_page: 1
                    current: http://localhost:3000/bookmarks/filter?direction=desc&items=25&order_by=created_at&page=1
                    previous:
                    next:
                data:
                - id: 48
                  audio_recording_id: 73
                  name: name 48
                  category: category 48
                  description: description 48
                  offset_seconds: 4.0
                  created_at: '2020-01-02T03:04:05.677Z'
                  creator_id: 1
                  updater_id:
                  updated_at: '2020-01-02T03:04:05.677Z'
                  description_html: "<p>description 48</p>\n"
                  description_html_tagline: description 48
              schema:
                allOf:
                - "$ref": "#/components/schemas/standard_response"
                - type: object
                  properties:
                    data:
                      type: array
                      items:
                        "$ref": "#/components/schemas/bookmark"
  "/bookmarks/{id}":
    put:
      summary: update bookmark
      security:
      - auth_token_header: []
      parameters:
      - name: id
        in: path
        description: id
        required: true
        schema:
          type: integer
      tags:
      - bookmarks
      description: |2

        Users that can invoke this route: `Admin`, `owner user`, `writer`, `reader`, `no_access`.<br />
        Users that can't: `Harvester`, `anyone`.

        Note: accessing a list/index/filter endpoint may return no results due to project permissions
      responses:
        '200':
          description: successful
          content:
            application/json:
              example:
                meta:
                  status: 200
                  message: OK
                data:
                  id: 49
                  audio_recording_id: 75
                  name: name 50
                  category: category 50
                  description: description 50
                  offset_seconds: 4.0
                  created_at: '2020-01-02T03:04:05.677Z'
                  creator_id: 1
                  updater_id: 1
                  updated_at: '2020-01-02T03:04:05.677Z'
                  description_html: "<p>description 50</p>\n"
                  description_html_tagline: description 50
              schema:
                allOf:
                - "$ref": "#/components/schemas/standard_response"
                - type: object
                  properties:
                    data:
                      "$ref": "#/components/schemas/bookmark"
      requestBody:
        content:
          application/json:
            schema:
              "$ref": "#/components/schemas/bookmark"
    patch:
      summary: update bookmark
      security:
      - auth_token_header: []
      parameters:
      - name: id
        in: path
        description: id
        required: true
        schema:
          type: integer
      tags:
      - bookmarks
      description: |2

        Users that can invoke this route: `Admin`, `owner user`, `writer`, `reader`, `no_access`.<br />
        Users that can't: `Harvester`, `anyone`.

        Note: accessing a list/index/filter endpoint may return no results due to project permissions
      responses:
        '200':
          description: successful
          content:
            application/json:
              example:
                meta:
                  status: 200
                  message: OK
                data:
                  id: 50
                  audio_recording_id: 77
                  name: name 52
                  category: category 52
                  description: description 52
                  offset_seconds: 4.0
                  created_at: '2020-01-02T03:04:05.677Z'
                  creator_id: 1
                  updater_id: 1
                  updated_at: '2020-01-02T03:04:05.677Z'
                  description_html: "<p>description 52</p>\n"
                  description_html_tagline: description 52
              schema:
                allOf:
                - "$ref": "#/components/schemas/standard_response"
                - type: object
                  properties:
                    data:
                      "$ref": "#/components/schemas/bookmark"
      requestBody:
        content:
          application/json:
            schema:
              "$ref": "#/components/schemas/bookmark"
    delete:
      summary: delete bookmark
      security:
      - auth_token_header: []
      parameters:
      - name: id
        in: path
        description: id
        required: true
        schema:
          type: integer
      tags:
      - bookmarks
      description: |2

        Users that can invoke this route: `Admin`, `owner user`, `writer`, `reader`, `no_access`.<br />
        Users that can't: `Harvester`, `anyone`.

        Note: accessing a list/index/filter endpoint may return no results due to project permissions
      responses:
        '204':
          description: successful
    get:
      summary: show bookmark
      security:
      - auth_token_header: []
      parameters:
      - name: id
        in: path
        description: id
        required: true
        schema:
          type: integer
      tags:
      - bookmarks
      description: |2

        Users that can invoke this route: `Admin`, `owner user`, `writer`, `reader`, `no_access`.<br />
        Users that can't: `Harvester`, `anyone`.

        Note: accessing a list/index/filter endpoint may return no results due to project permissions
      responses:
        '200':
          description: successful
          content:
            application/json:
              example:
                meta:
                  status: 200
                  message: OK
                data:
                  id: 52
                  audio_recording_id: 79
                  name: name 54
                  category: category 54
                  description: description 54
                  offset_seconds: 4.0
                  created_at: '2020-01-02T03:04:05.677Z'
                  creator_id: 1
                  updater_id:
                  updated_at: '2020-01-02T03:04:05.677Z'
                  description_html: "<p>description 54</p>\n"
                  description_html_tagline: description 54
              schema:
                allOf:
                - "$ref": "#/components/schemas/standard_response"
                - type: object
                  properties:
                    data:
                      "$ref": "#/components/schemas/bookmark"
  "/sites/orphans/filter":
    post:
      summary: filter site
      security:
      - auth_token_header: []
      parameters: []
      tags:
      - sites
      description: |2

        Users that can invoke this route: `Admin`.<br />
        Users that can't: `Harvester`, `owner user`, `writer`, `reader`, `no_access`, `anyone`.

        Note: accessing a list/index/filter endpoint may return no results due to project permissions
      responses:
        '200':
          description: successful
          content:
            application/json:
              example:
                meta:
                  status: 200
                  message: OK
                  sorting:
                    order_by: name
                    direction: asc
                  paging:
                    page: 1
                    items: 25
                    total: 1
                    max_page: 1
                    current: http://localhost:3000/sites/orphans?direction=asc&items=25&order_by=name&page=1
                    previous:
                    next:
                data:
                - id: 82
                  name: site name 84
                  description: site description 84
                  notes: note number 84
                  creator_id: 335
                  created_at: '2020-01-02T03:04:05.677Z'
                  updater_id:
                  updated_at: '2020-01-02T03:04:05.677Z'
                  deleter_id:
                  deleted_at:
                  region_id:
                  custom_latitude:
                  custom_longitude:
                  location_obfuscated: true
                  project_ids: []
                  timezone_information:
                  image_urls:
                  - size: extralarge
                    url: "/images/site/site_span4.png"
                    width: 300
                    height: 300
                  - size: large
                    url: "/images/site/site_span3.png"
                    width: 220
                    height: 220
                  - size: medium
                    url: "/images/site/site_span2.png"
                    width: 140
                    height: 140
                  - size: small
                    url: "/images/site/site_span1.png"
                    width: 60
                    height: 60
                  - size: tiny
                    url: "/images/site/site_spanhalf.png"
                    width: 30
                    height: 30
                  description_html: "<p>site description 84</p>\n"
                  description_html_tagline: site description 84
              schema:
                allOf:
                - "$ref": "#/components/schemas/standard_response"
                - type: object
                  properties:
                    data:
                      type: array
                      items:
                        "$ref": "#/components/schemas/site"
  "/sites/orphans":
    get:
      summary: list sites
      security:
      - auth_token_header: []
      parameters: []
      tags:
      - sites
      description: |2

        Users that can invoke this route: `Admin`.<br />
        Users that can't: `Harvester`, `owner user`, `writer`, `reader`, `no_access`, `anyone`.

        Note: accessing a list/index/filter endpoint may return no results due to project permissions
      responses:
        '200':
          description: successful
          content:
            application/json:
              example:
                meta:
                  status: 200
                  message: OK
                  sorting:
                    order_by: name
                    direction: asc
                  paging:
                    page: 1
                    items: 25
                    total: 1
                    max_page: 1
                    current: http://localhost:3000/sites/orphans?direction=asc&items=25&order_by=name&page=1
                    previous:
                    next:
                data:
                - id: 84
                  name: site name 86
                  description: site description 86
                  notes: note number 86
                  creator_id: 340
                  created_at: '2020-01-02T03:04:05.677Z'
                  updater_id:
                  updated_at: '2020-01-02T03:04:05.677Z'
                  deleter_id:
                  deleted_at:
                  region_id:
                  custom_latitude:
                  custom_longitude:
                  location_obfuscated: true
                  project_ids: []
                  timezone_information:
                  image_urls:
                  - size: extralarge
                    url: "/images/site/site_span4.png"
                    width: 300
                    height: 300
                  - size: large
                    url: "/images/site/site_span3.png"
                    width: 220
                    height: 220
                  - size: medium
                    url: "/images/site/site_span2.png"
                    width: 140
                    height: 140
                  - size: small
                    url: "/images/site/site_span1.png"
                    width: 60
                    height: 60
                  - size: tiny
                    url: "/images/site/site_spanhalf.png"
                    width: 30
                    height: 30
                  description_html: "<p>site description 86</p>\n"
                  description_html_tagline: site description 86
              schema:
                allOf:
                - "$ref": "#/components/schemas/standard_response"
                - type: object
                  properties:
                    data:
                      type: array
                      items:
                        "$ref": "#/components/schemas/site"
  "/saved_searches/new":
    get:
      summary: new saved_search
      security:
      - auth_token_header: []
      parameters: []
      tags:
      - saved_searches
      description: |2

        Users that can invoke this route: `Admin`, `owner user`, `writer`, `reader`, `no_access`.<br />
        Users that can't: `Harvester`, `anyone`.

        Note: accessing a list/index/filter endpoint may return no results due to project permissions
      responses:
        '200':
          description: successful
          content:
            application/json:
              example:
                meta:
                  status: 200
                  message: OK
                data: {}
  "/saved_searches/filter":
    post:
      summary: filter saved_search
      security:
      - auth_token_header: []
      parameters: []
      tags:
      - saved_searches
      description: |2

        Users that can invoke this route: `Admin`, `owner user`, `writer`, `reader`, `no_access`, `anyone`.<br />
        Users that can't: `Harvester`.

        Note: accessing a list/index/filter endpoint may return no results due to project permissions
      responses:
        '200':
          description: successful
          content:
            application/json:
              example:
                meta:
                  status: 200
                  message: OK
                  sorting:
                    order_by: created_at
                    direction: desc
                  paging:
                    page: 1
                    items: 25
                    total: 1
                    max_page: 1
                    current: http://localhost:3000/saved_searches/filter?direction=desc&items=25&order_by=created_at&page=1
                    previous:
                    next:
                data:
                - id: 55
                  name: saved search name 55
                  description: saved search description 55
                  stored_query:
                    uuid:
                      eq: blah blah
                  created_at: '2020-01-02T03:04:05.677Z'
                  creator_id: 346
                  deleter_id:
                  deleted_at:
                  project_ids:
                  - 82
                  analysis_job_ids:
                  - 55
                  description_html: "<p>saved search description 55</p>\n"
                  description_html_tagline: saved search description 55
              schema:
                allOf:
                - "$ref": "#/components/schemas/standard_response"
                - type: object
                  properties:
                    data:
                      type: array
                      items:
                        "$ref": "#/components/schemas/saved_search"
  "/saved_searches/{id}":
    put:
      summary: can't update saved_search
      security:
      - auth_token_header: []
      parameters:
      - name: id
        in: path
        description: id
        required: true
        schema:
          type: integer
      tags:
      - saved_searches
      description: |2

        Users that can invoke this route: `Admin`.<br />
        Users that can't: `Harvester`, `owner user`, `writer`, `reader`, `no_access`, `anyone`.

        Note: accessing a list/index/filter endpoint may return no results due to project permissions
      responses:
        '404':
          description: not found
          content:
            application/json:
              example:
                meta:
                  status: 404
                  message: Not Found
                  error:
                    details: Could not find the requested page.
                    info:
                      original_route: saved_searches/56
                      original_http_method: PUT
                data:
      requestBody:
        content:
          application/json:
            schema:
              "$ref": "#/components/schemas/saved_search"
    delete:
      summary: delete saved_search
      security:
      - auth_token_header: []
      parameters:
      - name: id
        in: path
        description: id
        required: true
        schema:
          type: integer
      tags:
      - saved_searches
      description: |2

        Users that can invoke this route: `Admin`, `owner user`, `writer`, `reader`, `no_access`, `anyone`.<br />
        Users that can't: `Harvester`.

        Note: accessing a list/index/filter endpoint may return no results due to project permissions
      responses:
        '204':
          description: successful
    patch:
      summary: can't update saved_search
      security:
      - auth_token_header: []
      parameters:
      - name: id
        in: path
        description: id
        required: true
        schema:
          type: integer
      tags:
      - saved_searches
      description: |2

        Users that can invoke this route: `Admin`.<br />
        Users that can't: `Harvester`, `owner user`, `writer`, `reader`, `no_access`, `anyone`.

        Note: accessing a list/index/filter endpoint may return no results due to project permissions
      responses:
        '404':
          description: not found
          content:
            application/json:
              example:
                meta:
                  status: 404
                  message: Not Found
                  error:
                    details: Could not find the requested page.
                    info:
                      original_route: saved_searches/58
                      original_http_method: PATCH
                data:
      requestBody:
        content:
          application/json:
            schema:
              "$ref": "#/components/schemas/saved_search"
    get:
      summary: show saved_search
      security:
      - auth_token_header: []
      parameters:
      - name: id
        in: path
        description: id
        required: true
        schema:
          type: integer
      tags:
      - saved_searches
      description: |2

        Users that can invoke this route: `Admin`, `owner user`, `writer`, `reader`, `no_access`, `anyone`.<br />
        Users that can't: `Harvester`.

        Note: accessing a list/index/filter endpoint may return no results due to project permissions
      responses:
        '200':
          description: successful
          content:
            application/json:
              example:
                meta:
                  status: 200
                  message: OK
                data:
                  id: 59
                  name: saved search name 61
                  description: saved search description 61
                  stored_query:
                    uuid:
                      eq: blah blah
                  created_at: '2020-01-02T03:04:05.677Z'
                  creator_id: 364
                  deleter_id:
                  deleted_at:
                  project_ids:
                  - 86
                  analysis_job_ids:
                  - 59
                  description_html: "<p>saved search description 61</p>\n"
                  description_html_tagline: saved search description 61
              schema:
                allOf:
                - "$ref": "#/components/schemas/standard_response"
                - type: object
                  properties:
                    data:
                      "$ref": "#/components/schemas/saved_search"
  "/saved_searches":
    get:
      summary: list saved_searches
      security:
      - auth_token_header: []
      parameters: []
      tags:
      - saved_searches
      description: |2

        Users that can invoke this route: `Admin`, `owner user`, `writer`, `reader`, `no_access`, `anyone`.<br />
        Users that can't: `Harvester`.

        Note: accessing a list/index/filter endpoint may return no results due to project permissions
      responses:
        '200':
          description: successful
          content:
            application/json:
              example:
                meta:
                  status: 200
                  message: OK
                  sorting:
                    order_by: created_at
                    direction: desc
                  paging:
                    page: 1
                    items: 25
                    total: 1
                    max_page: 1
                    current: http://localhost:3000/saved_searches?direction=desc&items=25&order_by=created_at&page=1
                    previous:
                    next:
                data:
                - id: 60
                  name: saved search name 62
                  description: saved search description 62
                  stored_query:
                    uuid:
                      eq: blah blah
                  created_at: '2020-01-02T03:04:05.677Z'
                  creator_id: 368
                  deleter_id:
                  deleted_at:
                  project_ids:
                  - 87
                  analysis_job_ids:
                  - 60
                  description_html: "<p>saved search description 62</p>\n"
                  description_html_tagline: saved search description 62
              schema:
                allOf:
                - "$ref": "#/components/schemas/standard_response"
                - type: object
                  properties:
                    data:
                      type: array
                      items:
                        "$ref": "#/components/schemas/saved_search"
    post:
      summary: create saved_search
      security:
      - auth_token_header: []
      parameters: []
      tags:
      - saved_searches
      description: |2

        Users that can invoke this route: `Admin`, `owner user`, `writer`, `reader`, `no_access`, `anyone`.<br />
        Users that can't: `Harvester`.

        Note: accessing a list/index/filter endpoint may return no results due to project permissions
      responses:
        '201':
          description: successful
          content:
            application/json:
              example:
                meta:
                  status: 201
                  message: Created
                data:
                  id: 62
                  name: saved search name 64
                  description: saved search description 64
                  stored_query:
                    uuid:
                      eq: blah blah
                  created_at: '2020-01-02T03:04:05.677Z'
                  creator_id: 1
                  deleter_id:
                  deleted_at:
                  project_ids: []
                  analysis_job_ids: []
                  description_html: "<p>saved search description 64</p>\n"
                  description_html_tagline: saved search description 64
              schema:
                allOf:
                - "$ref": "#/components/schemas/standard_response"
                - type: object
                  properties:
                    data:
                      "$ref": "#/components/schemas/saved_search"
      requestBody:
        content:
          application/json:
            schema:
              "$ref": "#/components/schemas/saved_search"
  "/audio_event_imports/new":
    get:
      summary: new audio_event_import
      security:
      - auth_token_header: []
      parameters: []
      tags:
      - audio_event_imports
      description: |2

        Users that can invoke this route: `Admin`, `owner user`, `writer`, `reader`, `no_access`, `anyone`.<br />
        Users that can't: `Harvester`.

        Note: accessing a list/index/filter endpoint may return no results due to project permissions
      responses:
        '200':
          description: successful
          content:
            application/json:
              example:
                meta:
                  status: 200
                  message: OK
                data:
                  name:
                  description:
                  file_name:
  "/audio_event_imports/filter":
    post:
      summary: filter audio_event_import
      security:
      - auth_token_header: []
      parameters: []
      tags:
      - audio_event_imports
      description: |2

        Users that can invoke this route: `Admin`, `owner user`, `writer`, `reader`, `no_access`, `anyone`.<br />
        Users that can't: `Harvester`.

        Note: accessing a list/index/filter endpoint may return no results due to project permissions
      responses:
        '200':
          description: successful
          content:
            application/json:
              example:
                meta:
                  status: 200
                  message: OK
                  sorting:
                    order_by: created_at
                    direction: asc
                  paging:
                    page: 1
                    items: 25
                    total: 1
                    max_page: 1
                    current: http://localhost:3000/audio_event_imports/filter?direction=asc&items=25&order_by=created_at&page=1
                    previous:
                    next:
                data:
                - id: 2
                  name: region name 2
                  description: site **description** 2
                  files: []
                  imported_events: []
                  creator_id: 386
                  created_at: '2020-01-02T03:04:05.677Z'
                  updater_id: 387
                  updated_at: '2020-01-02T03:04:05.677Z'
                  deleter_id:
                  deleted_at:
                  description_html_tagline: site <strong>description</strong> 2
                  description_html: "<p>site <strong>description</strong> 2</p>\n"
              schema:
                allOf:
                - "$ref": "#/components/schemas/standard_response"
                - type: object
                  properties:
                    data:
                      type: array
                      items:
                        "$ref": "#/components/schemas/audio_event_import"
  "/audio_event_imports/{id}":
    delete:
      summary: delete audio_event_import
      security:
      - auth_token_header: []
      parameters:
      - name: id
        in: path
        description: id
        required: true
        schema:
          type: integer
      tags:
      - audio_event_imports
      description: |2

        Users that can invoke this route: `Admin`, `owner user`, `writer`, `reader`, `no_access`.<br />
        Users that can't: `Harvester`, `anyone`.

        Note: accessing a list/index/filter endpoint may return no results due to project permissions
      responses:
        '204':
          description: successful
    patch:
      summary: update audio_event_import
      security:
      - auth_token_header: []
      parameters:
      - name: id
        in: path
        description: id
        required: true
        schema:
          type: integer
      tags:
      - audio_event_imports
      description: |2

        Users that can invoke this route: `Admin`, `owner user`, `writer`, `reader`, `no_access`.<br />
        Users that can't: `Harvester`, `anyone`.

        Note: accessing a list/index/filter endpoint may return no results due to project permissions
      responses:
        '200':
          description: successful
          content:
            application/json:
              example:
                meta:
                  status: 200
                  message: OK
                data:
                  id: 4
                  name: region name 5
                  description: site **description** 5
                  files: []
                  imported_events: []
                  creator_id: 398
                  created_at: '2020-01-02T03:04:05.677Z'
                  updater_id: 1
                  updated_at: '2020-01-02T03:04:05.677Z'
                  deleter_id:
                  deleted_at:
                  description_html_tagline: site <strong>description</strong> 5
                  description_html: "<p>site <strong>description</strong> 5</p>\n"
              schema:
                allOf:
                - "$ref": "#/components/schemas/standard_response"
                - type: object
                  properties:
                    data:
                      "$ref": "#/components/schemas/audio_event_import"
      requestBody:
        content:
          application/json:
            schema:
              "$ref": "#/components/schemas/audio_event_import"
    put:
      summary: update audio_event_import
      security:
      - auth_token_header: []
      parameters:
      - name: id
        in: path
        description: id
        required: true
        schema:
          type: integer
      tags:
      - audio_event_imports
      description: |2

        Users that can invoke this route: `Admin`, `owner user`, `writer`, `reader`, `no_access`.<br />
        Users that can't: `Harvester`, `anyone`.

        Note: accessing a list/index/filter endpoint may return no results due to project permissions
      responses:
        '200':
          description: successful
          content:
            application/json:
              example:
                meta:
                  status: 200
                  message: OK
                data:
                  id: 5
                  name: region name 7
                  description: site **description** 7
                  files: []
                  imported_events: []
                  creator_id: 406
                  created_at: '2020-01-02T03:04:05.677Z'
                  updater_id: 1
                  updated_at: '2020-01-02T03:04:05.677Z'
                  deleter_id:
                  deleted_at:
                  description_html_tagline: site <strong>description</strong> 7
                  description_html: "<p>site <strong>description</strong> 7</p>\n"
              schema:
                allOf:
                - "$ref": "#/components/schemas/standard_response"
                - type: object
                  properties:
                    data:
                      "$ref": "#/components/schemas/audio_event_import"
      requestBody:
        content:
          application/json:
            schema:
              "$ref": "#/components/schemas/audio_event_import"
    get:
      summary: show audio_event_import
      security:
      - auth_token_header: []
      parameters:
      - name: id
        in: path
        description: id
        required: true
        schema:
          type: integer
      tags:
      - audio_event_imports
      description: |2

        Users that can invoke this route: `Admin`, `owner user`, `writer`, `reader`, `no_access`.<br />
        Users that can't: `Harvester`, `anyone`.

        Note: accessing a list/index/filter endpoint may return no results due to project permissions
      responses:
        '200':
          description: successful
          content:
            application/json:
              example:
                meta:
                  status: 200
                  message: OK
                data:
                  id: 6
                  name: region name 8
                  description: site **description** 8
                  files: []
                  imported_events: []
                  creator_id: 414
                  created_at: '2020-01-02T03:04:05.677Z'
                  updater_id: 415
                  updated_at: '2020-01-02T03:04:05.677Z'
                  deleter_id:
                  deleted_at:
                  description_html_tagline: site <strong>description</strong> 8
                  description_html: "<p>site <strong>description</strong> 8</p>\n"
              schema:
                allOf:
                - "$ref": "#/components/schemas/standard_response"
                - type: object
                  properties:
                    data:
                      "$ref": "#/components/schemas/audio_event_import"
  "/audio_event_imports":
    post:
      summary: create audio_event_import
      security:
      - auth_token_header: []
      parameters: []
      tags:
      - audio_event_imports
      description: |2

        Users that can invoke this route: `Admin`, `owner user`, `writer`, `reader`, `no_access`.<br />
        Users that can't: `Harvester`, `anyone`.

        Note: accessing a list/index/filter endpoint may return no results due to project permissions
      responses:
        '201':
          description: successful
          content:
            application/json:
              example:
                meta:
                  status: 201
                  message: Created
                data:
                  id: 8
                  name: region name 10
                  description: site **description** 10
                  files: []
                  imported_events: []
                  creator_id: 1
                  created_at: '2020-01-02T03:04:05.677Z'
                  updater_id: 1
                  updated_at: '2020-01-02T03:04:05.677Z'
                  deleter_id:
                  deleted_at:
                  description_html_tagline: site <strong>description</strong> 10
                  description_html: "<p>site <strong>description</strong> 10</p>\n"
              schema:
                allOf:
                - "$ref": "#/components/schemas/standard_response"
                - type: object
                  properties:
                    data:
                      "$ref": "#/components/schemas/audio_event_import"
      requestBody:
        content:
          application/json:
            schema:
              "$ref": "#/components/schemas/audio_event_import"
    get:
      summary: list audio_event_imports
      security:
      - auth_token_header: []
      parameters: []
      tags:
      - audio_event_imports
      description: |2

        Users that can invoke this route: `Admin`, `owner user`, `writer`, `reader`, `no_access`, `anyone`.<br />
        Users that can't: `Harvester`.

        Note: accessing a list/index/filter endpoint may return no results due to project permissions
      responses:
        '200':
          description: successful
          content:
            application/json:
              example:
                meta:
                  status: 200
                  message: OK
                  sorting:
                    order_by: created_at
                    direction: asc
                  paging:
                    page: 1
                    items: 25
                    total: 1
                    max_page: 1
                    current: http://localhost:3000/audio_event_imports?direction=asc&items=25&order_by=created_at&page=1
                    previous:
                    next:
                data:
                - id: 9
                  name: region name 11
                  description: site **description** 11
                  files: []
                  imported_events: []
                  creator_id: 428
                  created_at: '2020-01-02T03:04:05.677Z'
                  updater_id: 429
                  updated_at: '2020-01-02T03:04:05.677Z'
                  deleter_id:
                  deleted_at:
                  description_html_tagline: site <strong>description</strong> 11
                  description_html: "<p>site <strong>description</strong> 11</p>\n"
              schema:
                allOf:
                - "$ref": "#/components/schemas/standard_response"
                - type: object
                  properties:
                    data:
                      type: array
                      items:
                        "$ref": "#/components/schemas/audio_event_import"
  "/harvests/new":
    get:
      summary: new harvest
      security:
      - auth_token_header: []
      parameters: []
      tags:
      - harvests
      description: |2

        Users that can invoke this route: `Admin`, `owner user`, `writer`, `reader`, `no_access`, `anyone`.<br />
        Users that can't: `Harvester`.

        Note: accessing a list/index/filter endpoint may return no results due to project permissions
      responses:
        '200':
          description: successful
          content:
            application/json:
              example:
                meta:
                  status: 200
                  message: OK
                data:
                  project_id: true
                  streaming: false
  "/harvests/{id}":
    get:
      summary: show harvest
      security:
      - auth_token_header: []
      parameters:
      - name: id
        in: path
        description: id
        required: true
        schema:
          type: integer
      tags:
      - harvests
      description: |2

        Users that can invoke this route: `Admin`, `owner user`, `writer`, `reader`, `no_access`, `anyone`.<br />
        Users that can't: `Harvester`.

        Note: accessing a list/index/filter endpoint may return no results due to project permissions
      responses:
        '200':
          description: successful
          content:
            application/json:
              example:
                meta:
                  status: 200
                  message: OK
                data:
                  id: 84
                  creator_id: 434
                  created_at: '2020-01-02T03:04:05.677Z'
                  updater_id:
                  updated_at: '2020-01-02T03:04:05.677Z'
                  streaming: false
                  status: new_harvest
                  project_id: 98
                  name: January 2nd Upload
                  upload_user:
                  upload_password:
                  upload_url: sftp://upload.test:2022
                  mappings: []
                  report:
                    items_total: 0
                    items_size_bytes: 0
                    items_duration_seconds: 0.0
                    items_new: 0
                    items_metadata_gathered: 0
                    items_failed: 0
                    items_completed: 0
                    items_errored: 0
                    items_invalid_fixable: 0
                    items_invalid_not_fixable: 0
                    latest_activity_at:
                    run_time_seconds:
                  last_upload_at:
                  last_metadata_review_at:
                  last_mappings_change_at:
              schema:
                allOf:
                - "$ref": "#/components/schemas/standard_response"
                - type: object
                  properties:
                    data:
                      "$ref": "#/components/schemas/harvest"
    delete:
      summary: delete harvest
      security:
      - auth_token_header: []
      parameters:
      - name: id
        in: path
        description: id
        required: true
        schema:
          type: integer
      tags:
      - harvests
      description: |2

        Users that can invoke this route: `Admin`, `owner user`, `writer`, `reader`, `no_access`, `anyone`.<br />
        Users that can't: `Harvester`.

        Note: accessing a list/index/filter endpoint may return no results due to project permissions
      responses:
        '204':
          description: successful
    put:
      summary: update harvest
      security:
      - auth_token_header: []
      parameters:
      - name: id
        in: path
        description: id
        required: true
        schema:
          type: integer
      tags:
      - harvests
      description: |2

        Users that can invoke this route: `Admin`, `owner user`, `writer`, `reader`, `no_access`, `anyone`.<br />
        Users that can't: `Harvester`.

        Note: accessing a list/index/filter endpoint may return no results due to project permissions
      responses:
        '200':
          description: successful
          content:
            application/json:
              example:
                meta:
                  status: 200
                  message: OK
                data:
                  id: 86
                  creator_id: 442
                  created_at: '2020-01-02T03:04:05.677Z'
                  updater_id: 1
                  updated_at: '2020-01-02T03:04:05.677Z'
                  streaming: false
                  status: new_harvest
                  project_id: 100
                  name: January 2nd Upload
                  upload_user:
                  upload_password:
                  upload_url: sftp://upload.test:2022
                  mappings: []
                  report:
                    items_total: 0
                    items_size_bytes: 0
                    items_duration_seconds: 0.0
                    items_new: 0
                    items_metadata_gathered: 0
                    items_failed: 0
                    items_completed: 0
                    items_errored: 0
                    items_invalid_fixable: 0
                    items_invalid_not_fixable: 0
                    latest_activity_at:
                    run_time_seconds:
                  last_upload_at:
                  last_metadata_review_at:
                  last_mappings_change_at:
              schema:
                allOf:
                - "$ref": "#/components/schemas/standard_response"
                - type: object
                  properties:
                    data:
                      "$ref": "#/components/schemas/harvest"
      requestBody:
        content:
          application/json:
            schema:
              "$ref": "#/components/schemas/harvest"
    patch:
      summary: update harvest
      security:
      - auth_token_header: []
      parameters:
      - name: id
        in: path
        description: id
        required: true
        schema:
          type: integer
      tags:
      - harvests
      description: |2

        Users that can invoke this route: `Admin`, `owner user`, `writer`, `reader`, `no_access`, `anyone`.<br />
        Users that can't: `Harvester`.

        Note: accessing a list/index/filter endpoint may return no results due to project permissions
      responses:
        '200':
          description: successful
          content:
            application/json:
              example:
                meta:
                  status: 200
                  message: OK
                data:
                  id: 87
                  creator_id: 446
                  created_at: '2020-01-02T03:04:05.677Z'
                  updater_id: 1
                  updated_at: '2020-01-02T03:04:05.677Z'
                  streaming: false
                  status: new_harvest
                  project_id: 101
                  name: January 2nd Upload
                  upload_user:
                  upload_password:
                  upload_url: sftp://upload.test:2022
                  mappings: []
                  report:
                    items_total: 0
                    items_size_bytes: 0
                    items_duration_seconds: 0.0
                    items_new: 0
                    items_metadata_gathered: 0
                    items_failed: 0
                    items_completed: 0
                    items_errored: 0
                    items_invalid_fixable: 0
                    items_invalid_not_fixable: 0
                    latest_activity_at:
                    run_time_seconds:
                  last_upload_at:
                  last_metadata_review_at:
                  last_mappings_change_at:
              schema:
                allOf:
                - "$ref": "#/components/schemas/standard_response"
                - type: object
                  properties:
                    data:
                      "$ref": "#/components/schemas/harvest"
      requestBody:
        content:
          application/json:
            schema:
              "$ref": "#/components/schemas/harvest"
  "/harvests/filter":
    post:
      summary: filter harvest
      security:
      - auth_token_header: []
      parameters: []
      tags:
      - harvests
      description: |2

        Users that can invoke this route: `Admin`, `owner user`, `writer`, `reader`, `no_access`, `anyone`.<br />
        Users that can't: `Harvester`.

        Note: accessing a list/index/filter endpoint may return no results due to project permissions
      responses:
        '200':
          description: successful
          content:
            application/json:
              example:
                meta:
                  status: 200
                  message: OK
                  sorting:
                    order_by: created_at
                    direction: desc
                  paging:
                    page: 1
                    items: 25
                    total: 1
                    max_page: 1
                    current: http://localhost:3000/harvests/filter?direction=desc&items=25&order_by=created_at&page=1
                    previous:
                    next:
                data:
                - id: 88
                  creator_id: 450
                  created_at: '2020-01-02T03:04:05.677Z'
                  updater_id:
                  updated_at: '2020-01-02T03:04:05.677Z'
                  streaming: false
                  status: new_harvest
                  project_id: 102
                  name: January 2nd Upload
                  upload_user:
                  upload_password:
                  upload_url: sftp://upload.test:2022
                  mappings: []
                  report:
                    items_total: 0
                    items_size_bytes: 0
                    items_duration_seconds: 0.0
                    items_new: 0
                    items_metadata_gathered: 0
                    items_failed: 0
                    items_completed: 0
                    items_errored: 0
                    items_invalid_fixable: 0
                    items_invalid_not_fixable: 0
                    latest_activity_at:
                    run_time_seconds:
                  last_upload_at:
                  last_metadata_review_at:
                  last_mappings_change_at:
              schema:
                allOf:
                - "$ref": "#/components/schemas/standard_response"
                - type: object
                  properties:
                    data:
                      type: array
                      items:
                        "$ref": "#/components/schemas/harvest"
  "/harvests":
    get:
      summary: list harvests
      security:
      - auth_token_header: []
      parameters: []
      tags:
      - harvests
      description: |2

        Users that can invoke this route: `Admin`, `owner user`, `writer`, `reader`, `no_access`, `anyone`.<br />
        Users that can't: `Harvester`.

        Note: accessing a list/index/filter endpoint may return no results due to project permissions
      responses:
        '200':
          description: successful
          content:
            application/json:
              example:
                meta:
                  status: 200
                  message: OK
                  sorting:
                    order_by: created_at
                    direction: desc
                  paging:
                    page: 1
                    items: 25
                    total: 1
                    max_page: 1
                    current: http://localhost:3000/harvests?direction=desc&items=25&order_by=created_at&page=1
                    previous:
                    next:
                data:
                - id: 89
                  creator_id: 454
                  created_at: '2020-01-02T03:04:05.677Z'
                  updater_id:
                  updated_at: '2020-01-02T03:04:05.677Z'
                  streaming: false
                  status: new_harvest
                  project_id: 103
                  name: January 2nd Upload
                  upload_user:
                  upload_password:
                  upload_url: sftp://upload.test:2022
                  mappings: []
                  report:
                    items_total: 0
                    items_size_bytes: 0
                    items_duration_seconds: 0.0
                    items_new: 0
                    items_metadata_gathered: 0
                    items_failed: 0
                    items_completed: 0
                    items_errored: 0
                    items_invalid_fixable: 0
                    items_invalid_not_fixable: 0
                    latest_activity_at:
                    run_time_seconds:
                  last_upload_at:
                  last_metadata_review_at:
                  last_mappings_change_at:
              schema:
                allOf:
                - "$ref": "#/components/schemas/standard_response"
                - type: object
                  properties:
                    data:
                      type: array
                      items:
                        "$ref": "#/components/schemas/harvest"
    post:
      summary: create harvest
      security:
      - auth_token_header: []
      parameters: []
      tags:
      - harvests
      description: |2

        Users that can invoke this route: `Admin`, `owner user`, `writer`, `reader`, `no_access`, `anyone`.<br />
        Users that can't: `Harvester`.

        Note: accessing a list/index/filter endpoint may return no results due to project permissions
      responses:
        '201':
          description: successful
          content:
            application/json:
              example:
                meta:
                  status: 201
                  message: Created
                data:
                  id: 91
                  creator_id: 1
                  created_at: '2020-01-02T03:04:05.677Z'
                  updater_id: 1
                  updated_at: '2020-01-02T03:04:05.677Z'
                  streaming: true
                  status: uploading
                  project_id: 104
                  name: January 2nd Upload
                  upload_user: Admin_91
                  upload_password: B7Mx2RJE4maGyAvYsBn9Vmha
                  upload_url: sftp://upload.test:2022
                  mappings:
                  - path: '108'
                    site_id: 108
                    utc_offset:
                    recursive: true
                  report:
                    items_total: 0
                    items_size_bytes: 0
                    items_duration_seconds: 0.0
                    items_new: 0
                    items_metadata_gathered: 0
                    items_failed: 0
                    items_completed: 0
                    items_errored: 0
                    items_invalid_fixable: 0
                    items_invalid_not_fixable: 0
                    latest_activity_at:
                    run_time_seconds:
                  last_upload_at: '2020-01-02T03:04:05.677Z'
                  last_metadata_review_at:
                  last_mappings_change_at: '2020-01-02T03:04:05.677Z'
              schema:
                allOf:
                - "$ref": "#/components/schemas/standard_response"
                - type: object
                  properties:
                    data:
                      "$ref": "#/components/schemas/harvest"
      requestBody:
        content:
          application/json:
            schema:
              "$ref": "#/components/schemas/harvest"
  "/regions":
    post:
      summary: create region
      security:
      - auth_token_header: []
      parameters: []
      tags:
      - regions
      description: |2

        Users that can invoke this route: `Admin`, `owner user`, `writer`, `reader`, `no_access`, `anyone`.<br />
        Users that can't: `Harvester`.

        Note: accessing a list/index/filter endpoint may return no results due to project permissions
      responses:
        '201':
          description: successful
          content:
            application/json:
              example:
                meta:
                  status: 201
                  message: Created
                data:
                  id: 100
                  name: region name 102
                  description: site **description** 102
                  notes:
                    region_note_102: 102
                  creator_id: 1
                  created_at: '2020-01-02T03:04:05.677Z'
                  updater_id:
                  updated_at: '2020-01-02T03:04:05.677Z'
                  deleter_id:
                  deleted_at:
                  project_id: 106
                  site_ids: []
                  description_html: "<p>site <strong>description</strong> 102</p>\n"
                  description_html_tagline: site <strong>description</strong> 102
                  image_urls: []
              schema:
                allOf:
                - "$ref": "#/components/schemas/standard_response"
                - type: object
                  properties:
                    data:
                      "$ref": "#/components/schemas/region"
      requestBody:
        content:
          application/json:
            schema:
              "$ref": "#/components/schemas/region"
    get:
      summary: list regions
      security:
      - auth_token_header: []
      parameters: []
      tags:
      - regions
      description: |2

        Users that can invoke this route: `Admin`, `owner user`, `writer`, `reader`, `no_access`, `anyone`.<br />
        Users that can't: `Harvester`.

        Note: accessing a list/index/filter endpoint may return no results due to project permissions
      responses:
        '200':
          description: successful
          content:
            application/json:
              example:
                meta:
                  status: 200
                  message: OK
                  sorting:
                    order_by: name
                    direction: asc
                  paging:
                    page: 1
                    items: 25
                    total: 1
                    max_page: 1
                    current: http://localhost:3000/regions?direction=asc&items=25&order_by=name&page=1
                    previous:
                    next:
                data:
                - id: 101
                  name: region name 103
                  description: site **description** 103
                  notes:
                    region_note_103: 103
                  creator_id: 468
                  created_at: '2020-01-02T03:04:05.677Z'
                  updater_id:
                  updated_at: '2020-01-02T03:04:05.677Z'
                  deleter_id:
                  deleted_at:
                  project_id: 107
                  site_ids:
                  - 110
                  description_html: "<p>site <strong>description</strong> 103</p>\n"
                  description_html_tagline: site <strong>description</strong> 103
                  image_urls: []
              schema:
                allOf:
                - "$ref": "#/components/schemas/standard_response"
                - type: object
                  properties:
                    data:
                      type: array
                      items:
                        "$ref": "#/components/schemas/region"
  "/regions/filter":
    post:
      summary: filter region
      security:
      - auth_token_header: []
      parameters: []
      tags:
      - regions
      description: |2

        Users that can invoke this route: `Admin`, `owner user`, `writer`, `reader`, `no_access`, `anyone`.<br />
        Users that can't: `Harvester`.

        Note: accessing a list/index/filter endpoint may return no results due to project permissions
      responses:
        '200':
          description: successful
          content:
            application/json:
              example:
                meta:
                  status: 200
                  message: OK
                  sorting:
                    order_by: name
                    direction: asc
                  paging:
                    page: 1
                    items: 25
                    total: 1
                    max_page: 1
                    current: http://localhost:3000/regions/filter?direction=asc&items=25&order_by=name&page=1
                    previous:
                    next:
                data:
                - id: 102
                  name: region name 104
                  description: site **description** 104
                  notes:
                    region_note_104: 104
                  creator_id: 472
                  created_at: '2020-01-02T03:04:05.677Z'
                  updater_id:
                  updated_at: '2020-01-02T03:04:05.677Z'
                  deleter_id:
                  deleted_at:
                  project_id: 108
                  site_ids:
                  - 111
                  description_html: "<p>site <strong>description</strong> 104</p>\n"
                  description_html_tagline: site <strong>description</strong> 104
                  image_urls: []
              schema:
                allOf:
                - "$ref": "#/components/schemas/standard_response"
                - type: object
                  properties:
                    data:
                      type: array
                      items:
                        "$ref": "#/components/schemas/region"
  "/regions/{id}":
    put:
      summary: update region
      security:
      - auth_token_header: []
      parameters:
      - name: id
        in: path
        description: id
        required: true
        schema:
          type: integer
      tags:
      - regions
      description: |2

        Users that can invoke this route: `Admin`, `owner user`, `writer`, `reader`, `no_access`, `anyone`.<br />
        Users that can't: `Harvester`.

        Note: accessing a list/index/filter endpoint may return no results due to project permissions
      responses:
        '200':
          description: successful
          content:
            application/json:
              example:
                meta:
                  status: 200
                  message: OK
                data:
                  id: 103
                  name: region name 106
                  description: site **description** 106
                  notes:
                    region_note_106: 106
                  creator_id: 476
                  created_at: '2020-01-02T03:04:05.677Z'
                  updater_id: 1
                  updated_at: '2020-01-02T03:04:05.677Z'
                  deleter_id:
                  deleted_at:
                  project_id: 110
                  site_ids:
                  - 112
                  description_html: "<p>site <strong>description</strong> 106</p>\n"
                  description_html_tagline: site <strong>description</strong> 106
                  image_urls: []
              schema:
                allOf:
                - "$ref": "#/components/schemas/standard_response"
                - type: object
                  properties:
                    data:
                      "$ref": "#/components/schemas/region"
      requestBody:
        content:
          application/json:
            schema:
              "$ref": "#/components/schemas/region"
    get:
      summary: show region
      security:
      - auth_token_header: []
      parameters:
      - name: id
        in: path
        description: id
        required: true
        schema:
          type: integer
      tags:
      - regions
      description: |2

        Users that can invoke this route: `Admin`, `owner user`, `writer`, `reader`, `no_access`, `anyone`.<br />
        Users that can't: `Harvester`.

        Note: accessing a list/index/filter endpoint may return no results due to project permissions
      responses:
        '200':
          description: successful
          content:
            application/json:
              example:
                meta:
                  status: 200
                  message: OK
                data:
                  id: 104
                  name: region name 107
                  description: site **description** 107
                  notes:
                    region_note_107: 107
                  creator_id: 482
                  created_at: '2020-01-02T03:04:05.677Z'
                  updater_id:
                  updated_at: '2020-01-02T03:04:05.677Z'
                  deleter_id:
                  deleted_at:
                  project_id: 111
                  site_ids:
                  - 113
                  description_html: "<p>site <strong>description</strong> 107</p>\n"
                  description_html_tagline: site <strong>description</strong> 107
                  image_urls: []
              schema:
                allOf:
                - "$ref": "#/components/schemas/standard_response"
                - type: object
                  properties:
                    data:
                      "$ref": "#/components/schemas/region"
    patch:
      summary: update region
      security:
      - auth_token_header: []
      parameters:
      - name: id
        in: path
        description: id
        required: true
        schema:
          type: integer
      tags:
      - regions
      description: |2

        Users that can invoke this route: `Admin`, `owner user`, `writer`, `reader`, `no_access`, `anyone`.<br />
        Users that can't: `Harvester`.

        Note: accessing a list/index/filter endpoint may return no results due to project permissions
      responses:
        '200':
          description: successful
          content:
            application/json:
              example:
                meta:
                  status: 200
                  message: OK
                data:
                  id: 105
                  name: region name 109
                  description: site **description** 109
                  notes:
                    region_note_109: 109
                  creator_id: 486
                  created_at: '2020-01-02T03:04:05.677Z'
                  updater_id: 1
                  updated_at: '2020-01-02T03:04:05.677Z'
                  deleter_id:
                  deleted_at:
                  project_id: 113
                  site_ids:
                  - 114
                  description_html: "<p>site <strong>description</strong> 109</p>\n"
                  description_html_tagline: site <strong>description</strong> 109
                  image_urls: []
              schema:
                allOf:
                - "$ref": "#/components/schemas/standard_response"
                - type: object
                  properties:
                    data:
                      "$ref": "#/components/schemas/region"
      requestBody:
        content:
          application/json:
            schema:
              "$ref": "#/components/schemas/region"
    delete:
      summary: delete region
      security:
      - auth_token_header: []
      parameters:
      - name: id
        in: path
        description: id
        required: true
        schema:
          type: integer
      tags:
      - regions
      description: |2

        Users that can invoke this route: `Admin`, `owner user`, `writer`, `reader`, `no_access`, `anyone`.<br />
        Users that can't: `Harvester`.

        Note: accessing a list/index/filter endpoint may return no results due to project permissions
      responses:
        '204':
          description: successful
  "/regions/new":
    get:
      summary: new region
      security:
      - auth_token_header: []
      parameters: []
      tags:
      - regions
      description: |2

        Users that can invoke this route: `Admin`, `owner user`, `writer`, `reader`, `no_access`, `anyone`.<br />
        Users that can't: `Harvester`.

        Note: accessing a list/index/filter endpoint may return no results due to project permissions
      responses:
        '200':
          description: successful
          content:
            application/json:
              example:
                meta:
                  status: 200
                  message: OK
                data:
                  name:
                  description:
                  notes:
                  project_id:
  "/analysis_jobs":
    get:
      summary: list analysis_jobs
      security:
      - auth_token_header: []
      parameters: []
      responses:
        '200':
          description: successful
          content:
            application/json:
<<<<<<< HEAD
              example:
                meta:
                  status: 200
                  message: OK
                  sorting:
                    order_by: updated_at
                    direction: desc
                  paging:
                    page: 1
                    items: 25
                    total: 1
                    max_page: 1
                    current: http://localhost:3000/analysis_jobs?direction=desc&items=25&order_by=updated_at&page=1
                    previous:
                    next:
                data:
                - id: 78
                  name: job name 78
                  description: job description 78
                  annotation_name:
                  custom_settings: custom settings 78
                  creator_id: 501
                  updater_id:
                  deleter_id:
                  created_at: '2020-01-02T03:04:05.677Z'
                  updated_at: '2020-01-02T03:04:05.677Z'
                  deleted_at:
                  script_id: 78
                  saved_search_id: 79
                  started_at: '2020-01-02T03:04:05.677Z'
                  overall_status: new
                  overall_status_modified_at: '2020-01-02T03:04:05.677Z'
                  overall_progress:
                    new: 0
                    queued: 0
                    working: 0
                    successful: 0
                    failed: 0
                    timed_out: 0
                    cancelling: 0
                    cancelled: 0
                    total: 0
                  overall_progress_modified_at: '2020-01-02T03:04:05.677Z'
                  overall_count: 0
                  overall_duration_seconds: 0.0
                  overall_data_length_bytes: 0
                  description_html: "<p>job description 78</p>\n"
                  description_html_tagline: job description 78
=======
>>>>>>> b5a9f807
              schema:
                allOf:
                - "$ref": "#/components/schemas/standard_response"
                - type: object
                  properties:
                    data:
                      type: array
                      items:
                        "$ref": "#/components/schemas/analysis_job"
    post:
      summary: create analysis_job
      security:
      - auth_token_header: []
      parameters: []
      tags:
      - analysis_jobs
      description: |2

        Users that can invoke this route: `Admin`, `owner user`, `writer`, `reader`, `no_access`, `anyone`.<br />
        Users that can't: `Harvester`.

        Note: accessing a list/index/filter endpoint may return no results due to project permissions
      responses:
        '201':
          description: successful
          content:
            application/json:
              example:
                meta:
                  status: 201
                  message: Created
                data:
                  id: 80
                  name: job name 80
                  description: job description 80
<<<<<<< HEAD
                  annotation_name:
=======
>>>>>>> b5a9f807
                  custom_settings: custom settings 80
                  creator_id: 1
                  updater_id: 1
                  deleter_id:
                  created_at: '2020-01-02T03:04:05.677Z'
                  updated_at: '2020-01-02T03:04:05.677Z'
                  deleted_at:
                  script_id: 80
                  saved_search_id: 81
                  started_at: '2020-01-02T03:04:05.677Z'
                  overall_status: completed
                  overall_status_modified_at: '2020-01-02T03:04:05.677Z'
                  overall_progress:
                    new: 0
                    queued: 0
                    working: 0
                    successful: 0
                    failed: 0
                    timed_out: 0
                    cancelling: 0
                    cancelled: 0
                    total: 0
                  overall_progress_modified_at: '2020-01-02T03:04:05.677Z'
                  overall_count: 0
                  overall_duration_seconds: 0.0
                  overall_data_length_bytes: 0
                  description_html: "<p>job description 80</p>\n"
                  description_html_tagline: job description 80
              schema:
                allOf:
                - "$ref": "#/components/schemas/standard_response"
                - type: object
                  properties:
                    data:
                      "$ref": "#/components/schemas/analysis_job"
      requestBody:
        content:
          application/json:
            schema:
              "$ref": "#/components/schemas/analysis_job"
  "/analysis_jobs/{id}":
    delete:
      summary: delete analysis_job
      security:
      - auth_token_header: []
      parameters:
      - name: id
        in: path
        description: id
        required: true
        schema:
          type: integer
      tags:
      - analysis_jobs
      description: |2

        Users that can invoke this route: `Admin`, `owner user`, `writer`, `reader`, `no_access`, `anyone`.<br />
        Users that can't: `Harvester`.

        Note: accessing a list/index/filter endpoint may return no results due to project permissions
      responses:
        '204':
          description: successful
    get:
      summary: show analysis_job
      security:
      - auth_token_header: []
      parameters:
      - name: id
        in: path
        description: id
        required: true
        schema:
          type: integer
      tags:
      - analysis_jobs
      description: |2

        Users that can invoke this route: `Admin`, `owner user`, `writer`, `reader`, `no_access`, `anyone`.<br />
        Users that can't: `Harvester`.

        Note: accessing a list/index/filter endpoint may return no results due to project permissions
      responses:
        '200':
          description: successful
          content:
            application/json:
              example:
                meta:
                  status: 200
                  message: OK
                data:
                  id: 82
                  name: job name 82
                  description: job description 82
<<<<<<< HEAD
                  annotation_name:
=======
>>>>>>> b5a9f807
                  custom_settings: custom settings 82
                  creator_id: 516
                  updater_id:
                  deleter_id:
                  created_at: '2020-01-02T03:04:05.677Z'
                  updated_at: '2020-01-02T03:04:05.677Z'
                  deleted_at:
                  script_id: 82
                  saved_search_id: 83
                  started_at: '2020-01-02T03:04:05.677Z'
                  overall_status: completed
                  overall_status_modified_at: '2020-01-02T03:04:05.677Z'
                  overall_progress:
                    new: 0
                    queued: 0
                    working: 0
                    successful: 0
                    failed: 0
                    timed_out: 0
                    cancelling: 0
                    cancelled: 0
                    total: 0
                  overall_progress_modified_at: '2020-01-02T03:04:05.677Z'
                  overall_count: 0
                  overall_duration_seconds: 0.0
                  overall_data_length_bytes: 0
                  description_html: "<p>job description 82</p>\n"
                  description_html_tagline: job description 82
              schema:
                allOf:
                - "$ref": "#/components/schemas/standard_response"
                - type: object
                  properties:
                    data:
                      "$ref": "#/components/schemas/analysis_job"
    patch:
      summary: update analysis_job
      security:
      - auth_token_header: []
      parameters:
      - name: id
        in: path
        description: id
        required: true
        schema:
          type: integer
      tags:
      - analysis_jobs
      description: |2

        Users that can invoke this route: `Admin`, `owner user`, `writer`, `reader`, `no_access`, `anyone`.<br />
        Users that can't: `Harvester`.

        Note: accessing a list/index/filter endpoint may return no results due to project permissions
      responses:
        '200':
          description: successful
          content:
            application/json:
              example:
                meta:
                  status: 200
                  message: OK
                data:
                  id: 83
                  name: job name 84
                  description: job description 84
<<<<<<< HEAD
                  annotation_name:
=======
>>>>>>> b5a9f807
                  custom_settings: custom settings 83
                  creator_id: 520
                  updater_id: 1
                  deleter_id:
                  created_at: '2020-01-02T03:04:05.677Z'
                  updated_at: '2020-01-02T03:04:05.677Z'
                  deleted_at:
                  script_id: 83
                  saved_search_id: 84
                  started_at: '2020-01-02T03:04:05.677Z'
                  overall_status: completed
                  overall_status_modified_at: '2020-01-02T03:04:05.677Z'
                  overall_progress:
                    new: 0
                    queued: 0
                    working: 0
                    successful: 0
                    failed: 0
                    timed_out: 0
                    cancelling: 0
                    cancelled: 0
                    total: 0
                  overall_progress_modified_at: '2020-01-02T03:04:05.677Z'
                  overall_count: 0
                  overall_duration_seconds: 0.0
                  overall_data_length_bytes: 0
                  description_html: "<p>job description 84</p>\n"
                  description_html_tagline: job description 84
              schema:
                allOf:
                - "$ref": "#/components/schemas/standard_response"
                - type: object
                  properties:
                    data:
                      "$ref": "#/components/schemas/analysis_job"
      requestBody:
        content:
          application/json:
            schema:
              "$ref": "#/components/schemas/analysis_job"
    put:
      summary: update analysis_job
      security:
      - auth_token_header: []
      parameters:
      - name: id
        in: path
        description: id
        required: true
        schema:
          type: integer
      tags:
      - analysis_jobs
      description: |2

        Users that can invoke this route: `Admin`, `owner user`, `writer`, `reader`, `no_access`, `anyone`.<br />
        Users that can't: `Harvester`.

        Note: accessing a list/index/filter endpoint may return no results due to project permissions
      responses:
        '200':
          description: successful
          content:
            application/json:
              example:
                meta:
                  status: 200
                  message: OK
                data:
                  id: 84
                  name: job name 86
                  description: job description 86
<<<<<<< HEAD
                  annotation_name:
=======
>>>>>>> b5a9f807
                  custom_settings: custom settings 85
                  creator_id: 527
                  updater_id: 1
                  deleter_id:
                  created_at: '2020-01-02T03:04:05.677Z'
                  updated_at: '2020-01-02T03:04:05.677Z'
                  deleted_at:
                  script_id: 85
                  saved_search_id: 86
                  started_at: '2020-01-02T03:04:05.677Z'
                  overall_status: completed
                  overall_status_modified_at: '2020-01-02T03:04:05.677Z'
                  overall_progress:
                    new: 0
                    queued: 0
                    working: 0
                    successful: 0
                    failed: 0
                    timed_out: 0
                    cancelling: 0
                    cancelled: 0
                    total: 0
                  overall_progress_modified_at: '2020-01-02T03:04:05.677Z'
                  overall_count: 0
                  overall_duration_seconds: 0.0
                  overall_data_length_bytes: 0
                  description_html: "<p>job description 86</p>\n"
                  description_html_tagline: job description 86
              schema:
                allOf:
                - "$ref": "#/components/schemas/standard_response"
                - type: object
                  properties:
                    data:
                      "$ref": "#/components/schemas/analysis_job"
      requestBody:
        content:
          application/json:
            schema:
              "$ref": "#/components/schemas/analysis_job"
  "/analysis_jobs/new":
    get:
      summary: new analysis_job
      security:
      - auth_token_header: []
      parameters: []
      tags:
      - analysis_jobs
      description: |2

        Users that can invoke this route: `Admin`, `owner user`, `writer`, `reader`, `no_access`, `anyone`.<br />
        Users that can't: `Harvester`.

        Note: accessing a list/index/filter endpoint may return no results due to project permissions
      responses:
        '200':
          description: successful
          content:
            application/json:
              example:
                meta:
                  status: 200
                  message: OK
                data:
                  annotation_name:
                  custom_settings:
  "/analysis_jobs/filter":
    post:
      summary: filter analysis_job
      security:
      - auth_token_header: []
      parameters: []
      responses:
        '200':
          description: successful
          content:
            application/json:
<<<<<<< HEAD
              example:
                meta:
                  status: 200
                  message: OK
                  sorting:
                    order_by: updated_at
                    direction: desc
                  paging:
                    page: 1
                    items: 25
                    total: 1
                    max_page: 1
                    current: http://localhost:3000/analysis_jobs/filter?direction=desc&items=25&order_by=updated_at&page=1
                    previous:
                    next:
                data:
                - id: 86
                  name: job name 88
                  description: job description 88
                  annotation_name:
                  custom_settings: custom settings 88
                  creator_id: 538
                  updater_id:
                  deleter_id:
                  created_at: '2020-01-02T03:04:05.677Z'
                  updated_at: '2020-01-02T03:04:05.677Z'
                  deleted_at:
                  script_id: 88
                  saved_search_id: 89
                  started_at: '2020-01-02T03:04:05.677Z'
                  overall_status: new
                  overall_status_modified_at: '2020-01-02T03:04:05.677Z'
                  overall_progress:
                    new: 0
                    queued: 0
                    working: 0
                    successful: 0
                    failed: 0
                    timed_out: 0
                    cancelling: 0
                    cancelled: 0
                    total: 0
                  overall_progress_modified_at: '2020-01-02T03:04:05.677Z'
                  overall_count: 0
                  overall_duration_seconds: 0.0
                  overall_data_length_bytes: 0
                  description_html: "<p>job description 88</p>\n"
                  description_html_tagline: job description 88
=======
>>>>>>> b5a9f807
              schema:
                allOf:
                - "$ref": "#/components/schemas/standard_response"
                - type: object
                  properties:
                    data:
                      type: array
                      items:
                        "$ref": "#/components/schemas/analysis_job"
  "/datasets":
    get:
      summary: list datasets
      security:
      - auth_token_header: []
      parameters: []
      tags:
      - datasets
      description: |2

        Users that can invoke this route: `Admin`, `owner user`, `writer`, `reader`, `no_access`, `anyone`.<br />
        Users that can't: `Harvester`.

        Note: accessing a list/index/filter endpoint may return no results due to project permissions
      responses:
        '200':
          description: successful
          content:
            application/json:
              example:
                meta:
                  status: 200
                  message: OK
                  sorting:
                    order_by: name
                    direction: asc
                  paging:
                    page: 1
                    items: 25
                    total: 1
                    max_page: 1
                    current: http://localhost:3000/datasets?direction=asc&items=25&order_by=name&page=1
                    previous:
                    next:
                data:
                - id: 87
                  name: gen_dataset_name86
                  description: dataset description 86
                  created_at: '2020-01-02T03:04:05.677Z'
                  creator_id: 541
                  updated_at: '2020-01-02T03:04:05.677Z'
                  updater_id:
                  description_html: "<p>dataset description 86</p>\n"
                  description_html_tagline: dataset description 86
              schema:
                allOf:
                - "$ref": "#/components/schemas/standard_response"
                - type: object
                  properties:
                    data:
                      type: array
                      items:
                        "$ref": "#/components/schemas/dataset"
    post:
      summary: create dataset
      security:
      - auth_token_header: []
      parameters: []
      tags:
      - datasets
      description: |2

        Users that can invoke this route: `Admin`, `owner user`, `writer`, `reader`, `no_access`.<br />
        Users that can't: `Harvester`, `anyone`.

        Note: accessing a list/index/filter endpoint may return no results due to project permissions
      responses:
        '201':
          description: successful
          content:
            application/json:
              example:
                meta:
                  status: 201
                  message: Created
                data:
                  id: 89
                  name: gen_dataset_name88
                  description: dataset description 88
                  created_at: '2020-01-02T03:04:05.677Z'
                  creator_id: 1
                  updated_at: '2020-01-02T03:04:05.677Z'
                  updater_id:
                  description_html: "<p>dataset description 88</p>\n"
                  description_html_tagline: dataset description 88
              schema:
                allOf:
                - "$ref": "#/components/schemas/standard_response"
                - type: object
                  properties:
                    data:
                      "$ref": "#/components/schemas/dataset"
      requestBody:
        content:
          application/json:
            schema:
              "$ref": "#/components/schemas/dataset"
  "/datasets/{id}":
    get:
      summary: show dataset
      security:
      - auth_token_header: []
      parameters:
      - name: id
        in: path
        description: id
        required: true
        schema:
          type: integer
      tags:
      - datasets
      description: |2

        Users that can invoke this route: `Admin`, `owner user`, `writer`, `reader`, `no_access`, `anyone`.<br />
        Users that can't: `Harvester`.

        Note: accessing a list/index/filter endpoint may return no results due to project permissions
      responses:
        '200':
          description: successful
          content:
            application/json:
              example:
                meta:
                  status: 200
                  message: OK
                data:
                  id: 90
                  name: gen_dataset_name89
                  description: dataset description 89
                  created_at: '2020-01-02T03:04:05.677Z'
                  creator_id: 550
                  updated_at: '2020-01-02T03:04:05.677Z'
                  updater_id:
                  description_html: "<p>dataset description 89</p>\n"
                  description_html_tagline: dataset description 89
              schema:
                allOf:
                - "$ref": "#/components/schemas/standard_response"
                - type: object
                  properties:
                    data:
                      "$ref": "#/components/schemas/dataset"
    patch:
      summary: update dataset
      security:
      - auth_token_header: []
      parameters:
      - name: id
        in: path
        description: id
        required: true
        schema:
          type: integer
      tags:
      - datasets
      description: |2

        Users that can invoke this route: `Admin`, `owner user`, `writer`, `reader`, `no_access`, `anyone`.<br />
        Users that can't: `Harvester`.

        Note: accessing a list/index/filter endpoint may return no results due to project permissions
      responses:
        '200':
          description: successful
          content:
            application/json:
              example:
                meta:
                  status: 200
                  message: OK
                data:
                  id: 91
                  name: gen_dataset_name91
                  description: dataset description 91
                  created_at: '2020-01-02T03:04:05.677Z'
                  creator_id: 554
                  updated_at: '2020-01-02T03:04:05.677Z'
                  updater_id: 1
                  description_html: "<p>dataset description 91</p>\n"
                  description_html_tagline: dataset description 91
              schema:
                allOf:
                - "$ref": "#/components/schemas/standard_response"
                - type: object
                  properties:
                    data:
                      "$ref": "#/components/schemas/dataset"
      requestBody:
        content:
          application/json:
            schema:
              "$ref": "#/components/schemas/dataset"
    put:
      summary: update dataset
      security:
      - auth_token_header: []
      parameters:
      - name: id
        in: path
        description: id
        required: true
        schema:
          type: integer
      tags:
      - datasets
      description: |2

        Users that can invoke this route: `Admin`, `owner user`, `writer`, `reader`, `no_access`, `anyone`.<br />
        Users that can't: `Harvester`.

        Note: accessing a list/index/filter endpoint may return no results due to project permissions
      responses:
        '200':
          description: successful
          content:
            application/json:
              example:
                meta:
                  status: 200
                  message: OK
                data:
                  id: 92
                  name: gen_dataset_name93
                  description: dataset description 93
                  created_at: '2020-01-02T03:04:05.677Z'
                  creator_id: 559
                  updated_at: '2020-01-02T03:04:05.677Z'
                  updater_id: 1
                  description_html: "<p>dataset description 93</p>\n"
                  description_html_tagline: dataset description 93
              schema:
                allOf:
                - "$ref": "#/components/schemas/standard_response"
                - type: object
                  properties:
                    data:
                      "$ref": "#/components/schemas/dataset"
      requestBody:
        content:
          application/json:
            schema:
              "$ref": "#/components/schemas/dataset"
    delete:
      summary: can't delete a dataset
      security:
      - auth_token_header: []
      parameters:
      - name: id
        in: path
        description: id
        required: true
        schema:
          type: integer
      tags:
      - datasets
      description: |2

        Users that can invoke this route: `Admin`.<br />
        Users that can't: `Harvester`, `owner user`, `writer`, `reader`, `no_access`, `anyone`.

        Note: accessing a list/index/filter endpoint may return no results due to project permissions
      responses:
        '404':
          description: not found
          content:
            application/json:
              example:
                meta:
                  status: 404
                  message: Not Found
                  error:
                    details: Could not find the requested page.
                    info:
                      original_route: datasets/93
                      original_http_method: DELETE
                data:
  "/datasets/new":
    get:
      summary: new dataset
      security:
      - auth_token_header: []
      parameters: []
      tags:
      - datasets
      description: |2

        Users that can invoke this route: `Admin`, `owner user`, `writer`, `reader`, `no_access`, `anyone`.<br />
        Users that can't: `Harvester`.

        Note: accessing a list/index/filter endpoint may return no results due to project permissions
      responses:
        '200':
          description: successful
          content:
            application/json:
              example:
                meta:
                  status: 200
                  message: OK
                data:
                  name:
                  description:
  "/datasets/filter":
    post:
      summary: filter dataset
      security:
      - auth_token_header: []
      parameters: []
      tags:
      - datasets
      description: |2

        Users that can invoke this route: `Admin`, `owner user`, `writer`, `reader`, `no_access`, `anyone`.<br />
        Users that can't: `Harvester`.

        Note: accessing a list/index/filter endpoint may return no results due to project permissions
      responses:
        '200':
          description: successful
          content:
            application/json:
              example:
                meta:
                  status: 200
                  message: OK
                  sorting:
                    order_by: name
                    direction: asc
                  paging:
                    page: 1
                    items: 25
                    total: 1
                    max_page: 1
                    current: http://localhost:3000/datasets/filter?direction=asc&items=25&order_by=name&page=1
                    previous:
                    next:
                data:
                - id: 95
                  name: gen_dataset_name96
                  description: dataset description 96
                  created_at: '2020-01-02T03:04:05.677Z'
                  creator_id: 572
                  updated_at: '2020-01-02T03:04:05.677Z'
                  updater_id:
                  description_html: "<p>dataset description 96</p>\n"
                  description_html_tagline: dataset description 96
              schema:
                allOf:
                - "$ref": "#/components/schemas/standard_response"
                - type: object
                  properties:
                    data:
                      type: array
                      items:
                        "$ref": "#/components/schemas/dataset"
  "/projects/{project_id}/sites/filter":
    post:
      summary: filter site
      security:
      - auth_token_header: []
      parameters:
      - name: project_id
        in: path
        description: project_id
        required: true
        schema:
          type: integer
      tags:
      - sites
      description: |2

        Users that can invoke this route: `Admin`, `owner user`, `writer`, `reader`, `no_access`, `anyone`.<br />
        Users that can't: `Harvester`.

        Note: accessing a list/index/filter endpoint may return no results due to project permissions
      responses:
        '200':
          description: successful
          content:
            application/json:
              example:
                meta:
                  status: 200
                  message: OK
                  sorting:
                    order_by: name
                    direction: asc
                  paging:
                    page: 1
                    items: 25
                    total: 1
                    max_page: 1
                    current: http://localhost:3000/projects/132/sites/filter?direction=asc&items=25&order_by=name&page=1
                    previous:
                    next:
                data:
                - id: 133
                  name: site name 135
                  description: site description 135
                  notes: note number 135
                  creator_id: 576
                  created_at: '2020-01-02T03:04:05.677Z'
                  updater_id:
                  updated_at: '2020-01-02T03:04:05.677Z'
                  deleter_id:
                  deleted_at:
                  region_id: 124
                  custom_latitude: -24.04628
                  custom_longitude: 171.790013
                  location_obfuscated: false
                  project_ids:
                  - 132
                  timezone_information:
                  image_urls:
                  - size: extralarge
                    url: "/images/site/site_span4.png"
                    width: 300
                    height: 300
                  - size: large
                    url: "/images/site/site_span3.png"
                    width: 220
                    height: 220
                  - size: medium
                    url: "/images/site/site_span2.png"
                    width: 140
                    height: 140
                  - size: small
                    url: "/images/site/site_span1.png"
                    width: 60
                    height: 60
                  - size: tiny
                    url: "/images/site/site_spanhalf.png"
                    width: 30
                    height: 30
                  description_html: "<p>site description 135</p>\n"
                  description_html_tagline: site description 135
              schema:
                allOf:
                - "$ref": "#/components/schemas/standard_response"
                - type: object
                  properties:
                    data:
                      type: array
                      items:
                        "$ref": "#/components/schemas/site"
  "/projects/{project_id}/sites/new":
    get:
      summary: new site
      security:
      - auth_token_header: []
      parameters:
      - name: project_id
        in: path
        description: project_id
        required: true
        schema:
          type: integer
      tags:
      - sites
      description: |2

        Users that can invoke this route: `Admin`, `owner user`, `writer`, `reader`, `no_access`, `anyone`.<br />
        Users that can't: `Harvester`.

        Note: accessing a list/index/filter endpoint may return no results due to project permissions
      responses:
        '200':
          description: successful
          content:
            application/json:
              example:
                meta:
                  status: 200
                  message: OK
                data:
                  longitude:
                  latitude:
                  notes:
                  image:
                  tzinfo_tz:
                  rails_tz:
  "/projects/{project_id}/sites/{id}":
    put:
      summary: update site
      security:
      - auth_token_header: []
      parameters:
      - name: project_id
        in: path
        description: project_id
        required: true
        schema:
          type: integer
      - name: id
        in: path
        description: id
        required: true
        schema:
          type: integer
      tags:
      - sites
      description: |2

        Users that can invoke this route: `Admin`, `owner user`, `writer`, `reader`, `no_access`, `anyone`.<br />
        Users that can't: `Harvester`.

        Note: accessing a list/index/filter endpoint may return no results due to project permissions
      responses:
        '200':
          description: successful
          content:
            application/json:
              example:
                meta:
                  status: 200
                  message: OK
                data:
                  id: 135
                  name: site name 138
                  description: site description 138
                  notes: note number 138
                  creator_id: 584
                  created_at: '2020-01-02T03:04:05.677Z'
                  updater_id: 1
                  updated_at: '2020-01-02T03:04:05.677Z'
                  deleter_id:
                  deleted_at:
                  region_id:
                  custom_latitude: -15.990541
                  custom_longitude: -51.99147
                  location_obfuscated: false
                  project_ids:
                  - 134
                  timezone_information:
                  image_urls:
                  - size: extralarge
                    url: "/images/site/site_span4.png"
                    width: 300
                    height: 300
                  - size: large
                    url: "/images/site/site_span3.png"
                    width: 220
                    height: 220
                  - size: medium
                    url: "/images/site/site_span2.png"
                    width: 140
                    height: 140
                  - size: small
                    url: "/images/site/site_span1.png"
                    width: 60
                    height: 60
                  - size: tiny
                    url: "/images/site/site_spanhalf.png"
                    width: 30
                    height: 30
                  description_html: "<p>site description 138</p>\n"
                  description_html_tagline: site description 138
              schema:
                allOf:
                - "$ref": "#/components/schemas/standard_response"
                - type: object
                  properties:
                    data:
                      "$ref": "#/components/schemas/site"
      requestBody:
        content:
          application/json:
            schema:
              "$ref": "#/components/schemas/site"
    get:
      summary: show site
      security:
      - auth_token_header: []
      parameters:
      - name: project_id
        in: path
        description: project_id
        required: true
        schema:
          type: integer
      - name: id
        in: path
        description: id
        required: true
        schema:
          type: integer
      tags:
      - sites
      description: |2

        Users that can invoke this route: `Admin`, `owner user`, `writer`, `reader`, `no_access`, `anyone`.<br />
        Users that can't: `Harvester`.

        Note: accessing a list/index/filter endpoint may return no results due to project permissions
      responses:
        '200':
          description: successful
          content:
            application/json:
              example:
                meta:
                  status: 200
                  message: OK
                data:
                  id: 136
                  name: site name 139
                  description: site description 139
                  notes: note number 139
                  creator_id: 589
                  created_at: '2020-01-02T03:04:05.677Z'
                  updater_id:
                  updated_at: '2020-01-02T03:04:05.677Z'
                  deleter_id:
                  deleted_at:
                  region_id: 127
                  custom_latitude: 70.214108
                  custom_longitude: 110.073699
                  location_obfuscated: false
                  project_ids:
                  - 135
                  timezone_information:
                  image_urls:
                  - size: extralarge
                    url: "/images/site/site_span4.png"
                    width: 300
                    height: 300
                  - size: large
                    url: "/images/site/site_span3.png"
                    width: 220
                    height: 220
                  - size: medium
                    url: "/images/site/site_span2.png"
                    width: 140
                    height: 140
                  - size: small
                    url: "/images/site/site_span1.png"
                    width: 60
                    height: 60
                  - size: tiny
                    url: "/images/site/site_spanhalf.png"
                    width: 30
                    height: 30
                  description_html: "<p>site description 139</p>\n"
                  description_html_tagline: site description 139
              schema:
                allOf:
                - "$ref": "#/components/schemas/standard_response"
                - type: object
                  properties:
                    data:
                      "$ref": "#/components/schemas/site"
    patch:
      summary: update site
      security:
      - auth_token_header: []
      parameters:
      - name: project_id
        in: path
        description: project_id
        required: true
        schema:
          type: integer
      - name: id
        in: path
        description: id
        required: true
        schema:
          type: integer
      tags:
      - sites
      description: |2

        Users that can invoke this route: `Admin`, `owner user`, `writer`, `reader`, `no_access`, `anyone`.<br />
        Users that can't: `Harvester`.

        Note: accessing a list/index/filter endpoint may return no results due to project permissions
      responses:
        '200':
          description: successful
          content:
            application/json:
              example:
                meta:
                  status: 200
                  message: OK
                data:
                  id: 137
                  name: site name 141
                  description: site description 141
                  notes: note number 141
                  creator_id: 593
                  created_at: '2020-01-02T03:04:05.677Z'
                  updater_id: 1
                  updated_at: '2020-01-02T03:04:05.677Z'
                  deleter_id:
                  deleted_at:
                  region_id:
                  custom_latitude: -23.627877
                  custom_longitude: 114.318721
                  location_obfuscated: false
                  project_ids:
                  - 136
                  timezone_information:
                  image_urls:
                  - size: extralarge
                    url: "/images/site/site_span4.png"
                    width: 300
                    height: 300
                  - size: large
                    url: "/images/site/site_span3.png"
                    width: 220
                    height: 220
                  - size: medium
                    url: "/images/site/site_span2.png"
                    width: 140
                    height: 140
                  - size: small
                    url: "/images/site/site_span1.png"
                    width: 60
                    height: 60
                  - size: tiny
                    url: "/images/site/site_spanhalf.png"
                    width: 30
                    height: 30
                  description_html: "<p>site description 141</p>\n"
                  description_html_tagline: site description 141
              schema:
                allOf:
                - "$ref": "#/components/schemas/standard_response"
                - type: object
                  properties:
                    data:
                      "$ref": "#/components/schemas/site"
      requestBody:
        content:
          application/json:
            schema:
              "$ref": "#/components/schemas/site"
    delete:
      summary: delete site
      security:
      - auth_token_header: []
      parameters:
      - name: project_id
        in: path
        description: project_id
        required: true
        schema:
          type: integer
      - name: id
        in: path
        description: id
        required: true
        schema:
          type: integer
      tags:
      - sites
      description: |2

        Users that can invoke this route: `Admin`, `owner user`, `writer`, `reader`, `no_access`, `anyone`.<br />
        Users that can't: `Harvester`.

        Note: accessing a list/index/filter endpoint may return no results due to project permissions
      responses:
        '204':
          description: successful
  "/projects/{project_id}/sites":
    post:
      summary: create site
      security:
      - auth_token_header: []
      parameters:
      - name: project_id
        in: path
        description: project_id
        required: true
        schema:
          type: integer
      tags:
      - sites
      description: |2

        Users that can invoke this route: `Admin`, `owner user`, `writer`, `reader`, `no_access`, `anyone`.<br />
        Users that can't: `Harvester`.

        Note: accessing a list/index/filter endpoint may return no results due to project permissions
      responses:
        '201':
          description: successful
          content:
            application/json:
              example:
                meta:
                  status: 201
                  message: Created
                data:
                  id: 140
                  name: site name 144
                  description: site description 144
                  notes: note number 144
                  creator_id: 1
                  created_at: '2020-01-02T03:04:05.677Z'
                  updater_id:
                  updated_at: '2020-01-02T03:04:05.677Z'
                  deleter_id:
                  deleted_at:
                  region_id:
                  custom_latitude:
                  custom_longitude:
                  location_obfuscated: false
                  project_ids:
                  - 138
                  timezone_information:
                  image_urls:
                  - size: extralarge
                    url: "/images/site/site_span4.png"
                    width: 300
                    height: 300
                  - size: large
                    url: "/images/site/site_span3.png"
                    width: 220
                    height: 220
                  - size: medium
                    url: "/images/site/site_span2.png"
                    width: 140
                    height: 140
                  - size: small
                    url: "/images/site/site_span1.png"
                    width: 60
                    height: 60
                  - size: tiny
                    url: "/images/site/site_spanhalf.png"
                    width: 30
                    height: 30
                  description_html: "<p>site description 144</p>\n"
                  description_html_tagline: site description 144
              schema:
                allOf:
                - "$ref": "#/components/schemas/standard_response"
                - type: object
                  properties:
                    data:
                      "$ref": "#/components/schemas/site"
      requestBody:
        content:
          application/json:
            schema:
              "$ref": "#/components/schemas/site"
    get:
      summary: list sites
      security:
      - auth_token_header: []
      parameters:
      - name: project_id
        in: path
        description: project_id
        required: true
        schema:
          type: integer
      tags:
      - sites
      description: |2

        Users that can invoke this route: `Admin`, `owner user`, `writer`, `reader`, `no_access`, `anyone`.<br />
        Users that can't: `Harvester`.

        Note: accessing a list/index/filter endpoint may return no results due to project permissions
      responses:
        '200':
          description: successful
          content:
            application/json:
              example:
                meta:
                  status: 200
                  message: OK
                  sorting:
                    order_by: name
                    direction: asc
                  paging:
                    page: 1
                    items: 25
                    total: 1
                    max_page: 1
                    current: http://localhost:3000/projects/139/sites?direction=asc&items=25&order_by=name&page=1
                    previous:
                    next:
                data:
                - id: 141
                  name: site name 145
                  description: site description 145
                  notes: note number 145
                  creator_id: 607
                  created_at: '2020-01-02T03:04:05.677Z'
                  updater_id:
                  updated_at: '2020-01-02T03:04:05.677Z'
                  deleter_id:
                  deleted_at:
                  region_id: 131
                  custom_latitude: -28.745405
                  custom_longitude: -4.076742
                  location_obfuscated: false
                  project_ids:
                  - 139
                  timezone_information:
                  image_urls:
                  - size: extralarge
                    url: "/images/site/site_span4.png"
                    width: 300
                    height: 300
                  - size: large
                    url: "/images/site/site_span3.png"
                    width: 220
                    height: 220
                  - size: medium
                    url: "/images/site/site_span2.png"
                    width: 140
                    height: 140
                  - size: small
                    url: "/images/site/site_span1.png"
                    width: 60
                    height: 60
                  - size: tiny
                    url: "/images/site/site_spanhalf.png"
                    width: 30
                    height: 30
                  description_html: "<p>site description 145</p>\n"
                  description_html_tagline: site description 145
              schema:
                allOf:
                - "$ref": "#/components/schemas/standard_response"
                - type: object
                  properties:
                    data:
                      type: array
                      items:
                        "$ref": "#/components/schemas/site"
servers:
- url: "{protocol}://{authority}"
  variables:
    authority:
      default: localhost:3000
    protocol:
      enum:
      - http
      - https
      default: http
components:
  securitySchemes:
    auth_token_header:
      type: apiKey
      description: |
        The api auth_token placed in the 'Authorization' header.
        Example:

        ```
        Token token="xxxxxxxxxx"
        ```

        Where the your auth_token is substituted into the placeholder.
      in: header
      name: Authorization
      scheme: Token
    auth_token_query_string:
      type: apiKey
      name: user_token
      in: query_string
  schemas:
    id:
      type: integer
      minimum: 0
      readOnly: true
    nullableId:
      type:
      - integer
      - 'null'
      minimum: 0
      readOnly: true
    timezone_information:
      anyOf:
      - type: object
        properties:
          identifier_alt:
            type:
            - string
            - 'null'
          identifier:
            type: string
          friendly_identifier:
            type: string
          utc_offset:
            type: string
          utc_total_offset:
            type: integer
      - type: 'null'
    image_urls:
      type: array
      items:
        type: object
        properties:
          size:
            type: string
          url:
            type: string
            format: URI
          width:
            type: integer
            nullable: true
          height:
            type: integer
            nullable: true
    permission_levels:
      type: string
      nullable: true
      enum:
      - owner
      - writer
      - reader
      -
    meta:
      properties:
        capabilities:
          type: object
          items:
            type: object
            properties:
              can:
                type:
                - 'null'
                - boolean
              details:
                type: string
            required:
            - can
      type: object
    meta_error:
      type: object
      properties:
        error:
          type: object
        required:
        - error
    standard_response:
      type: object
      additionalProperties: false
      properties:
        meta:
          "$ref": "#/components/schemas/meta"
        data:
          oneOf:
          - type: array
          - type: object
      required:
      - meta
      - data
    error_response:
      type: object
      additionalProperties: false
      properties:
        meta:
          allOf:
          - "$ref": "#/components/schemas/meta"
          - "$ref": "#/components/schemas/meta_error"
        data:
          type: 'null'
      required:
      - meta
      - data
    cms_blob:
      type: object
      required:
      - id
      - site_id
      - layout_id
      - parent_id
      - target_page_id
      - label
      - slug
      - full_path
      - content
      - position
      - children_count
      - is_published
      - created_at
      - updated_at
      - children
      properties:
        id:
          "$ref": "#/components/schemas/id"
        site_id:
          "$ref": "#/components/schemas/id"
        layout_id:
          "$ref": "#/components/schemas/id"
        parent_id:
          "$ref": "#/components/schemas/nullableId"
        target_page_id:
          "$ref": "#/components/schemas/nullableId"
        label:
          type: string
        slug:
          type: string
        full_path:
          type: string
          format: uri-reference
        content:
          type: string
          format: html
        position:
          type: integer
        children_count:
          type: integer
        is_published:
          type: boolean
        created_at:
          type: string
          format: date-time
          readOnly: true
        updated_at:
          type:
          - 'null'
          - string
          format: date-time
          readOnly: true
        children:
          type: array
          additionalItems: true
          items:
            type: object
            properties:
              label:
                type: string
              full_path:
                type: string
                format: uri-reference
            additionalProperties: false
      additionalProperties: false
    stats:
      type: object
      required:
      - summary
      - recent
      properties:
        summary:
          type: object
          properties:
            users_online:
              type: integer
            users_total:
              type: integer
            online_window_start:
              type: string
              format: date-time
              readOnly: true
            projects_total:
              type: integer
            regions_total:
              type: integer
            sites_total:
              type: integer
            annotations_total:
              type: integer
            annotations_total_duration:
              type: number
            annotations_recent:
              type: integer
            audio_recordings_total:
              type: integer
            audio_recordings_recent:
              type: integer
            audio_recordings_total_duration:
              type: number
            audio_recordings_total_size:
              type: integer
            tags_total:
              type: integer
            tags_applied_total:
              type: integer
            tags_applied_unique_total:
              type: integer
        recent:
          type: object
          properties:
            audio_recording_ids:
              type: array
              items:
                "$ref": "#/components/schemas/id"
            audio_event_ids:
              type: array
              items:
                "$ref": "#/components/schemas/id"
      additionalProperties: false
    project:
      type: object
      additionalProperties: false
      properties:
        id:
          "$ref": "#/components/schemas/id"
          readOnly: true
        name:
          type: string
        description:
          type:
          - string
          - 'null'
        description_html:
          type:
          - string
          - 'null'
          readOnly: true
        description_html_tagline:
          type:
          - string
          - 'null'
          readOnly: true
        notes:
          type: string
        creator_id:
          "$ref": "#/components/schemas/id"
          readOnly: true
        created_at:
          type: string
          format: date-time
          readOnly: true
        updater_id:
          "$ref": "#/components/schemas/nullableId"
          readOnly: true
        updated_at:
          type:
          - 'null'
          - string
          format: date-time
          readOnly: true
        deleter_id:
          "$ref": "#/components/schemas/nullableId"
          readOnly: true
        deleted_at:
          type:
          - 'null'
          - string
          format: date-time
          readOnly: true
        site_ids:
          type: array
          items:
            "$ref": "#/components/schemas/id"
            readOnly: true
          readOnly: false
        region_ids:
          type: array
          items:
            "$ref": "#/components/schemas/id"
            readOnly: true
          readOnly: true
        owner_ids:
          type: array
          items:
            "$ref": "#/components/schemas/id"
            readOnly: true
          readOnly: true
        image_urls:
          "$ref": "#/components/schemas/image_urls"
        access_level:
          "$ref": "#/components/schemas/permission_levels"
        allow_original_download:
          "$ref": "#/components/schemas/permission_levels"
        allow_audio_upload:
          type: boolean
      required:
      - id
      - name
      - description
      - description_html
      - description_html_tagline
      - notes
      - creator_id
      - created_at
      - updater_id
      - updated_at
      - deleter_id
      - deleted_at
      - owner_ids
      - site_ids
      - region_ids
      - image_urls
      - allow_original_download
    analysis_job:
      type: object
      additionalProperties: false
      properties:
        id:
          "$ref": "#/components/schemas/id"
          readOnly: true
        name:
          type: string
        annotation_name:
          type:
          - string
          - 'null'
        description:
          type:
          - string
          - 'null'
        description_html:
          type:
          - string
          - 'null'
          readOnly: true
        description_html_tagline:
          type:
          - string
          - 'null'
          readOnly: true
        custom_settings:
          type: string
        script_id:
          "$ref": "#/components/schemas/id"
        saved_search_id:
          "$ref": "#/components/schemas/id"
        started_at:
          type:
          - 'null'
          - date
          readOnly: true
        overall_status:
          type: string
          enum:
          - before_save
          - new
          - preparing
          - processing
          - completed
          - suspended
          readOnly: true
        overall_status_modified_at:
          type:
          - 'null'
          - date
          readOnly: true
        overall_progress:
          type: object
          readOnly: true
        overall_progress_modified_at:
          type:
          - 'null'
          - date
          readOnly: true
        overall_count:
          type: integer
          readOnly: true
        overall_duration_seconds:
          type: number
          readOnly: true
        overall_data_length_bytes:
          type: integer
          readOnly: true
        creator_id:
          "$ref": "#/components/schemas/id"
          readOnly: true
        created_at:
          type: string
          format: date-time
          readOnly: true
        updater_id:
          "$ref": "#/components/schemas/nullableId"
          readOnly: true
        updated_at:
          type:
          - 'null'
          - string
          format: date-time
          readOnly: true
        deleter_id:
          "$ref": "#/components/schemas/nullableId"
          readOnly: true
        deleted_at:
          type:
          - 'null'
          - string
          format: date-time
          readOnly: true
      required:
      - id
      - name
      - description
      - description_html
      - description_html_tagline
      - custom_settings
      - script_id
      - saved_search_id
      - started_at
      - overall_status
      - overall_status_modified_at
      - overall_progress
      - overall_progress_modified_at
      - overall_count
      - overall_duration_seconds
      - overall_data_length_bytes
    bookmark:
      type: object
      additionalProperties: false
      properties:
        id:
          "$ref": "#/components/schemas/id"
          readOnly: true
        audio_recording_id:
          "$ref": "#/components/schemas/id"
        name:
          type: string
        category:
          type: string
        offset_seconds:
          type: number
        description:
          type:
          - string
          - 'null'
        description_html:
          type:
          - string
          - 'null'
          readOnly: true
        description_html_tagline:
          type:
          - string
          - 'null'
          readOnly: true
        creator_id:
          "$ref": "#/components/schemas/id"
          readOnly: true
        created_at:
          type: string
          format: date-time
          readOnly: true
        updater_id:
          "$ref": "#/components/schemas/nullableId"
          readOnly: true
        updated_at:
          type:
          - 'null'
          - string
          format: date-time
          readOnly: true
      required:
      - id
      - audio_recording_id
      - name
      - category
      - offset_seconds
      - description
      - description_html
      - description_html_tagline
      - creator_id
      - created_at
      - updater_id
      - updated_at
    dataset:
      type: object
      additionalProperties: false
      properties:
        id:
          "$ref": "#/components/schemas/id"
          readOnly: true
        name:
          type: string
        description:
          type:
          - string
          - 'null'
        description_html:
          type:
          - string
          - 'null'
          readOnly: true
        description_html_tagline:
          type:
          - string
          - 'null'
          readOnly: true
        creator_id:
          "$ref": "#/components/schemas/id"
          readOnly: true
        created_at:
          type: string
          format: date-time
          readOnly: true
        updater_id:
          "$ref": "#/components/schemas/nullableId"
          readOnly: true
        updated_at:
          type:
          - 'null'
          - string
          format: date-time
          readOnly: true
      required:
      - id
      - name
      - description
      - created_at
      - creator_id
      - updated_at
      - updater_id
    saved_search:
      type: object
      additionalProperties: false
      properties:
        id:
          "$ref": "#/components/schemas/id"
          readOnly: true
        analysis_job_ids:
          type: array
          items:
            "$ref": "#/components/schemas/id"
        project_ids:
          type: array
          items:
            "$ref": "#/components/schemas/id"
        name:
          type: string
        description:
          type:
          - string
          - 'null'
        description_html:
          type:
          - string
          - 'null'
          readOnly: true
        description_html_tagline:
          type:
          - string
          - 'null'
          readOnly: true
        stored_query:
          type: object
        creator_id:
          "$ref": "#/components/schemas/id"
          readOnly: true
        created_at:
          type: string
          format: date-time
          readOnly: true
        deleter_id:
          "$ref": "#/components/schemas/nullableId"
          readOnly: true
        deleted_at:
          type:
          - 'null'
          - string
          format: date-time
          readOnly: true
      required:
      - id
      - name
      - description
      - description_html
      - description_html_tagline
      - stored_query
      - creator_id
      - created_at
      - deleter_id
      - deleted_at
    script:
      type: object
      additionalProperties: false
      properties:
        id:
          "$ref": "#/components/schemas/id"
          readOnly: true
        group_id:
          "$ref": "#/components/schemas/id"
          readOnly: true
        name:
          type: string
        description:
          type:
          - string
          - 'null'
        description_html:
          type:
          - string
          - 'null'
          readOnly: true
        description_html_tagline:
          type:
          - string
          - 'null'
          readOnly: true
        analysis_identifier:
          type: string
        executable_settings:
          type: string
        executable_settings_media_type:
          type: string
        version:
          type: number
        creator_id:
          "$ref": "#/components/schemas/id"
          readOnly: true
        created_at:
          type: string
          format: date-time
          readOnly: true
        is_last_version:
          type: boolean
          readOnly: true
        is_first_version:
          type: boolean
          readOnly: true
      required:
      - id
      - group_id
      - name
      - description
      - analysis_identifier
      - executable_settings_media_type
      - version
      - created_at
      - creator_id
      - is_last_version
      - is_first_version
    site:
      type: object
      additionalProperties: false
      properties:
        id:
          "$ref": "#/components/schemas/id"
          readOnly: true
        name:
          type: string
        description:
          type:
          - string
          - 'null'
        description_html:
          type:
          - string
          - 'null'
          readOnly: true
        description_html_tagline:
          type:
          - string
          - 'null'
          readOnly: true
        creator_id:
          "$ref": "#/components/schemas/id"
          readOnly: true
        created_at:
          type: string
          format: date-time
          readOnly: true
        updater_id:
          "$ref": "#/components/schemas/nullableId"
          readOnly: true
        updated_at:
          type:
          - 'null'
          - string
          format: date-time
          readOnly: true
        deleter_id:
          "$ref": "#/components/schemas/nullableId"
          readOnly: true
        deleted_at:
          type:
          - 'null'
          - string
          format: date-time
          readOnly: true
        notes:
          type: string
        project_ids:
          type: array
          items:
            "$ref": "#/components/schemas/id"
        location_obfuscated:
          type: boolean
        custom_latitude:
          type:
          - number
          - 'null'
          minimum: -90
          maximum: 90
        custom_longitude:
          type:
          - number
          - 'null'
          minimum: -180
          maximum: 180
        timezone_information:
          "$ref": "#/components/schemas/timezone_information"
          readOnly: false
        image_urls:
          "$ref": "#/components/schemas/image_urls"
        region_id:
          "$ref": "#/components/schemas/nullableId"
      required:
      - id
      - name
      - description
      - description_html
      - description_html_tagline
      - creator_id
      - created_at
      - updater_id
      - updated_at
      - deleter_id
      - deleted_at
      - notes
      - project_ids
      - location_obfuscated
      - custom_latitude
      - custom_longitude
      - timezone_information
      - image_urls
      - region_id
    region:
      type: object
      additionalProperties: false
      properties:
        id:
          "$ref": "#/components/schemas/id"
          readOnly: true
        name:
          type: string
        description:
          type:
          - string
          - 'null'
        description_html:
          type:
          - string
          - 'null'
          readOnly: true
        description_html_tagline:
          type:
          - string
          - 'null'
          readOnly: true
        creator_id:
          "$ref": "#/components/schemas/id"
          readOnly: true
        created_at:
          type: string
          format: date-time
          readOnly: true
        updater_id:
          "$ref": "#/components/schemas/nullableId"
          readOnly: true
        updated_at:
          type:
          - 'null'
          - string
          format: date-time
          readOnly: true
        deleter_id:
          "$ref": "#/components/schemas/nullableId"
          readOnly: true
        deleted_at:
          type:
          - 'null'
          - string
          format: date-time
          readOnly: true
        notes:
          type: object
        project_id:
          "$ref": "#/components/schemas/id"
        site_ids:
          type: array
          items:
            "$ref": "#/components/schemas/id"
          readOnly: true
        image_urls:
          "$ref": "#/components/schemas/image_urls"
        image:
          type: string
          format: binary
          writeOnly: true
          nullable: true
      required:
      - id
      - name
      - notes
      - project_id
      - description
      - description_html
      - description_html_tagline
      - creator_id
      - created_at
      - updater_id
      - updated_at
      - deleter_id
      - deleted_at
      - site_ids
      - image_urls
    audio_recording:
      type: object
      additionalProperties: false
      properties:
        id:
          "$ref": "#/components/schemas/id"
          readOnly: true
        uuid:
          type: string
          format: uuid
          readOnly: true
        site_id:
          "$ref": "#/components/schemas/id"
          readOnly: true
        duration_seconds:
          type: number
        sample_rate_hertz:
          type: number
        channels:
          type: number
        bit_rate_bps:
          type: number
        media_type:
          type: string
        data_length_bytes:
          type: number
        status:
          type: string
        creator_id:
          "$ref": "#/components/schemas/id"
          readOnly: true
        created_at:
          type: string
          format: date-time
          readOnly: true
        updater_id:
          "$ref": "#/components/schemas/nullableId"
          readOnly: true
        updated_at:
          type:
          - 'null'
          - string
          format: date-time
          readOnly: true
        deleter_id:
          "$ref": "#/components/schemas/nullableId"
          readOnly: true
        deleted_at:
          type:
          - 'null'
          - string
          format: date-time
          readOnly: true
        recorded_date:
          type: string
          format: date-time
          readOnly: false
        file_hash:
          type: string
        notes:
          type: object
        recorded_date_timezone:
          type:
          - 'null'
          - string
        uploader_id:
          "$ref": "#/components/schemas/nullableId"
          readOnly: false
        original_file_name:
          type: string
        canonical_file_name:
          type: string
          readOnly: true
        recorded_utc_offset:
          type:
          - 'null'
          - string
          readOnly: true
      required:
      - id
      - uuid
      - site_id
      - duration_seconds
      - sample_rate_hertz
      - channels
      - bit_rate_bps
      - media_type
      - data_length_bytes
      - status
      - creator_id
      - created_at
      - updater_id
      - updated_at
      - deleter_id
      - deleted_at
      - recorded_date
      - file_hash
      - notes
      - uploader_id
      - original_file_name
      - canonical_file_name
      - recorded_utc_offset
    permission:
      type: object
      additionalProperties: false
      properties:
        id:
          "$ref": "#/components/schemas/id"
          readOnly: true
        creator_id:
          "$ref": "#/components/schemas/id"
          readOnly: true
        created_at:
          type: string
          format: date-time
          readOnly: true
        updater_id:
          "$ref": "#/components/schemas/nullableId"
          readOnly: true
        updated_at:
          type:
          - 'null'
          - string
          format: date-time
          readOnly: true
        project_id:
          "$ref": "#/components/schemas/id"
          readOnly: false
        level:
          "$ref": "#/components/schemas/permission_levels"
        user_id:
          "$ref": "#/components/schemas/nullableId"
          readOnly: false
        allow_logged_in:
          type: boolean
        allow_anonymous:
          type: boolean
      required:
      - id
      - project_id
      - creator_id
      - created_at
      - updater_id
      - updated_at
      - level
      - user_id
      - allow_anonymous
      - allow_logged_in
    harvest:
      type: object
      additionalProperties: false
      properties:
        id:
          "$ref": "#/components/schemas/id"
          readOnly: true
        name:
          type:
          - 'null'
          - string
        creator_id:
          "$ref": "#/components/schemas/id"
          readOnly: true
        created_at:
          type: string
          format: date-time
          readOnly: true
        updater_id:
          "$ref": "#/components/schemas/nullableId"
          readOnly: true
        updated_at:
          type:
          - 'null'
          - string
          format: date-time
          readOnly: true
        project_id:
          "$ref": "#/components/schemas/id"
          readOnly: true
        streaming:
          type: boolean
        status:
          type: string
          enum:
          - new_harvest
          - uploading
          - scanning
          - metadata_extraction
          - metadata_review
          - processing
          - complete
        last_upload_at:
          type:
          - 'null'
          - string
          format: date-time
          readOnly: true
        last_metadata_review_at:
          type:
          - 'null'
          - string
          format: date-time
          readOnly: true
        last_mappings_change_at:
          type:
          - 'null'
          - string
          format: date-time
          readOnly: true
        upload_user:
          type:
          - 'null'
          - string
          readOnly: true
        upload_password:
          type:
          - 'null'
          - string
          readOnly: true
        upload_url:
          type:
          - 'null'
          - string
          format: url
          readOnly: true
        mappings:
          type:
          - array
          - 'null'
          items:
            type: object
            properties:
              path:
                type: string
              site_id:
                type:
                  "$ref": "#/components/schemas/nullableId"
                  readOnly: true
        report:
          type: object
          readOnly: true
          properties:
            items_total:
              type: integer
            items_size_bytes:
              type: integer
            items_duration_seconds:
              type: number
            items_invalid_fixable:
              type: integer
            items_invalid_not_fixable:
              type: integer
            items_new:
              type: integer
            items_metadata_gathered:
              type: integer
            items_failed:
              type: integer
            items_completed:
              type: integer
            items_errored:
              type: integer
            latest_activity_at:
              type:
              - 'null'
              - string
              format: date-time
            run_time_seconds:
              type:
              - 'null'
              - number
      required:
      - id
      - creator_id
      - created_at
      - updater_id
      - updated_at
      - project_id
      - status
      - streaming
      - upload_user
      - upload_password
      - upload_url
      - mappings
      - report
    harvest_item:
      type: object
      additionalProperties: false
      properties:
        id:
          "$ref": "#/components/schemas/nullableId"
          readOnly: true
        deleted:
          type: boolean
          readOnly: true
        path:
          type: string
          readOnly: true
        status:
          type: string
          enum:
          - new
          - metadata_gathered
          - failed
          - completed
          - errored
          readOnly: true
        created_at:
          type: string
          format: date-time
          readOnly: true
        updated_at:
          type: string
          format: date-time
          readOnly: true
        audio_recording_id:
          "$ref": "#/components/schemas/nullableId"
          readOnly: true
        uploader_id:
          "$ref": "#/components/schemas/nullableId"
          readOnly: true
        harvest_id:
          "$ref": "#/components/schemas/id"
          readOnly: true
        validations:
          type: array
          readOnly: true
          items:
            type: object
            additionalProperties: false
            properties:
              status:
                type: string
                readOnly: true
                enum:
                - fixable
                - not_fixable
              message:
                type: string
                readOnly: true
              name:
                type: string
                readOnly: true
        report:
          type: object
          readOnly: true
          properties:
            items_total:
              type: integer
            items_size_bytes:
              type:
              - 'null'
              - integer
            items_duration_seconds:
              type:
              - 'null'
              - integer
            items_invalid_fixable:
              type: integer
            items_invalid_not_fixable:
              type: integer
            items_new:
              type: integer
            items_metadata_gathered:
              type: integer
            items_failed:
              type: integer
            items_completed:
              type: integer
            items_errored:
              type: integer
    audio_event_import:
      type: object
      additionalProperties: false
      properties:
        id:
          "$ref": "#/components/schemas/id"
          readOnly: true
        name:
          type: string
        description:
          type:
          - string
          - 'null'
        description_html:
          type:
          - string
          - 'null'
          readOnly: true
        description_html_tagline:
          type:
          - string
          - 'null'
          readOnly: true
        creator_id:
          "$ref": "#/components/schemas/id"
          readOnly: true
        created_at:
          type: string
          format: date-time
          readOnly: true
        updater_id:
          "$ref": "#/components/schemas/nullableId"
          readOnly: true
        updated_at:
          type:
          - 'null'
          - string
          format: date-time
          readOnly: true
        deleter_id:
          "$ref": "#/components/schemas/nullableId"
          readOnly: true
        deleted_at:
          type:
          - 'null'
          - string
          format: date-time
          readOnly: true
        files:
          type: array
          readOnly: true
          items:
            type: object
            additionalProperties: false
            properties:
              name:
                type: string
              additional_tags:
                type: array
                items:
                  "$ref": "#/components/schemas/id"
                  readOnly: true
                readOnly: true
              imported_at:
                type: string
                format: date-time
                readOnly: true
            readOnly: true
        imported_events:
          type: array
          readOnly: true
          items:
            properties:
              errors:
                type: array
                readOnly: true
            readOnly: true
      required:
      - id
      - name
      - files
      - imported_events
      - description
      - description_html
      - description_html_tagline
      - creator_id
      - created_at
      - updater_id
      - updated_at
      - deleter_id
      - deleted_at<|MERGE_RESOLUTION|>--- conflicted
+++ resolved
@@ -6326,7 +6326,6 @@
           description: successful
           content:
             application/json:
-<<<<<<< HEAD
               example:
                 meta:
                   status: 200
@@ -6375,8 +6374,6 @@
                   overall_data_length_bytes: 0
                   description_html: "<p>job description 78</p>\n"
                   description_html_tagline: job description 78
-=======
->>>>>>> b5a9f807
               schema:
                 allOf:
                 - "$ref": "#/components/schemas/standard_response"
@@ -6412,10 +6409,7 @@
                   id: 80
                   name: job name 80
                   description: job description 80
-<<<<<<< HEAD
                   annotation_name:
-=======
->>>>>>> b5a9f807
                   custom_settings: custom settings 80
                   creator_id: 1
                   updater_id: 1
@@ -6511,10 +6505,7 @@
                   id: 82
                   name: job name 82
                   description: job description 82
-<<<<<<< HEAD
                   annotation_name:
-=======
->>>>>>> b5a9f807
                   custom_settings: custom settings 82
                   creator_id: 516
                   updater_id:
@@ -6582,10 +6573,7 @@
                   id: 83
                   name: job name 84
                   description: job description 84
-<<<<<<< HEAD
                   annotation_name:
-=======
->>>>>>> b5a9f807
                   custom_settings: custom settings 83
                   creator_id: 520
                   updater_id: 1
@@ -6658,10 +6646,7 @@
                   id: 84
                   name: job name 86
                   description: job description 86
-<<<<<<< HEAD
                   annotation_name:
-=======
->>>>>>> b5a9f807
                   custom_settings: custom settings 85
                   creator_id: 527
                   updater_id: 1
@@ -6739,7 +6724,6 @@
           description: successful
           content:
             application/json:
-<<<<<<< HEAD
               example:
                 meta:
                   status: 200
@@ -6788,8 +6772,6 @@
                   overall_data_length_bytes: 0
                   description_html: "<p>job description 88</p>\n"
                   description_html_tagline: job description 88
-=======
->>>>>>> b5a9f807
               schema:
                 allOf:
                 - "$ref": "#/components/schemas/standard_response"
