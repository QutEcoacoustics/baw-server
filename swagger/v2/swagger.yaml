---
openapi: 3.0.1
info:
  title: Acoustic Workbench API
  version: v2
produces:
- application/json
consumes:
- application/json
paths:
  "/cms/{child_path}":
    get:
      summary: Retrieves the a child blob (rendered HTML)
      tags:
      - CMS
      parameters:
      - name: child_path
        in: path
        required: true
        schema:
          type: string
      security:
      responses:
        '200':
          description: blob retrieved
          content:
            application/json:
              example:
                id: 2
                site_id: 1
                layout_id: 1
                parent_id: 1
                target_page_id:
                label: Credits
                slug: credits
                full_path: "/credits"
                position: 0
                children_count: 0
                is_published: true
                created_at: '2020-01-02T03:04:05.677Z'
                updated_at: '2020-01-02T03:04:05.677Z'
                content: |-
                  <link href='/cms/cms-css/1/default/1577934245.css' media='screen' rel='stylesheet' type='text/css' />

                  <h1>Credits</h1>
                  <p>The development of this web application was an initiative of the
                  <a href="https://www.qut.edu.au/">Queensland University of Technology’s</a>
                  <a href="http://research.ecosounds.org/">Ecoacoustics Research Group</a>.
                  This website makes use of a range of other technologies and libraries.</p>

                  <p>More information can be found on the
                  <a href="https://github.com/QutEcoacoustics">QutEcoacoustics</a> Github project page.</p>

                  <h2 id="programs-and-libraries">Programs and libraries</h2>

                  <ul>
                    <li><a href="http://rubyonrails.org/">Ruby on Rails</a> (with a number of additional gems)</li>
                    <li><a href="https://github.com/resque/resque">Resque</a></li>
                    <li><a href="http://redis.io">Redis</a></li>
                    <li>Command line audio tools:</li>
                    <li><a href="http://www.ffmpeg.org/">ffmpeg</a> (for audio conversion and gathering audio file information)</li>
                    <li><a href="http://sox.sourceforge.net/">SoX</a> (to create spectrograms and resample audio)</li>
                    <li><a href="http://www.wavpack.com/">WavPack</a> (to expand compressed .wv files)</li>
                    <li><a href="http://mp3splt.sourceforge.net/mp3splt_page/home.php">mp3split</a> (for quickly segmenting large .mp3 files)</li>
                    <li><a href="https://angularjs.org/">AngularJS</a></li>
                    <li><a href="https://d3js.org/">D3.js</a></li>
                  </ul>

                  <h2 id="platforms-and-services">Platforms and services</h2>

                  <ul>
                    <li><a href="https://github.com">Github</a></li>
                    <li><a href="https://www.qriscloud.org.au/">QRISCloud</a></li>
                    <li><a href="https://https://nectar.org.au/">nectar</a></li>
                  </ul>


                  <script src='/cms/cms-js/1/default/1577934245.js' type='text/javascript'></script>
                children: []
              schema:
                "$ref": "#/components/schemas/cms_blob"
  "/cms":
    get:
      summary: Retrieves the index blob (rendered HTML)
      tags:
      - cms
      security:
      parameters: []
      responses:
        '200':
          description: blob retrieved
          content:
            application/json:
              example:
                id: 11
                site_id: 3
                layout_id: 3
                parent_id:
                target_page_id:
                label: Home
                slug: index
                full_path: "/"
                position: 0
                children_count: 4
                is_published: true
                created_at: '2020-01-02T03:04:05.677Z'
                updated_at: '2020-01-02T03:04:05.677Z'
                content: |-
                  <link href='/cms/cms-css/3/default/1577934245.css' media='screen' rel='stylesheet' type='text/css' />

                  <h1></h1>
                  <p>Welcome! This is an Acoustic Workbench website. It is a repository of
                  environmental audio recordings.</p>


                  <script src='/cms/cms-js/3/default/1577934245.js' type='text/javascript'></script>
                children:
                - label: Credits
                  full_path: "/credits"
                - label: Data Upload
                  full_path: "/data_upload"
                - label: Ethics
                  full_path: "/ethics"
                - label: Privacy
                  full_path: "/privacy"
              schema:
                "$ref": "#/components/schemas/cms_blob"
  "/projects/{id}":
    patch:
      summary: update project
      security:
      - auth_token_header: []
      parameters:
      - name: id
        in: path
        description: id
        required: true
        schema:
          type: integer
      tags:
      - projects
      description: |2

        Users that can invoke this route: `Admin`, `owner user`, `writer`, `reader`, `no_access`, `anyone`.<br />
        Users that can't: `Harvester`.

        Note: accessing a list/index/filter endpoint may return no results due to project permissions
      responses:
        '200':
          description: successful
          content:
            application/json:
              example:
                meta:
                  status: 200
                  message: OK
                  capabilities:
                    update_allow_audio_upload:
                      can: true
                      details:
                    create_harvest:
                      can: false
                      details: This project does not allow uploading audio. Contact
                        the site administrator to request permission to upload audio.
                data:
                  id: 1
                  name: gen_project2
                  description: project description 2
                  creator_id: 3
                  created_at: '2020-01-02T03:04:05.677Z'
                  updater_id: 1
                  updated_at: '2020-01-02T03:04:05.677Z'
                  deleter_id:
                  deleted_at:
                  notes: note number 2
                  allow_original_download:
                  allow_audio_upload: false
                  license: CC-BY-4.0
                  site_ids:
                  - 1
                  region_ids:
                  - 1
                  owner_ids:
                  - 3
                  image_urls:
                  - size: extralarge
                    url: "/images/project/project_span4.png"
                    width: 300
                    height: 300
                  - size: large
                    url: "/images/project/project_span3.png"
                    width: 220
                    height: 220
                  - size: medium
                    url: "/images/project/project_span2.png"
                    width: 140
                    height: 140
                  - size: small
                    url: "/images/project/project_span1.png"
                    width: 60
                    height: 60
                  - size: tiny
                    url: "/images/project/project_spanhalf.png"
                    width: 30
                    height: 30
                  description_html: "<p>project description 2</p>\n"
                  description_html_tagline: project description 2
                  access_level: owner
              schema:
                allOf:
                - "$ref": "#/components/schemas/standard_response"
                - type: object
                  properties:
                    data:
                      "$ref": "#/components/schemas/project"
      requestBody:
        content:
          application/json:
            schema:
              "$ref": "#/components/schemas/project"
    get:
      summary: show project
      security:
      - auth_token_header: []
      parameters:
      - name: id
        in: path
        description: id
        required: true
        schema:
          type: integer
      tags:
      - projects
      description: |2

        Users that can invoke this route: `Admin`, `owner user`, `writer`, `reader`, `no_access`, `anyone`.<br />
        Users that can't: `Harvester`.

        Note: accessing a list/index/filter endpoint may return no results due to project permissions
      responses:
        '200':
          description: successful
          content:
            application/json:
              example:
                meta:
                  status: 200
                  message: OK
                  capabilities:
                    update_allow_audio_upload:
                      can: true
                      details:
                    create_harvest:
                      can: true
                      details:
                data:
                  id: 2
                  name: gen_project3
                  description: project description 3
                  creator_id: 8
                  created_at: '2020-01-02T03:04:05.677Z'
                  updater_id:
                  updated_at: '2020-01-02T03:04:05.677Z'
                  deleter_id:
                  deleted_at:
                  notes: note number 3
                  allow_original_download:
                  allow_audio_upload: true
                  license: CC-BY-4.0
                  site_ids:
                  - 2
                  region_ids:
                  - 2
                  owner_ids:
                  - 8
                  image_urls:
                  - size: extralarge
                    url: "/images/project/project_span4.png"
                    width: 300
                    height: 300
                  - size: large
                    url: "/images/project/project_span3.png"
                    width: 220
                    height: 220
                  - size: medium
                    url: "/images/project/project_span2.png"
                    width: 140
                    height: 140
                  - size: small
                    url: "/images/project/project_span1.png"
                    width: 60
                    height: 60
                  - size: tiny
                    url: "/images/project/project_spanhalf.png"
                    width: 30
                    height: 30
                  description_html: "<p>project description 3</p>\n"
                  description_html_tagline: project description 3
                  access_level: owner
              schema:
                allOf:
                - "$ref": "#/components/schemas/standard_response"
                - type: object
                  properties:
                    data:
                      "$ref": "#/components/schemas/project"
    delete:
      summary: delete project
      security:
      - auth_token_header: []
      parameters:
      - name: id
        in: path
        description: id
        required: true
        schema:
          type: integer
      tags:
      - projects
      description: |2

        Users that can invoke this route: `Admin`, `owner user`, `writer`, `reader`, `no_access`, `anyone`.<br />
        Users that can't: `Harvester`.

        Note: accessing a list/index/filter endpoint may return no results due to project permissions
      responses:
        '204':
          description: successful
    put:
      summary: update project
      security:
      - auth_token_header: []
      parameters:
      - name: id
        in: path
        description: id
        required: true
        schema:
          type: integer
      tags:
      - projects
      description: |2

        Users that can invoke this route: `Admin`, `owner user`, `writer`, `reader`, `no_access`, `anyone`.<br />
        Users that can't: `Harvester`.

        Note: accessing a list/index/filter endpoint may return no results due to project permissions
      responses:
        '200':
          description: successful
          content:
            application/json:
              example:
                meta:
                  status: 200
                  message: OK
                  capabilities:
                    update_allow_audio_upload:
                      can: true
                      details:
                    create_harvest:
                      can: false
                      details: This project does not allow uploading audio. Contact
                        the site administrator to request permission to upload audio.
                data:
                  id: 4
                  name: gen_project6
                  description: project description 6
                  creator_id: 16
                  created_at: '2020-01-02T03:04:05.677Z'
                  updater_id: 1
                  updated_at: '2020-01-02T03:04:05.677Z'
                  deleter_id:
                  deleted_at:
                  notes: note number 6
                  allow_original_download:
                  allow_audio_upload: false
                  license: CC-BY-4.0
                  site_ids:
                  - 4
                  region_ids:
                  - 4
                  owner_ids:
                  - 16
                  image_urls:
                  - size: extralarge
                    url: "/images/project/project_span4.png"
                    width: 300
                    height: 300
                  - size: large
                    url: "/images/project/project_span3.png"
                    width: 220
                    height: 220
                  - size: medium
                    url: "/images/project/project_span2.png"
                    width: 140
                    height: 140
                  - size: small
                    url: "/images/project/project_span1.png"
                    width: 60
                    height: 60
                  - size: tiny
                    url: "/images/project/project_spanhalf.png"
                    width: 30
                    height: 30
                  description_html: "<p>project description 6</p>\n"
                  description_html_tagline: project description 6
                  access_level: owner
              schema:
                allOf:
                - "$ref": "#/components/schemas/standard_response"
                - type: object
                  properties:
                    data:
                      "$ref": "#/components/schemas/project"
      requestBody:
        content:
          application/json:
            schema:
              "$ref": "#/components/schemas/project"
  "/projects/filter":
    post:
      summary: filter project
      security:
      - auth_token_header: []
      parameters: []
      tags:
      - projects
      description: |2

        Users that can invoke this route: `Admin`, `owner user`, `writer`, `reader`, `no_access`, `anyone`.<br />
        Users that can't: `Harvester`.

        Note: accessing a list/index/filter endpoint may return no results due to project permissions
      responses:
        '200':
          description: successful
          content:
            application/json:
              example:
                meta:
                  status: 200
                  message: OK
                  sorting:
                    order_by: name
                    direction: asc
                  paging:
                    page: 1
                    items: 25
                    total: 1
                    max_page: 1
                    current: http://localhost:3000/projects/filter?direction=asc&items=25&order_by=name&page=1
                    previous:
                    next:
                  capabilities:
                    update_allow_audio_upload:
                      can:
                      details:
                    create_harvest:
                      can:
                      details: This project does not allow uploading audio. Contact
                        the site administrator to request permission to upload audio.
                data:
                - id: 5
                  name: gen_project7
                  description: project description 7
                  creator_id: 21
                  created_at: '2020-01-02T03:04:05.677Z'
                  updater_id:
                  updated_at: '2020-01-02T03:04:05.677Z'
                  deleter_id:
                  deleted_at:
                  notes: note number 7
                  allow_original_download:
                  allow_audio_upload: true
                  license: CC-BY-4.0
                  site_ids:
                  - 5
                  region_ids:
                  - 5
                  owner_ids:
                  - 21
                  image_urls:
                  - size: extralarge
                    url: "/images/project/project_span4.png"
                    width: 300
                    height: 300
                  - size: large
                    url: "/images/project/project_span3.png"
                    width: 220
                    height: 220
                  - size: medium
                    url: "/images/project/project_span2.png"
                    width: 140
                    height: 140
                  - size: small
                    url: "/images/project/project_span1.png"
                    width: 60
                    height: 60
                  - size: tiny
                    url: "/images/project/project_spanhalf.png"
                    width: 30
                    height: 30
                  description_html: "<p>project description 7</p>\n"
                  description_html_tagline: project description 7
                  access_level: owner
              schema:
                allOf:
                - "$ref": "#/components/schemas/standard_response"
                - type: object
                  properties:
                    data:
                      type: array
                      items:
                        "$ref": "#/components/schemas/project"
  "/projects":
    get:
      summary: list projects
      security:
      - auth_token_header: []
      parameters: []
      tags:
      - projects
      description: |2

        Users that can invoke this route: `Admin`, `owner user`, `writer`, `reader`, `no_access`, `anyone`.<br />
        Users that can't: `Harvester`.

        Note: accessing a list/index/filter endpoint may return no results due to project permissions
      responses:
        '200':
          description: successful
          content:
            application/json:
              example:
                meta:
                  status: 200
                  message: OK
                  sorting:
                    order_by: name
                    direction: asc
                  paging:
                    page: 1
                    items: 25
                    total: 1
                    max_page: 1
                    current: http://localhost:3000/projects?direction=asc&items=25&order_by=name&page=1
                    previous:
                    next:
                  capabilities:
                    update_allow_audio_upload:
                      can:
                      details:
                    create_harvest:
                      can:
                      details: This project does not allow uploading audio. Contact
                        the site administrator to request permission to upload audio.
                data:
                - id: 6
                  name: gen_project8
                  description: project description 8
                  creator_id: 25
                  created_at: '2020-01-02T03:04:05.677Z'
                  updater_id:
                  updated_at: '2020-01-02T03:04:05.677Z'
                  deleter_id:
                  deleted_at:
                  notes: note number 8
                  allow_original_download:
                  allow_audio_upload: true
                  license: CC-BY-4.0
                  site_ids:
                  - 6
                  region_ids:
                  - 6
                  owner_ids:
                  - 25
                  image_urls:
                  - size: extralarge
                    url: "/images/project/project_span4.png"
                    width: 300
                    height: 300
                  - size: large
                    url: "/images/project/project_span3.png"
                    width: 220
                    height: 220
                  - size: medium
                    url: "/images/project/project_span2.png"
                    width: 140
                    height: 140
                  - size: small
                    url: "/images/project/project_span1.png"
                    width: 60
                    height: 60
                  - size: tiny
                    url: "/images/project/project_spanhalf.png"
                    width: 30
                    height: 30
                  description_html: "<p>project description 8</p>\n"
                  description_html_tagline: project description 8
                  access_level: owner
              schema:
                allOf:
                - "$ref": "#/components/schemas/standard_response"
                - type: object
                  properties:
                    data:
                      type: array
                      items:
                        "$ref": "#/components/schemas/project"
    post:
      summary: create project
      security:
      - auth_token_header: []
      parameters: []
      tags:
      - projects
      description: |2

        Users that can invoke this route: `Admin`, `owner user`, `writer`, `reader`, `no_access`.<br />
        Users that can't: `Harvester`, `anyone`.

        Note: accessing a list/index/filter endpoint may return no results due to project permissions
      responses:
        '201':
          description: successful
          content:
            application/json:
              example:
                meta:
                  status: 201
                  message: Created
                  capabilities:
                    update_allow_audio_upload:
                      can: true
                      details:
                    create_harvest:
                      can: false
                      details: This project does not allow uploading audio. Contact
                        the site administrator to request permission to upload audio.
                data:
                  id: 8
                  name: gen_project10
                  description: project description 10
                  creator_id: 1
                  created_at: '2020-01-02T03:04:05.677Z'
                  updater_id:
                  updated_at: '2020-01-02T03:04:05.677Z'
                  deleter_id:
                  deleted_at:
                  notes: note number 10
                  allow_original_download:
                  allow_audio_upload: false
                  license: CC-BY-4.0
                  site_ids: []
                  region_ids: []
                  owner_ids:
                  - 1
                  image_urls:
                  - size: extralarge
                    url: "/images/project/project_span4.png"
                    width: 300
                    height: 300
                  - size: large
                    url: "/images/project/project_span3.png"
                    width: 220
                    height: 220
                  - size: medium
                    url: "/images/project/project_span2.png"
                    width: 140
                    height: 140
                  - size: small
                    url: "/images/project/project_span1.png"
                    width: 60
                    height: 60
                  - size: tiny
                    url: "/images/project/project_spanhalf.png"
                    width: 30
                    height: 30
                  description_html: "<p>project description 10</p>\n"
                  description_html_tagline: project description 10
                  access_level: owner
              schema:
                allOf:
                - "$ref": "#/components/schemas/standard_response"
                - type: object
                  properties:
                    data:
                      "$ref": "#/components/schemas/project"
      requestBody:
        content:
          application/json:
            schema:
              "$ref": "#/components/schemas/project"
  "/projects/new":
    get:
      summary: new project
      security:
      - auth_token_header: []
      parameters: []
      tags:
      - projects
      description: |2

        Users that can invoke this route: `Admin`, `owner user`, `writer`, `reader`, `no_access`, `anyone`.<br />
        Users that can't: `Harvester`.

        Note: accessing a list/index/filter endpoint may return no results due to project permissions
      responses:
        '200':
          description: successful
          content:
            application/json:
              example:
                meta:
                  status: 200
                  message: OK
                data:
                  name:
                  description:
                  allow_original_download:
                  notes:
  "/projects/{project_id}/permissions":
    get:
      summary: list permissions
      security:
      - auth_token_header: []
      parameters:
      - name: project_id
        in: path
        description: project_id
        required: true
        schema:
          type: integer
      tags:
      - permissions
      description: |2

        Users that can invoke this route: `Admin`, `owner user`, `writer`, `reader`, `no_access`, `anyone`.<br />
        Users that can't: `Harvester`.

        Note: accessing a list/index/filter endpoint may return no results due to project permissions
      responses:
        '200':
          description: successful
          content:
            application/json:
              example:
                meta:
                  status: 200
                  message: OK
                  sorting:
                    order_by: created_at
                    direction: desc
                  paging:
                    page: 1
                    items: 25
                    total: 3
                    max_page: 1
                    current: http://localhost:3000/projects/10/permissions?direction=desc&items=25&order_by=created_at&page=1
                    previous:
                    next:
                data:
                - id: 26
                  project_id: 10
                  user_id: 38
                  level: owner
                  allow_anonymous: false
                  allow_logged_in: false
                  updated_at: '2020-01-02T03:04:05.677Z'
                  updater_id:
                  created_at: '2020-01-02T03:04:05.677Z'
                  creator_id: 1
                - id: 27
                  project_id: 10
                  user_id: 39
                  level: writer
                  allow_anonymous: false
                  allow_logged_in: false
                  updated_at: '2020-01-02T03:04:05.677Z'
                  updater_id:
                  created_at: '2020-01-02T03:04:05.677Z'
                  creator_id: 38
                - id: 28
                  project_id: 10
                  user_id: 40
                  level: reader
                  allow_anonymous: false
                  allow_logged_in: false
                  updated_at: '2020-01-02T03:04:05.677Z'
                  updater_id:
                  created_at: '2020-01-02T03:04:05.677Z'
                  creator_id: 38
              schema:
                allOf:
                - "$ref": "#/components/schemas/standard_response"
                - type: object
                  properties:
                    data:
                      type: array
                      items:
                        "$ref": "#/components/schemas/permission"
    post:
      summary: create permission
      security:
      - auth_token_header: []
      parameters:
      - name: project_id
        in: path
        description: project_id
        required: true
        schema:
          type: integer
      tags:
      - permissions
      description: |2

        Users that can invoke this route: `Admin`, `owner user`, `writer`, `reader`, `no_access`, `anyone`.<br />
        Users that can't: `Harvester`.

        Note: accessing a list/index/filter endpoint may return no results due to project permissions
      responses:
        '201':
          description: successful
          content:
            application/json:
              example:
                meta:
                  status: 201
                  message: Created
                data:
                  id: 33
                  project_id: 11
                  user_id: 46
                  level: reader
                  allow_anonymous: false
                  allow_logged_in: false
                  updated_at: '2020-01-02T03:04:05.677Z'
                  updater_id:
                  created_at: '2020-01-02T03:04:05.677Z'
                  creator_id: 1
              schema:
                allOf:
                - "$ref": "#/components/schemas/standard_response"
                - type: object
                  properties:
                    data:
                      "$ref": "#/components/schemas/permission"
      requestBody:
        content:
          application/json:
            schema:
              "$ref": "#/components/schemas/permission"
  "/projects/{project_id}/permissions/new":
    get:
      summary: new permission
      security:
      - auth_token_header: []
      parameters:
      - name: project_id
        in: path
        description: project_id
        required: true
        schema:
          type: integer
      tags:
      - permissions
      description: |2

        Users that can invoke this route: `Admin`, `owner user`, `writer`, `reader`, `no_access`, `anyone`.<br />
        Users that can't: `Harvester`.

        Note: accessing a list/index/filter endpoint may return no results due to project permissions
      responses:
        '200':
          description: successful
          content:
            application/json:
              example:
                meta:
                  status: 200
                  message: OK
                data:
                  project_id:
                  user_id:
                  level:
                  allow_anonymous: false
                  allow_logged_in: false
  "/projects/{project_id}/permissions/{id}":
    get:
      summary: show permission
      security:
      - auth_token_header: []
      parameters:
      - name: project_id
        in: path
        description: project_id
        required: true
        schema:
          type: integer
      - name: id
        in: path
        description: id
        required: true
        schema:
          type: integer
      tags:
      - permissions
      description: |2

        Users that can invoke this route: `Admin`, `owner user`, `writer`, `reader`, `no_access`, `anyone`.<br />
        Users that can't: `Harvester`.

        Note: accessing a list/index/filter endpoint may return no results due to project permissions
      responses:
        '200':
          description: successful
          content:
            application/json:
              example:
                meta:
                  status: 200
                  message: OK
                data:
                  id: 39
                  project_id: 14
                  user_id: 55
                  level: reader
                  allow_anonymous: false
                  allow_logged_in: false
                  updated_at: '2020-01-02T03:04:05.677Z'
                  updater_id:
                  created_at: '2020-01-02T03:04:05.677Z'
                  creator_id: 53
              schema:
                allOf:
                - "$ref": "#/components/schemas/standard_response"
                - type: object
                  properties:
                    data:
                      "$ref": "#/components/schemas/permission"
    put:
      summary: update permission
      security:
      - auth_token_header: []
      parameters:
      - name: project_id
        in: path
        description: project_id
        required: true
        schema:
          type: integer
      - name: id
        in: path
        description: id
        required: true
        schema:
          type: integer
      tags:
      - permissions
      description: |2

        Users that can invoke this route: `Admin`, `owner user`, `writer`, `reader`, `no_access`, `anyone`.<br />
        Users that can't: `Harvester`.

        Note: accessing a list/index/filter endpoint may return no results due to project permissions
      responses:
        '200':
          description: successful
          content:
            application/json:
              example:
                meta:
                  status: 200
                  message: OK
                data:
                  id: 42
                  project_id: 16
                  user_id: 61
                  level: reader
                  allow_anonymous: false
                  allow_logged_in: false
                  updated_at: '2020-01-02T03:04:05.677Z'
                  updater_id: 1
                  created_at: '2020-01-02T03:04:05.677Z'
                  creator_id: 57
              schema:
                allOf:
                - "$ref": "#/components/schemas/standard_response"
                - type: object
                  properties:
                    data:
                      "$ref": "#/components/schemas/permission"
      requestBody:
        content:
          application/json:
            schema:
              "$ref": "#/components/schemas/permission"
    patch:
      summary: update permission
      security:
      - auth_token_header: []
      parameters:
      - name: project_id
        in: path
        description: project_id
        required: true
        schema:
          type: integer
      - name: id
        in: path
        description: id
        required: true
        schema:
          type: integer
      tags:
      - permissions
      description: |2

        Users that can invoke this route: `Admin`, `owner user`, `writer`, `reader`, `no_access`, `anyone`.<br />
        Users that can't: `Harvester`.

        Note: accessing a list/index/filter endpoint may return no results due to project permissions
      responses:
        '200':
          description: successful
          content:
            application/json:
              example:
                meta:
                  status: 200
                  message: OK
                data:
                  id: 46
                  project_id: 18
                  user_id: 68
                  level: reader
                  allow_anonymous: false
                  allow_logged_in: false
                  updated_at: '2020-01-02T03:04:05.677Z'
                  updater_id: 1
                  created_at: '2020-01-02T03:04:05.677Z'
                  creator_id: 64
              schema:
                allOf:
                - "$ref": "#/components/schemas/standard_response"
                - type: object
                  properties:
                    data:
                      "$ref": "#/components/schemas/permission"
      requestBody:
        content:
          application/json:
            schema:
              "$ref": "#/components/schemas/permission"
    delete:
      summary: delete permission
      security:
      - auth_token_header: []
      parameters:
      - name: project_id
        in: path
        description: project_id
        required: true
        schema:
          type: integer
      - name: id
        in: path
        description: id
        required: true
        schema:
          type: integer
      tags:
      - permissions
      description: |2

        Users that can invoke this route: `Admin`, `owner user`, `writer`, `reader`, `no_access`, `anyone`.<br />
        Users that can't: `Harvester`.

        Note: accessing a list/index/filter endpoint may return no results due to project permissions
      responses:
        '204':
          description: successful
  "/projects/{project_id}/permissions/filter":
    post:
      summary: filter permission
      security:
      - auth_token_header: []
      parameters:
      - name: project_id
        in: path
        description: project_id
        required: true
        schema:
          type: integer
      tags:
      - permissions
      description: |2

        Users that can invoke this route: `Admin`, `owner user`, `writer`, `reader`, `no_access`, `anyone`.<br />
        Users that can't: `Harvester`.

        Note: accessing a list/index/filter endpoint may return no results due to project permissions
      responses:
        '200':
          description: successful
          content:
            application/json:
              example:
                meta:
                  status: 200
                  message: OK
                  sorting:
                    order_by: created_at
                    direction: desc
                  paging:
                    page: 1
                    items: 25
                    total: 3
                    max_page: 1
                    current: http://localhost:3000/projects/20/permissions/filter?direction=desc&items=25&order_by=created_at&page=1
                    previous:
                    next:
                data:
                - id: 51
                  project_id: 20
                  user_id: 75
                  level: owner
                  allow_anonymous: false
                  allow_logged_in: false
                  updated_at: '2020-01-02T03:04:05.677Z'
                  updater_id:
                  created_at: '2020-01-02T03:04:05.677Z'
                  creator_id: 1
                - id: 52
                  project_id: 20
                  user_id: 76
                  level: writer
                  allow_anonymous: false
                  allow_logged_in: false
                  updated_at: '2020-01-02T03:04:05.677Z'
                  updater_id:
                  created_at: '2020-01-02T03:04:05.677Z'
                  creator_id: 75
                - id: 53
                  project_id: 20
                  user_id: 77
                  level: reader
                  allow_anonymous: false
                  allow_logged_in: false
                  updated_at: '2020-01-02T03:04:05.677Z'
                  updater_id:
                  created_at: '2020-01-02T03:04:05.677Z'
                  creator_id: 75
              schema:
                allOf:
                - "$ref": "#/components/schemas/standard_response"
                - type: object
                  properties:
                    data:
                      type: array
                      items:
                        "$ref": "#/components/schemas/permission"
  "/scripts":
    get:
      summary: list scripts
      security:
      - auth_token_header: []
      parameters: []
      tags:
      - scripts
      description: |2

        Users that can invoke this route: `Admin`, `owner user`, `writer`, `reader`, `no_access`, `anyone`.<br />
        Users that can't: `Harvester`.

        Note: accessing a list/index/filter endpoint may return no results due to project permissions
      responses:
        '200':
          description: successful
          content:
            application/json:
              example:
                meta:
                  status: 200
                  message: OK
                  sorting:
                    order_by: name
                    direction: asc
                  paging:
                    page: 1
                    items: 25
                    total: 1
                    max_page: 1
                    current: http://localhost:3000/scripts?direction=asc&items=25&order_by=name&page=1
                    previous:
                    next:
                data:
                - id: 17
                  group_id: 17
                  name: script name 17
                  description: script description 17
                  analysis_identifier: script machine identifier 17
                  executable_settings: executable settings 17
                  executable_settings_media_type: text/plain
                  version: 0.17
                  created_at: '2020-01-02T03:04:05.677Z'
                  creator_id: 1
                    custom_setting: 17
                  is_last_version: true
                  is_first_version: true
                  description_html: "<p>script description 17</p>\n"
                  description_html_tagline: script description 17
              schema:
                allOf:
                - "$ref": "#/components/schemas/standard_response"
                - type: object
                  properties:
                    data:
                      type: array
                      items:
                        "$ref": "#/components/schemas/script"
  "/scripts/{id}":
    get:
      summary: show script
      security:
      - auth_token_header: []
      parameters:
      - name: id
        in: path
        description: id
        required: true
        schema:
          type: integer
      tags:
      - scripts
      description: |2

        Users that can invoke this route: `Admin`, `owner user`, `writer`, `reader`, `no_access`.<br />
        Users that can't: `Harvester`, `anyone`.

        Note: accessing a list/index/filter endpoint may return no results due to project permissions
      responses:
        '200':
          description: successful
          content:
            application/json:
              example:
                meta:
                  status: 200
                  message: OK
                data:
                  id: 18
                  group_id: 18
                  name: script name 18
                  description: script description 18
                  analysis_identifier: script machine identifier 18
                  executable_settings: executable settings 18
                  executable_settings_media_type: text/plain
                  version: 0.18
                  created_at: '2020-01-02T03:04:05.677Z'
                  creator_id: 1
                  is_last_version: true
                  is_first_version: true
                  description_html: "<p>script description 18</p>\n"
                  description_html_tagline: script description 18
              schema:
                allOf:
                - "$ref": "#/components/schemas/standard_response"
                - type: object
                  properties:
                    data:
                      "$ref": "#/components/schemas/script"
  "/scripts/filter":
    post:
      summary: filter script
      security:
      - auth_token_header: []
      parameters: []
      tags:
      - scripts
      description: |2

        Users that can invoke this route: `Admin`, `owner user`, `writer`, `reader`, `no_access`, `anyone`.<br />
        Users that can't: `Harvester`.

        Note: accessing a list/index/filter endpoint may return no results due to project permissions
      responses:
        '200':
          description: successful
          content:
            application/json:
              example:
                meta:
                  status: 200
                  message: OK
                  sorting:
                    order_by: name
                    direction: asc
                  paging:
                    page: 1
                    items: 25
                    total: 1
                    max_page: 1
                    current: http://localhost:3000/scripts/filter?direction=asc&items=25&order_by=name&page=1
                    previous:
                    next:
                data:
                - id: 19
                  group_id: 19
                  name: script name 19
                  description: script description 19
                  analysis_identifier: script machine identifier 19
                  executable_settings: executable settings 19
                  executable_settings_media_type: text/plain
                  version: 0.19
                  created_at: '2020-01-02T03:04:05.677Z'
                  creator_id: 1
                    custom_setting: 19
                  is_last_version: true
                  is_first_version: true
                  description_html: "<p>script description 19</p>\n"
                  description_html_tagline: script description 19
              schema:
                allOf:
                - "$ref": "#/components/schemas/standard_response"
                - type: object
                  properties:
                    data:
                      type: array
                      items:
                        "$ref": "#/components/schemas/script"
  "/audio_recordings/{id}/original":
    get:
      summary: Downloads an original audio file
      tags:
      - media
      - audio_recordings
      - audio_recordings
      - audio_recordings
      parameters:
      - name: id
        in: path
        description: ID of the audio recording
        required: true
        schema:
          type: string
      security:
      - auth_token_header: []
      description: |2

        Users that can invoke this route: `Admin`, `Harvester`, `owner user`, `writer`, `reader`, `no_access`.<br />
        Users that can't: `anyone`.

        Note: accessing a list/index/filter endpoint may return no results due to project permissions

        Users that can invoke this route: `Admin`, `Harvester`, `owner user`, `writer`, `reader`, `no_access`.<br />
        Users that can't: `anyone`.

        Note: accessing a list/index/filter endpoint may return no results due to project permissions

        Users that can invoke this route: `Admin`, `Harvester`, `owner user`, `writer`, `reader`, `no_access`.<br />
        Users that can't: `anyone`.

        Note: accessing a list/index/filter endpoint may return no results due to project permissions
      responses:
        '404':
          description: not found
        '401':
          description: unauthorized
        '200':
          description: original audio file
    head:
      summary: Gets HTTP headers for an original audio file
      tags:
      - media
      - audio_recordings
      - audio_recordings
      - audio_recordings
      parameters:
      - name: id
        in: path
        description: ID of the audio recording
        required: true
        schema:
          type: string
      security:
      - auth_token_header: []
      description: |2

        Users that can invoke this route: `Admin`, `Harvester`, `owner user`, `writer`, `reader`, `no_access`.<br />
        Users that can't: `anyone`.

        Note: accessing a list/index/filter endpoint may return no results due to project permissions

        Users that can invoke this route: `Admin`, `Harvester`, `owner user`, `writer`, `reader`, `no_access`.<br />
        Users that can't: `anyone`.

        Note: accessing a list/index/filter endpoint may return no results due to project permissions

        Users that can invoke this route: `Admin`, `Harvester`, `owner user`, `writer`, `reader`, `no_access`.<br />
        Users that can't: `anyone`.

        Note: accessing a list/index/filter endpoint may return no results due to project permissions
      responses:
        '200':
          description: original audio file
        '404':
          description: not found
        '401':
          description: unauthorized
  "/audio_recordings/downloader":
    post:
      summary: Gets a templated script which can download original audio files. Accepts
        an audio recordings filter object
      tags:
      - downloader
      - audio_recordings
      consumes:
      security:
      - auth_token_header: []
      parameters: []
      description: |2

        Users that can invoke this route: `Admin`, `owner user`, `writer`, `reader`, `no_access`, `anyone`.<br />
        Users that can't: `Harvester`.

        Note: accessing a list/index/filter endpoint may return no results due to project permissions
      responses:
        '200':
          description: templated script
          content:
            text/plain:
              example: |
                #!/usr/bin/env pwsh

                # Requires -Version 7
                <#

                .DESCRIPTION

                  Downloads a set of recordings from an acoustic workbench.
                  Will work on Windows, Linux, or MacOSX with PowerShell Core.
                  See https://docs.microsoft.com/en-us/powershell/scripting/install/installing-powershell?view=powershell-7.1
                  for installation instructions.

                  Version 9.2.2 from http://localhost:3000.

                .EXAMPLE

                On Windows:

                PS> ./download_audio_files.ps1

                .EXAMPLE

                On Linux/MacOSX:

                $ chmod +x download_audio_files.ps1
                $ ./download_audio_files.ps1

                #>

                param(
                  # Where to download the recordings. Defaults to the present working directory if not specified.
                  $target = $null,
                    # The auth token to use to login to the workbench. You only need to supply an auth token if you want to log in without a password.
                  $auth_token = $null,
                  # The username to use to login to the workbench. This value's default value is templated when the script is generated. This is not needed if you use an auth_token.
                  $user_name = $null,
                  # The poassword to use to login to the workbench. This is not needed if you use an auth_token.
                  $password = $null,

                  # The filter to use to select audio recordings to download. This value's default value is templated when the script is generated.
                  # See https://github.com/QutEcoacoustics/baw-server/wiki/API:-Filtering for details on valid filters. This argument
                  # should be a valid JSON encoded string.
                  $filter = $null,
                  # The acoustic workbench instance to use. This value's default value is templated when the script is generated.
                  $workbench_url = $null
                )

                $InformationPreference = 'Continue'
                $ErrorActionPreference = 'Stop'
                # https://github.com/PowerShell/PowerShell/issues/14348
                $ProgressPreference = 'SilentlyContinue'

                Write-Information "Acoustic Workbench downloader script version 9.2.2"

                if ($null -eq $target) {
                  $target = $pwd
                }

                # templated values from script generation
                if ($null -eq $auth_token) {
                  if ($null -eq $user_name) {
                    $user_name = "Admin"
                    if (-not $user_name) {
                      Write-Error "user_name is required"
                      exit 1
                    }
                  }
                  Write-Information "User name: $user_name"
                }
                else {
                  Write-Information "Using supplied auth token $auth_token"
                }

                if ($null -eq $filter) {
                  $filter = @'
                {"sorting":{"order_by":"recorded_date","direction":"desc"},"paging":{"items":25},"projection":{"include":["id","recorded_date","sites.name","site_id","canonical_file_name"]}}
                '@
                }
                Write-Information "Filter: $filter"

                if ($null -eq $workbench_url) {
                  $workbench_url = "http://localhost:3000"
                }
                Write-Information "Workbench URL: $workbench_url"

                # end templated values


                # log in
                $headers = @{}

                if ($null -eq $auth_token) {
                  if ($user_name -and $password) {
                    $User = $user_name
                    $PWord = ConvertTo-SecureString -String $password -AsPlainText -Force
                    $credentials = New-Object -TypeName System.Management.Automation.PSCredential -ArgumentList $User, $PWord
                  }
                  else {
                    $credentials = Get-Credential -Message "Provide credentials for logging into $workbench_url" -UserName $user_name
                  }


                  $json_credentials = $credentials.GetNetworkCredential() | ForEach-Object{
                      if ($_.UserName -like '*@*') {
                        @{"email"=$_.UserName;"password"=$_.Password}
                      }
                      else {
                        @{"login"=$_.UserName;"password"=$_.Password}
                      }
                  }

                  Write-Information "Logging in to workbench $workbench"


                    $auth_reponse = Invoke-WebRequest -Uri "$workbench_url/security" -Method POST -Body $json_credentials -Headers $headers -SkipHttpErrorCheck
                    if ($auth_reponse.BaseResponse.IsSuccessStatusCode) {
                      $auth_token = ($auth_reponse.Content | ConvertFrom-Json).data.auth_token
                    }
                    else {
                      Write-Error ("Login attempt failed ($($auth_reponse.StatusCode)) " + $auth_reponse.Content)
                      exit 1
                    }

                }
                else {
                  # we have auth token, nothing else to do?
                }
                $headers["Authorization"] = "Token token=`"$auth_token`""

                $json_headers = $headers.Clone()
                $json_headers["Content-Type"] = "application/json"
                $json_headers["Accept"] = "application/json"

                Write-Information "Downloading recordings"

                # start paging through results!
                $script:current_page = 0
                $script:max_page = $null
                function Get-NextPage() {
                  $script:current_page += 1
                  if (($null -ne $script:max_page) -and ($script:current_page -gt $script:max_page)) {
                    Write-Information "Reached end of pages"
                    return $null
                  }

                  Write-Information "Getting page $script:current_page"

                  $response = Invoke-RestMethod -Uri "$workbench_url/audio_recordings/filter?page=$script:current_page" `
                    -Method POST -Body $filter -Headers $json_headers -SkipHttpErrorCheck -StatusCodeVariable "status_code"

                  if ($status_code -ne 200) {
                    Write-Error ("Failed to get recordings ($status_code): ")
                    $response | Format-List | out-string | Write-Error
                    exit 1
                  }

                  $script:max_page = $response.meta.paging.max_page

                  Write-Information "Got page $script:current_page of $script:max_page, $($response.data.Count) recordings in this page."

                  return $response.data
                }

                $sites = @{}
                function Get-SiteName($raw_name) {
                  if ($sites.ContainsKey($raw_name)) {
                    return $sites[$raw_name]
                  }

                  # Safe folder names
                  $name = $raw_name -replace '[^-_A-Za-z0-9]',''
                  $sites[$raw_name] = $name
                  return $name
                }

                # make output directory
                New-Item -ItemType Directory -Path $target -Force | Out-Null

                while ($null -ne ($recordings = Get-NextPage )) {
                  foreach($recording in $recordings) {
                    Write-Information "Downloading recording $($recording.id)"
                    $recording | write-output

                    $audio_recording_id = $recording.id
                    $site_id = $recording.site_id
                    $name = $recording.canonical_file_name

                    $safe_site_name = Get-SiteName $recording.'sites.name'

                    $sub_folder = Join-Path $target "${site_id}_$safe_site_name"
                    New-Item -ItemType Directory -Path $sub_folder -Force | Out-Null

                    $path = Join-Path $sub_folder $name

                    Invoke-RestMethod -Uri "$workbench_url/audio_recordings/$audio_recording_id/original" `
                      -Method GET -Headers $headers -StatusCodeVariable "download_status_code" -OutFile $path

                    Write-Information "Downloaded recording $audio_recording_id to $path"
                  }
                }

                Write-Information "Done!"
    get:
      summary: Gets a templated script which can download original audio files
      tags:
      - downloader
      - audio_recordings
      security:
      - auth_token_header: []
      parameters: []
      description: |2

        Users that can invoke this route: `Admin`, `owner user`, `writer`, `reader`, `no_access`, `anyone`.<br />
        Users that can't: `Harvester`.

        Note: accessing a list/index/filter endpoint may return no results due to project permissions
      responses:
        '200':
          description: templated script
          content:
            text/plain:
              example: |
                #!/usr/bin/env pwsh

                # Requires -Version 7
                <#

                .DESCRIPTION

                  Downloads a set of recordings from an acoustic workbench.
                  Will work on Windows, Linux, or MacOSX with PowerShell Core.
                  See https://docs.microsoft.com/en-us/powershell/scripting/install/installing-powershell?view=powershell-7.1
                  for installation instructions.

                  Version 9.2.2 from http://localhost:3000.

                .EXAMPLE

                On Windows:

                PS> ./download_audio_files.ps1

                .EXAMPLE

                On Linux/MacOSX:

                $ chmod +x download_audio_files.ps1
                $ ./download_audio_files.ps1

                #>

                param(
                  # Where to download the recordings. Defaults to the present working directory if not specified.
                  $target = $null,
                    # The auth token to use to login to the workbench. You only need to supply an auth token if you want to log in without a password.
                  $auth_token = $null,
                  # The username to use to login to the workbench. This value's default value is templated when the script is generated. This is not needed if you use an auth_token.
                  $user_name = $null,
                  # The poassword to use to login to the workbench. This is not needed if you use an auth_token.
                  $password = $null,

                  # The filter to use to select audio recordings to download. This value's default value is templated when the script is generated.
                  # See https://github.com/QutEcoacoustics/baw-server/wiki/API:-Filtering for details on valid filters. This argument
                  # should be a valid JSON encoded string.
                  $filter = $null,
                  # The acoustic workbench instance to use. This value's default value is templated when the script is generated.
                  $workbench_url = $null
                )

                $InformationPreference = 'Continue'
                $ErrorActionPreference = 'Stop'
                # https://github.com/PowerShell/PowerShell/issues/14348
                $ProgressPreference = 'SilentlyContinue'

                Write-Information "Acoustic Workbench downloader script version 9.2.2"

                if ($null -eq $target) {
                  $target = $pwd
                }

                # templated values from script generation
                if ($null -eq $auth_token) {
                  if ($null -eq $user_name) {
                    $user_name = "Admin"
                    if (-not $user_name) {
                      Write-Error "user_name is required"
                      exit 1
                    }
                  }
                  Write-Information "User name: $user_name"
                }
                else {
                  Write-Information "Using supplied auth token $auth_token"
                }

                if ($null -eq $filter) {
                  $filter = @'
                {"sorting":{"order_by":"recorded_date","direction":"desc"},"paging":{"items":25},"projection":{"include":["id","recorded_date","sites.name","site_id","canonical_file_name"]}}
                '@
                }
                Write-Information "Filter: $filter"

                if ($null -eq $workbench_url) {
                  $workbench_url = "http://localhost:3000"
                }
                Write-Information "Workbench URL: $workbench_url"

                # end templated values


                # log in
                $headers = @{}

                if ($null -eq $auth_token) {
                  if ($user_name -and $password) {
                    $User = $user_name
                    $PWord = ConvertTo-SecureString -String $password -AsPlainText -Force
                    $credentials = New-Object -TypeName System.Management.Automation.PSCredential -ArgumentList $User, $PWord
                  }
                  else {
                    $credentials = Get-Credential -Message "Provide credentials for logging into $workbench_url" -UserName $user_name
                  }


                  $json_credentials = $credentials.GetNetworkCredential() | ForEach-Object{
                      if ($_.UserName -like '*@*') {
                        @{"email"=$_.UserName;"password"=$_.Password}
                      }
                      else {
                        @{"login"=$_.UserName;"password"=$_.Password}
                      }
                  }

                  Write-Information "Logging in to workbench $workbench"


                    $auth_reponse = Invoke-WebRequest -Uri "$workbench_url/security" -Method POST -Body $json_credentials -Headers $headers -SkipHttpErrorCheck
                    if ($auth_reponse.BaseResponse.IsSuccessStatusCode) {
                      $auth_token = ($auth_reponse.Content | ConvertFrom-Json).data.auth_token
                    }
                    else {
                      Write-Error ("Login attempt failed ($($auth_reponse.StatusCode)) " + $auth_reponse.Content)
                      exit 1
                    }

                }
                else {
                  # we have auth token, nothing else to do?
                }
                $headers["Authorization"] = "Token token=`"$auth_token`""

                $json_headers = $headers.Clone()
                $json_headers["Content-Type"] = "application/json"
                $json_headers["Accept"] = "application/json"

                Write-Information "Downloading recordings"

                # start paging through results!
                $script:current_page = 0
                $script:max_page = $null
                function Get-NextPage() {
                  $script:current_page += 1
                  if (($null -ne $script:max_page) -and ($script:current_page -gt $script:max_page)) {
                    Write-Information "Reached end of pages"
                    return $null
                  }

                  Write-Information "Getting page $script:current_page"

                  $response = Invoke-RestMethod -Uri "$workbench_url/audio_recordings/filter?page=$script:current_page" `
                    -Method POST -Body $filter -Headers $json_headers -SkipHttpErrorCheck -StatusCodeVariable "status_code"

                  if ($status_code -ne 200) {
                    Write-Error ("Failed to get recordings ($status_code): ")
                    $response | Format-List | out-string | Write-Error
                    exit 1
                  }

                  $script:max_page = $response.meta.paging.max_page

                  Write-Information "Got page $script:current_page of $script:max_page, $($response.data.Count) recordings in this page."

                  return $response.data
                }

                $sites = @{}
                function Get-SiteName($raw_name) {
                  if ($sites.ContainsKey($raw_name)) {
                    return $sites[$raw_name]
                  }

                  # Safe folder names
                  $name = $raw_name -replace '[^-_A-Za-z0-9]',''
                  $sites[$raw_name] = $name
                  return $name
                }

                # make output directory
                New-Item -ItemType Directory -Path $target -Force | Out-Null

                while ($null -ne ($recordings = Get-NextPage )) {
                  foreach($recording in $recordings) {
                    Write-Information "Downloading recording $($recording.id)"
                    $recording | write-output

                    $audio_recording_id = $recording.id
                    $site_id = $recording.site_id
                    $name = $recording.canonical_file_name

                    $safe_site_name = Get-SiteName $recording.'sites.name'

                    $sub_folder = Join-Path $target "${site_id}_$safe_site_name"
                    New-Item -ItemType Directory -Path $sub_folder -Force | Out-Null

                    $path = Join-Path $sub_folder $name

                    Invoke-RestMethod -Uri "$workbench_url/audio_recordings/$audio_recording_id/original" `
                      -Method GET -Headers $headers -StatusCodeVariable "download_status_code" -OutFile $path

                    Write-Information "Downloaded recording $audio_recording_id to $path"
                  }
                }

                Write-Information "Done!"
  "/audio_recordings":
    get:
      summary: list audio recordings
      security:
      - auth_token_header: []
      parameters: []
      tags:
      - audio_recordings
      description: |2

        Users that can invoke this route: `Admin`, `owner user`, `writer`, `reader`, `no_access`, `anyone`.<br />
        Users that can't: `Harvester`.

        Note: accessing a list/index/filter endpoint may return no results due to project permissions
      responses:
        '200':
          description: successful
          content:
            application/json:
              example:
                meta:
                  status: 200
                  message: OK
                  sorting:
                    order_by: recorded_date
                    direction: desc
                  paging:
                    page: 1
                    items: 25
                    total: 1
                    max_page: 1
                    current: http://localhost:3000/audio_recordings?direction=desc&items=25&order_by=recorded_date&page=1
                    previous:
                    next:
                  capabilities:
                    original_download:
                      can:
                      details: You do not have permission to download the original
                        audio recording. Check your access level or the original download
                        settings for this project
                data:
                - id: 28
                  uuid: b1a02f5b-a229-4cb9-b1cd-b95d6ffb2a1e
                  recorded_date: '2000-04-23T07:06:59.000Z'
                  site_id: 28
                  duration_seconds: 60000.0
                  sample_rate_hertz: 44100
                  channels: 2
                  bit_rate_bps: 64000
                  media_type: audio/mpeg
                  data_length_bytes: 3800
                  status: ready
                  created_at: '2020-01-02T03:04:05.677Z'
                  creator_id: 124
                  deleted_at:
                  deleter_id:
                  updated_at: '2020-01-02T03:04:05.677Z'
                  updater_id:
                  notes:
                    test: note number 28
                  file_hash: SHA256::283zlcasjnofvtli4p0czpopdnomgtgx6sxgx5cbm767y12azcp39kzadhvb1uz3
                  uploader_id: 124
                  original_file_name: original name 28.mp3
                  canonical_file_name: 20000423T070659Z_site-name-28_28.mp3
                  recorded_date_timezone:
                  recorded_utc_offset:
              schema:
                allOf:
                - "$ref": "#/components/schemas/standard_response"
                - type: object
                  properties:
                    data:
                      type: array
                      items:
                        "$ref": "#/components/schemas/audio_recording"
  "/audio_recordings/{id}":
    patch:
      summary: update audio recordings
      security:
      - auth_token_header: []
      parameters:
      - name: id
        in: path
        description: id
        required: true
        schema:
          type: integer
      tags:
      - audio_recordings
      description: |2

        Users that can invoke this route: `Admin`, `Harvester`.<br />
        Users that can't: `owner user`, `writer`, `reader`, `no_access`, `anyone`.

        Note: accessing a list/index/filter endpoint may return no results due to project permissions
      responses:
        '200':
          description: successful
          content:
            application/json:
              example:
                meta:
                  status: 200
                  message: OK
                  capabilities:
                    original_download:
                      can: true
                      details:
                data:
                  id: 29
                  uuid: 83ac0fe5-4165-41ac-ac03-2ebb9c93cfcb
                  recorded_date: '2000-04-24T07:06:59.000Z'
                  site_id: 29
                  duration_seconds: 66.0
                  sample_rate_hertz: 44100
                  channels: 2
                  bit_rate_bps: 64000
                  media_type: audio/mpeg
                  data_length_bytes: 3800
                  status: ready
                  created_at: '2020-01-02T03:04:05.677Z'
                  creator_id: 128
                  deleted_at:
                  deleter_id:
                  updated_at: '2020-01-02T03:04:05.677Z'
                  updater_id: 1
                  notes:
                    test: note number 29
                  file_hash: SHA256::29dw2kbuxzu6b5i7jgtn6xb8m27skx1ipi19lhbrlqmr633rskzfzfy2cn4zmsqt
                  uploader_id: 128
                  original_file_name: original name 29.mp3
                  canonical_file_name: 20000424T070659Z_site-name-29_29.mp3
                  recorded_date_timezone:
                  recorded_utc_offset:
              schema:
                allOf:
                - "$ref": "#/components/schemas/standard_response"
                - type: object
                  properties:
                    data:
                      "$ref": "#/components/schemas/audio_recording"
      requestBody:
        content:
          application/json:
            schema:
              "$ref": "#/components/schemas/audio_recording"
    get:
      summary: show audio recordings
      security:
      - auth_token_header: []
      parameters:
      - name: id
        in: path
        description: id
        required: true
        schema:
          type: integer
      tags:
      - audio_recordings
      description: |2

        Users that can invoke this route: `Admin`, `owner user`, `writer`, `reader`, `no_access`, `anyone`.<br />
        Users that can't: `Harvester`.

        Note: accessing a list/index/filter endpoint may return no results due to project permissions
      responses:
        '200':
          description: successful
          content:
            application/json:
              example:
                meta:
                  status: 200
                  message: OK
                  capabilities:
                    original_download:
                      can: true
                      details:
                data:
                  id: 30
                  uuid: ae29fb9c-6110-4131-b880-4ac6e4c34cc5
                  recorded_date: '2000-04-25T07:06:59.000Z'
                  site_id: 30
                  duration_seconds: 60000.0
                  sample_rate_hertz: 44100
                  channels: 2
                  bit_rate_bps: 64000
                  media_type: audio/mpeg
                  data_length_bytes: 3800
                  status: ready
                  created_at: '2020-01-02T03:04:05.677Z'
                  creator_id: 132
                  deleted_at:
                  deleter_id:
                  updated_at: '2020-01-02T03:04:05.677Z'
                  updater_id:
                  notes:
                    test: note number 30
                  file_hash: SHA256::30x4c02hy3yui3iptsk1pjhqxu1b81m2c8uuq07shlpanph5m3wmcovyezpqpgup
                  uploader_id: 132
                  original_file_name: original name 30.mp3
                  canonical_file_name: 20000425T070659Z_site-name-30_30.mp3
                  recorded_date_timezone:
                  recorded_utc_offset:
              schema:
                allOf:
                - "$ref": "#/components/schemas/standard_response"
                - type: object
                  properties:
                    data:
                      "$ref": "#/components/schemas/audio_recording"
    put:
      summary: update audio recordings
      security:
      - auth_token_header: []
      parameters:
      - name: id
        in: path
        description: id
        required: true
        schema:
          type: integer
      tags:
      - audio_recordings
      description: |2

        Users that can invoke this route: `Admin`, `Harvester`.<br />
        Users that can't: `owner user`, `writer`, `reader`, `no_access`, `anyone`.

        Note: accessing a list/index/filter endpoint may return no results due to project permissions
      responses:
        '200':
          description: successful
          content:
            application/json:
              example:
                meta:
                  status: 200
                  message: OK
                  capabilities:
                    original_download:
                      can: true
                      details:
                data:
                  id: 31
                  uuid: cfb2fbc6-7595-468d-8fc5-a6fd8165a427
                  recorded_date: '2000-04-26T07:06:59.000Z'
                  site_id: 31
                  duration_seconds: 66.0
                  sample_rate_hertz: 44100
                  channels: 2
                  bit_rate_bps: 64000
                  media_type: audio/mpeg
                  data_length_bytes: 3800
                  status: ready
                  created_at: '2020-01-02T03:04:05.677Z'
                  creator_id: 136
                  deleted_at:
                  deleter_id:
                  updated_at: '2020-01-02T03:04:05.677Z'
                  updater_id: 1
                  notes:
                    test: note number 31
                  file_hash: SHA256::313zacwbn39j1wwm7mioyylciu2e1ve2uhrmbn7k0w3nu2oir3x6y8eyhmug9bp7
                  uploader_id: 136
                  original_file_name: original name 31.mp3
                  canonical_file_name: 20000426T070659Z_site-name-31_31.mp3
                  recorded_date_timezone:
                  recorded_utc_offset:
              schema:
                allOf:
                - "$ref": "#/components/schemas/standard_response"
                - type: object
                  properties:
                    data:
                      "$ref": "#/components/schemas/audio_recording"
      requestBody:
        content:
          application/json:
            schema:
              "$ref": "#/components/schemas/audio_recording"
  "/audio_recordings/new":
    get:
      summary: new audio recordings
      security:
      - auth_token_header: []
      parameters: []
      tags:
      - audio_recordings
      description: |2

        Users that can invoke this route: `Admin`, `Harvester`, `owner user`, `writer`, `reader`, `no_access`, `anyone`.<br />
        Users that can't: .

        Note: accessing a list/index/filter endpoint may return no results due to project permissions
      responses:
        '200':
          description: successful
          content:
            application/json:
              example:
                meta:
                  status: 200
                  message: OK
                data:
                  site_id:
                  uploader_id:
                  sample_rate_hertz:
                  media_type:
                  recorded_date:
                  bit_rate_bps:
                  data_length_bytes:
                  channels:
                  duration_seconds:
                  file_hash:
                  original_file_name:
  "/audio_recordings/filter":
    post:
      summary: filter audio recording
      security:
      - auth_token_header: []
      parameters: []
      tags:
      - audio_recordings
      description: |2

        Users that can invoke this route: `Admin`, `owner user`, `writer`, `reader`, `no_access`, `anyone`.<br />
        Users that can't: `Harvester`.

        Note: accessing a list/index/filter endpoint may return no results due to project permissions
      responses:
        '200':
          description: successful
          content:
            application/json:
              example:
                meta:
                  status: 200
                  message: OK
                  sorting:
                    order_by: recorded_date
                    direction: desc
                  paging:
                    page: 1
                    items: 25
                    total: 1
                    max_page: 1
                    current: http://localhost:3000/audio_recordings/filter?direction=desc&items=25&order_by=recorded_date&page=1
                    previous:
                    next:
                  capabilities:
                    original_download:
                      can:
                      details: You do not have permission to download the original
                        audio recording. Check your access level or the original download
                        settings for this project
                data:
                - id: 33
                  uuid: 191deeb0-aeb8-4ff5-8984-cb920da8e9a5
                  recorded_date: '2000-04-28T07:06:59.000Z'
                  site_id: 33
                  duration_seconds: 60000.0
                  sample_rate_hertz: 44100
                  channels: 2
                  bit_rate_bps: 64000
                  media_type: audio/mpeg
                  data_length_bytes: 3800
                  status: ready
                  created_at: '2020-01-02T03:04:05.677Z'
                  creator_id: 144
                  deleted_at:
                  deleter_id:
                  updated_at: '2020-01-02T03:04:05.677Z'
                  updater_id:
                  notes:
                    test: note number 33
                  file_hash: SHA256::337rg8v0o44mgu9okmxnw273ifvtapv9yl3e7sjjskjy2yai2twpzruhufceganv
                  uploader_id: 144
                  original_file_name: original name 33.mp3
                  canonical_file_name: 20000428T070659Z_site-name-33_33.mp3
                  recorded_date_timezone:
                  recorded_utc_offset:
              schema:
                allOf:
                - "$ref": "#/components/schemas/standard_response"
                - type: object
                  properties:
                    data:
                      type: array
                      items:
                        "$ref": "#/components/schemas/audio_recording"
  "/harvests/{harvest_id}/items/filter":
    post:
      summary: filter harvest items
      security:
      - auth_token_header: []
      parameters:
      - name: harvest_id
        in: path
        description: harvest_id
        required: true
        schema:
          type: integer
      tags:
      - harvest_items
      description: |2

        Users that can invoke this route: `Admin`, `owner user`, `writer`, `reader`, `no_access`, `anyone`.<br />
        Users that can't: `Harvester`.

        Note: accessing a list/index/filter endpoint may return no results due to project permissions
      responses:
        '200':
          description: successful
          content:
            application/json:
              example:
                meta:
                  status: 200
                  message: OK
                  sorting:
                    order_by: path
                    direction: asc
                  paging:
                    page: 1
                    items: 25
                    total: 1
                    max_page: 1
                    current: http://localhost:3000/harvests/26/items/filter?direction=asc&items=25&order_by=path&page=1
                    previous:
                    next:
                data:
                - id: 1
                  deleted: false
                  path: some/relative/path.mp3
                  status: new
                  created_at: '2020-01-02T03:04:05.677Z'
                  harvest_id: 26
                  updated_at: '2020-01-02T03:04:05.677Z'
                  audio_recording_id: 35
                  uploader_id: 154
                  validations: []
              schema:
                allOf:
                - "$ref": "#/components/schemas/standard_response"
                - type: object
                  properties:
                    data:
                      type: array
                      items:
                        "$ref": "#/components/schemas/harvest_item"
  "/projects/{project_id}/harvests/{harvest_id}/items/a/b":
    get:
      summary: list harvest items by path
      security:
      - auth_token_header: []
      parameters:
      - name: harvest_id
        in: path
        description: harvest_id
        required: true
        schema:
          type: integer
      - name: project_id
        in: path
        description: project_id
        required: true
        schema:
          type: integer
      tags:
      - harvest_items
      description: |2

        Users that can invoke this route: `Admin`, `owner user`, `writer`, `reader`, `no_access`, `anyone`.<br />
        Users that can't: `Harvester`.

        Note: accessing a list/index/filter endpoint may return no results due to project permissions
      responses:
        '200':
          description: successful
          content:
            application/json:
              example:
                meta:
                  status: 200
                  message: OK
                  sorting:
                    order_by: path
                    direction: asc
                  paging:
                    page: 1
                    items: 25
                    total: 1
                    max_page: 1
<<<<<<< HEAD
                    current: http://localhost:3000/projects/39/harvests/27/items/a/b?direction=asc&items=25&order_by=path&page=1
                    previous:
                    next:
=======
                    current: http://localhost:3000/projects/40/harvests/27/items/a/b?direction=asc&items=25&order_by=path&page=1
                    previous: 
                    next: 
>>>>>>> fc5d35aa
                data:
                - id: 2
                  deleted: false
                  path: a/b/c.wav
                  status: new
                  created_at: '2020-01-02T03:04:05.677Z'
                  harvest_id: 27
                  updated_at: '2020-01-02T03:04:05.677Z'
                  audio_recording_id: 37
                  uploader_id: 162
                  report:
                    items_total: 1
                    items_size_bytes:
                    items_duration_seconds:
                    items_invalid_fixable: 0
                    items_invalid_not_fixable: 0
                    items_new: 1
                    items_metadata_gathered: 0
                    items_failed: 0
                    items_completed: 0
                    items_errored: 0
                  validations: []
              schema:
                allOf:
                - "$ref": "#/components/schemas/standard_response"
                - type: object
                  properties:
                    data:
                      type: array
                      items:
                        "$ref": "#/components/schemas/harvest_item"
  "/projects/{project_id}/regions/new":
    get:
      summary: new region
      security:
      - auth_token_header: []
      parameters:
      - name: project_id
        in: path
        description: project_id
        required: true
        schema:
          type: integer
      tags:
      - regions
      description: |2

        Users that can invoke this route: `Admin`, `owner user`, `writer`, `reader`, `no_access`, `anyone`.<br />
        Users that can't: `Harvester`.

        Note: accessing a list/index/filter endpoint may return no results due to project permissions
      responses:
        '200':
          description: successful
          content:
            application/json:
              example:
                meta:
                  status: 200
                  message: OK
                data:
                  name:
                  description:
                  notes:
                  project_id:
  "/projects/{project_id}/regions":
    post:
      summary: create region
      security:
      - auth_token_header: []
      parameters:
      - name: project_id
        in: path
        description: project_id
        required: true
        schema:
          type: integer
      tags:
      - regions
      description: |2

        Users that can invoke this route: `Admin`, `owner user`, `writer`, `reader`, `no_access`, `anyone`.<br />
        Users that can't: `Harvester`.

        Note: accessing a list/index/filter endpoint may return no results due to project permissions
      responses:
        '201':
          description: successful
          content:
            application/json:
              example:
                meta:
                  status: 201
                  message: Created
                data:
                  id: 38
                  name: region name 38
                  description: site **description** 38
                  notes:
                    region_note_38: 38
                  creator_id: 1
                  created_at: '2020-01-02T03:04:05.677Z'
                  updater_id:
                  updated_at: '2020-01-02T03:04:05.677Z'
<<<<<<< HEAD
                  deleter_id:
                  deleted_at:
                  project_id: 41
=======
                  deleter_id: 
                  deleted_at: 
                  project_id: 43
>>>>>>> fc5d35aa
                  site_ids: []
                  description_html: "<p>site <strong>description</strong> 38</p>\n"
                  description_html_tagline: site <strong>description</strong> 38
                  image_urls: []
              schema:
                allOf:
                - "$ref": "#/components/schemas/standard_response"
                - type: object
                  properties:
                    data:
                      "$ref": "#/components/schemas/region"
      requestBody:
        content:
          application/json:
            schema:
              "$ref": "#/components/schemas/region"
    get:
      summary: list regions
      security:
      - auth_token_header: []
      parameters:
      - name: project_id
        in: path
        description: project_id
        required: true
        schema:
          type: integer
      tags:
      - regions
      description: |2

        Users that can invoke this route: `Admin`, `owner user`, `writer`, `reader`, `no_access`, `anyone`.<br />
        Users that can't: `Harvester`.

        Note: accessing a list/index/filter endpoint may return no results due to project permissions
      responses:
        '200':
          description: successful
          content:
            application/json:
              example:
                meta:
                  status: 200
                  message: OK
                  sorting:
                    order_by: name
                    direction: asc
                  paging:
                    page: 1
                    items: 25
                    total: 1
                    max_page: 1
<<<<<<< HEAD
                    current: http://localhost:3000/projects/43/regions?direction=asc&items=25&order_by=name&page=1
                    previous:
                    next:
=======
                    current: http://localhost:3000/projects/45/regions?direction=asc&items=25&order_by=name&page=1
                    previous: 
                    next: 
>>>>>>> fc5d35aa
                data:
                - id: 39
                  name: region name 39
                  description: site **description** 39
                  notes:
                    region_note_39: 39
                  creator_id: 173
                  created_at: '2020-01-02T03:04:05.677Z'
                  updater_id:
                  updated_at: '2020-01-02T03:04:05.677Z'
<<<<<<< HEAD
                  deleter_id:
                  deleted_at:
                  project_id: 43
=======
                  deleter_id: 
                  deleted_at: 
                  project_id: 45
>>>>>>> fc5d35aa
                  site_ids:
                  - 40
                  description_html: "<p>site <strong>description</strong> 39</p>\n"
                  description_html_tagline: site <strong>description</strong> 39
                  image_urls: []
              schema:
                allOf:
                - "$ref": "#/components/schemas/standard_response"
                - type: object
                  properties:
                    data:
                      type: array
                      items:
                        "$ref": "#/components/schemas/region"
  "/projects/{project_id}/regions/{id}":
    delete:
      summary: delete region
      security:
      - auth_token_header: []
      parameters:
      - name: project_id
        in: path
        description: project_id
        required: true
        schema:
          type: integer
      - name: id
        in: path
        description: id
        required: true
        schema:
          type: integer
      tags:
      - regions
      description: |2

        Users that can invoke this route: `Admin`, `owner user`, `writer`, `reader`, `no_access`, `anyone`.<br />
        Users that can't: `Harvester`.

        Note: accessing a list/index/filter endpoint may return no results due to project permissions
      responses:
        '204':
          description: successful
    get:
      summary: show region
      security:
      - auth_token_header: []
      parameters:
      - name: project_id
        in: path
        description: project_id
        required: true
        schema:
          type: integer
      - name: id
        in: path
        description: id
        required: true
        schema:
          type: integer
      tags:
      - regions
      description: |2

        Users that can invoke this route: `Admin`, `owner user`, `writer`, `reader`, `no_access`, `anyone`.<br />
        Users that can't: `Harvester`.

        Note: accessing a list/index/filter endpoint may return no results due to project permissions
      responses:
        '200':
          description: successful
          content:
            application/json:
              example:
                meta:
                  status: 200
                  message: OK
                data:
                  id: 41
                  name: region name 41
                  description: site **description** 41
                  notes:
                    region_note_41: 41
                  creator_id: 181
                  created_at: '2020-01-02T03:04:05.677Z'
                  updater_id:
                  updated_at: '2020-01-02T03:04:05.677Z'
<<<<<<< HEAD
                  deleter_id:
                  deleted_at:
                  project_id: 45
=======
                  deleter_id: 
                  deleted_at: 
                  project_id: 47
>>>>>>> fc5d35aa
                  site_ids:
                  - 42
                  description_html: "<p>site <strong>description</strong> 41</p>\n"
                  description_html_tagline: site <strong>description</strong> 41
                  image_urls: []
              schema:
                allOf:
                - "$ref": "#/components/schemas/standard_response"
                - type: object
                  properties:
                    data:
                      "$ref": "#/components/schemas/region"
    put:
      summary: update region
      security:
      - auth_token_header: []
      parameters:
      - name: project_id
        in: path
        description: project_id
        required: true
        schema:
          type: integer
      - name: id
        in: path
        description: id
        required: true
        schema:
          type: integer
      tags:
      - regions
      description: |2

        Users that can invoke this route: `Admin`, `owner user`, `writer`, `reader`, `no_access`, `anyone`.<br />
        Users that can't: `Harvester`.

        Note: accessing a list/index/filter endpoint may return no results due to project permissions
      responses:
        '200':
          description: successful
          content:
            application/json:
              example:
                meta:
                  status: 200
                  message: OK
                data:
                  id: 42
                  name: region name 43
                  description: site **description** 43
                  notes:
                    region_note_43: 43
                  creator_id: 185
                  created_at: '2020-01-02T03:04:05.677Z'
                  updater_id: 1
                  updated_at: '2020-01-02T03:04:05.677Z'
<<<<<<< HEAD
                  deleter_id:
                  deleted_at:
                  project_id: 47
=======
                  deleter_id: 
                  deleted_at: 
                  project_id: 49
>>>>>>> fc5d35aa
                  site_ids:
                  - 43
                  description_html: "<p>site <strong>description</strong> 43</p>\n"
                  description_html_tagline: site <strong>description</strong> 43
                  image_urls: []
              schema:
                allOf:
                - "$ref": "#/components/schemas/standard_response"
                - type: object
                  properties:
                    data:
                      "$ref": "#/components/schemas/region"
      requestBody:
        content:
          application/json:
            schema:
              "$ref": "#/components/schemas/region"
    patch:
      summary: update region
      security:
      - auth_token_header: []
      parameters:
      - name: project_id
        in: path
        description: project_id
        required: true
        schema:
          type: integer
      - name: id
        in: path
        description: id
        required: true
        schema:
          type: integer
      tags:
      - regions
      description: |2

        Users that can invoke this route: `Admin`, `owner user`, `writer`, `reader`, `no_access`, `anyone`.<br />
        Users that can't: `Harvester`.

        Note: accessing a list/index/filter endpoint may return no results due to project permissions
      responses:
        '200':
          description: successful
          content:
            application/json:
              example:
                meta:
                  status: 200
                  message: OK
                data:
                  id: 43
                  name: region name 45
                  description: site **description** 45
                  notes:
                    region_note_45: 45
                  creator_id: 191
                  created_at: '2020-01-02T03:04:05.677Z'
                  updater_id: 1
                  updated_at: '2020-01-02T03:04:05.677Z'
<<<<<<< HEAD
                  deleter_id:
                  deleted_at:
                  project_id: 49
=======
                  deleter_id: 
                  deleted_at: 
                  project_id: 51
>>>>>>> fc5d35aa
                  site_ids:
                  - 44
                  description_html: "<p>site <strong>description</strong> 45</p>\n"
                  description_html_tagline: site <strong>description</strong> 45
                  image_urls: []
              schema:
                allOf:
                - "$ref": "#/components/schemas/standard_response"
                - type: object
                  properties:
                    data:
                      "$ref": "#/components/schemas/region"
      requestBody:
        content:
          application/json:
            schema:
              "$ref": "#/components/schemas/region"
  "/projects/{project_id}/regions/filter":
    post:
      summary: filter region
      security:
      - auth_token_header: []
      parameters:
      - name: project_id
        in: path
        description: project_id
        required: true
        schema:
          type: integer
      tags:
      - regions
      description: |2

        Users that can invoke this route: `Admin`, `owner user`, `writer`, `reader`, `no_access`, `anyone`.<br />
        Users that can't: `Harvester`.

        Note: accessing a list/index/filter endpoint may return no results due to project permissions
      responses:
        '200':
          description: successful
          content:
            application/json:
              example:
                meta:
                  status: 200
                  message: OK
                  sorting:
                    order_by: name
                    direction: asc
                  paging:
                    page: 1
                    items: 25
                    total: 1
                    max_page: 1
<<<<<<< HEAD
                    current: http://localhost:3000/projects/50/regions/filter?direction=asc&items=25&order_by=name&page=1
                    previous:
                    next:
=======
                    current: http://localhost:3000/projects/52/regions/filter?direction=asc&items=25&order_by=name&page=1
                    previous: 
                    next: 
>>>>>>> fc5d35aa
                data:
                - id: 44
                  name: region name 46
                  description: site **description** 46
                  notes:
                    region_note_46: 46
                  creator_id: 197
                  created_at: '2020-01-02T03:04:05.677Z'
                  updater_id:
                  updated_at: '2020-01-02T03:04:05.677Z'
<<<<<<< HEAD
                  deleter_id:
                  deleted_at:
                  project_id: 50
=======
                  deleter_id: 
                  deleted_at: 
                  project_id: 52
>>>>>>> fc5d35aa
                  site_ids:
                  - 45
                  description_html: "<p>site <strong>description</strong> 46</p>\n"
                  description_html_tagline: site <strong>description</strong> 46
                  image_urls: []
              schema:
                allOf:
                - "$ref": "#/components/schemas/standard_response"
                - type: object
                  properties:
                    data:
                      type: array
                      items:
                        "$ref": "#/components/schemas/region"
  "/projects/{project_id}/harvests/{harvest_id}/items/filter":
    post:
      summary: filter harvest items
      security:
      - auth_token_header: []
      parameters:
      - name: harvest_id
        in: path
        description: harvest_id
        required: true
        schema:
          type: integer
      - name: project_id
        in: path
        description: project_id
        required: true
        schema:
          type: integer
      tags:
      - harvest_items
      description: |2

        Users that can invoke this route: `Admin`, `owner user`, `writer`, `reader`, `no_access`, `anyone`.<br />
        Users that can't: `Harvester`.

        Note: accessing a list/index/filter endpoint may return no results due to project permissions
      responses:
        '200':
          description: successful
          content:
            application/json:
              example:
                meta:
                  status: 200
                  message: OK
                  sorting:
                    order_by: path
                    direction: asc
                  paging:
                    page: 1
                    items: 25
                    total: 1
                    max_page: 1
<<<<<<< HEAD
                    current: http://localhost:3000/projects/51/harvests/36/items/filter?direction=asc&items=25&order_by=path&page=1
                    previous:
                    next:
=======
                    current: http://localhost:3000/projects/53/harvests/36/items/filter?direction=asc&items=25&order_by=path&page=1
                    previous: 
                    next: 
>>>>>>> fc5d35aa
                data:
                - id: 3
                  deleted: false
                  path: some/relative/path.mp3
                  status: new
                  created_at: '2020-01-02T03:04:05.677Z'
                  harvest_id: 36
                  updated_at: '2020-01-02T03:04:05.677Z'
                  audio_recording_id: 47
                  uploader_id: 208
                  validations: []
              schema:
                allOf:
                - "$ref": "#/components/schemas/standard_response"
                - type: object
                  properties:
                    data:
                      type: array
                      items:
                        "$ref": "#/components/schemas/harvest_item"
  "/stats":
    get:
      summary: Gets stats
      tags:
      - stats
      security:
      parameters: []
      responses:
        '200':
          description: stats retrieved
          content:
            application/json:
              example:
                meta:
                  status: 200
                  message: OK
                data:
                  summary:
                    users_online: 0
                    users_total: 2
                    online_window_start: '2020-01-02T01:04:05.677Z'
                    projects_total: 0
                    regions_total: 0
                    sites_total: 0
                    annotations_total: 0
                    annotations_total_duration: 0
                    annotations_recent: 0
                    audio_recordings_total: 0
                    audio_recordings_recent: 0
                    audio_recordings_total_duration: 0
                    audio_recordings_total_size: 0
                    tags_total: 0
                    tags_applied_total: 0
                    tags_applied_unique_total: 0
                  recent:
                    audio_recording_ids: []
                    audio_event_ids: []
              schema:
                allOf:
                - "$ref": "#/components/schemas/standard_response"
                - type: object
                  properties:
                    data:
                      "$ref": "#/components/schemas/stats"
  "/sites/{id}":
    put:
      summary: update site
      security:
      - auth_token_header: []
      parameters:
      - name: id
        in: path
        description: id
        required: true
        schema:
          type: integer
      tags:
      - sites
      description: |2

        Users that can invoke this route: `Admin`, `owner user`, `writer`, `reader`, `no_access`, `anyone`.<br />
        Users that can't: `Harvester`.

        Note: accessing a list/index/filter endpoint may return no results due to project permissions
      responses:
        '200':
          description: successful
          content:
            application/json:
              example:
                meta:
                  status: 200
                  message: OK
                data:
                  id: 48
                  name: site name 49
                  description: site description 49
                  notes: note number 49
                  creator_id: 209
                  created_at: '2020-01-02T03:04:05.677Z'
                  updater_id: 1
                  updated_at: '2020-01-02T03:04:05.677Z'
<<<<<<< HEAD
                  deleter_id:
                  deleted_at:
                  region_id:
                  custom_latitude: 68.652129
                  custom_longitude: 159.475673
                  location_obfuscated: false
                  project_ids:
                  - 52
                  timezone_information:
=======
                  deleter_id: 
                  deleted_at: 
                  region_id: 
                  custom_latitude: -76.817861
                  custom_longitude: 100.147967
                  location_obfuscated: false
                  project_ids:
                  - 56
                  timezone_information: 
>>>>>>> fc5d35aa
                  image_urls:
                  - size: extralarge
                    url: "/images/site/site_span4.png"
                    width: 300
                    height: 300
                  - size: large
                    url: "/images/site/site_span3.png"
                    width: 220
                    height: 220
                  - size: medium
                    url: "/images/site/site_span2.png"
                    width: 140
                    height: 140
                  - size: small
                    url: "/images/site/site_span1.png"
                    width: 60
                    height: 60
                  - size: tiny
                    url: "/images/site/site_spanhalf.png"
                    width: 30
                    height: 30
                  description_html: "<p>site description 49</p>\n"
                  description_html_tagline: site description 49
              schema:
                allOf:
                - "$ref": "#/components/schemas/standard_response"
                - type: object
                  properties:
                    data:
                      "$ref": "#/components/schemas/site"
      requestBody:
        content:
          application/json:
            schema:
              "$ref": "#/components/schemas/site"
    delete:
      summary: delete site
      security:
      - auth_token_header: []
      parameters:
      - name: id
        in: path
        description: id
        required: true
        schema:
          type: integer
      tags:
      - sites
      description: |2

        Users that can invoke this route: `Admin`, `owner user`, `writer`, `reader`, `no_access`, `anyone`.<br />
        Users that can't: `Harvester`.

        Note: accessing a list/index/filter endpoint may return no results due to project permissions
      responses:
        '204':
          description: successful
    get:
      summary: show site
      security:
      - auth_token_header: []
      parameters:
      - name: id
        in: path
        description: id
        required: true
        schema:
          type: integer
      tags:
      - sites
      description: |2

        Users that can invoke this route: `Admin`, `owner user`, `writer`, `reader`, `no_access`, `anyone`.<br />
        Users that can't: `Harvester`.

        Note: accessing a list/index/filter endpoint may return no results due to project permissions
      responses:
        '200':
          description: successful
          content:
            application/json:
              example:
                meta:
                  status: 200
                  message: OK
                data:
                  id: 50
                  name: site name 51
                  description: site description 51
                  notes: note number 51
                  creator_id: 219
                  created_at: '2020-01-02T03:04:05.677Z'
                  updater_id:
                  updated_at: '2020-01-02T03:04:05.677Z'
                  deleter_id:
                  deleted_at:
                  region_id: 48
                  custom_latitude: 12.545351
                  custom_longitude: 95.070377
                  location_obfuscated: false
                  project_ids:
<<<<<<< HEAD
                  - 54
                  timezone_information:
=======
                  - 58
                  timezone_information: 
>>>>>>> fc5d35aa
                  image_urls:
                  - size: extralarge
                    url: "/images/site/site_span4.png"
                    width: 300
                    height: 300
                  - size: large
                    url: "/images/site/site_span3.png"
                    width: 220
                    height: 220
                  - size: medium
                    url: "/images/site/site_span2.png"
                    width: 140
                    height: 140
                  - size: small
                    url: "/images/site/site_span1.png"
                    width: 60
                    height: 60
                  - size: tiny
                    url: "/images/site/site_spanhalf.png"
                    width: 30
                    height: 30
                  description_html: "<p>site description 51</p>\n"
                  description_html_tagline: site description 51
              schema:
                allOf:
                - "$ref": "#/components/schemas/standard_response"
                - type: object
                  properties:
                    data:
                      "$ref": "#/components/schemas/site"
    patch:
      summary: update site
      security:
      - auth_token_header: []
      parameters:
      - name: id
        in: path
        description: id
        required: true
        schema:
          type: integer
      tags:
      - sites
      description: |2

        Users that can invoke this route: `Admin`, `owner user`, `writer`, `reader`, `no_access`, `anyone`.<br />
        Users that can't: `Harvester`.

        Note: accessing a list/index/filter endpoint may return no results due to project permissions
      responses:
        '200':
          description: successful
          content:
            application/json:
              example:
                meta:
                  status: 200
                  message: OK
                data:
                  id: 51
                  name: site name 53
                  description: site description 53
                  notes: note number 53
                  creator_id: 223
                  created_at: '2020-01-02T03:04:05.677Z'
                  updater_id: 1
                  updated_at: '2020-01-02T03:04:05.677Z'
<<<<<<< HEAD
                  deleter_id:
                  deleted_at:
                  region_id:
                  custom_latitude: 55.077931
                  custom_longitude: -80.205557
                  location_obfuscated: false
                  project_ids:
                  - 55
                  timezone_information:
=======
                  deleter_id: 
                  deleted_at: 
                  region_id: 
                  custom_latitude: -40.102778
                  custom_longitude: -53.013585
                  location_obfuscated: false
                  project_ids:
                  - 60
                  timezone_information: 
>>>>>>> fc5d35aa
                  image_urls:
                  - size: extralarge
                    url: "/images/site/site_span4.png"
                    width: 300
                    height: 300
                  - size: large
                    url: "/images/site/site_span3.png"
                    width: 220
                    height: 220
                  - size: medium
                    url: "/images/site/site_span2.png"
                    width: 140
                    height: 140
                  - size: small
                    url: "/images/site/site_span1.png"
                    width: 60
                    height: 60
                  - size: tiny
                    url: "/images/site/site_spanhalf.png"
                    width: 30
                    height: 30
                  description_html: "<p>site description 53</p>\n"
                  description_html_tagline: site description 53
              schema:
                allOf:
                - "$ref": "#/components/schemas/standard_response"
                - type: object
                  properties:
                    data:
                      "$ref": "#/components/schemas/site"
      requestBody:
        content:
          application/json:
            schema:
              "$ref": "#/components/schemas/site"
  "/sites/new":
    get:
      summary: new site
      security:
      - auth_token_header: []
      parameters: []
      tags:
      - sites
      description: |2

        Users that can invoke this route: `Admin`, `owner user`, `writer`, `reader`, `no_access`, `anyone`.<br />
        Users that can't: `Harvester`.

        Note: accessing a list/index/filter endpoint may return no results due to project permissions
      responses:
        '200':
          description: successful
          content:
            application/json:
              example:
                meta:
                  status: 200
                  message: OK
                data:
                  longitude:
                  latitude:
                  notes:
                  image:
                  tzinfo_tz:
                  rails_tz:
  "/sites":
    post:
      summary: create site
      security:
      - auth_token_header: []
      parameters: []
      tags:
      - sites
      description: |2

        Users that can invoke this route: `Admin`, `owner user`, `writer`, `reader`, `no_access`, `anyone`.<br />
        Users that can't: `Harvester`.

        Note: accessing a list/index/filter endpoint may return no results due to project permissions
      responses:
        '201':
          description: successful
          content:
            application/json:
              example:
                meta:
                  status: 201
                  message: Created
                data:
                  id: 54
                  name: site name 56
                  description: site description 56
                  notes: note number 56
                  creator_id: 1
                  created_at: '2020-01-02T03:04:05.677Z'
                  updater_id:
                  updated_at: '2020-01-02T03:04:05.677Z'
<<<<<<< HEAD
                  deleter_id:
                  deleted_at:
                  region_id:
                  custom_latitude:
                  custom_longitude:
                  location_obfuscated: true
                  project_ids: []
                  timezone_information:
=======
                  deleter_id: 
                  deleted_at: 
                  region_id: 
                  custom_latitude: 
                  custom_longitude: 
                  location_obfuscated: false
                  project_ids:
                  - 63
                  timezone_information: 
>>>>>>> fc5d35aa
                  image_urls:
                  - size: extralarge
                    url: "/images/site/site_span4.png"
                    width: 300
                    height: 300
                  - size: large
                    url: "/images/site/site_span3.png"
                    width: 220
                    height: 220
                  - size: medium
                    url: "/images/site/site_span2.png"
                    width: 140
                    height: 140
                  - size: small
                    url: "/images/site/site_span1.png"
                    width: 60
                    height: 60
                  - size: tiny
                    url: "/images/site/site_spanhalf.png"
                    width: 30
                    height: 30
                  description_html: "<p>site description 56</p>\n"
                  description_html_tagline: site description 56
              schema:
                allOf:
                - "$ref": "#/components/schemas/standard_response"
                - type: object
                  properties:
                    data:
                      "$ref": "#/components/schemas/site"
      requestBody:
        content:
          application/json:
            schema:
              "$ref": "#/components/schemas/site"
    get:
      summary: list sites
      security:
      - auth_token_header: []
      parameters: []
      tags:
      - sites
      description: |2

        Users that can invoke this route: `Admin`, `owner user`, `writer`, `reader`, `no_access`, `anyone`.<br />
        Users that can't: `Harvester`.

        Note: accessing a list/index/filter endpoint may return no results due to project permissions
      responses:
        '200':
          description: successful
          content:
            application/json:
              example:
                meta:
                  status: 200
                  message: OK
                  sorting:
                    order_by: name
                    direction: asc
                  paging:
                    page: 1
                    items: 25
                    total: 1
                    max_page: 1
                    current: http://localhost:3000/sites?direction=asc&items=25&order_by=name&page=1
                    previous:
                    next:
                data:
                - id: 55
                  name: site name 57
                  description: site description 57
                  notes: note number 57
                  creator_id: 239
                  created_at: '2020-01-02T03:04:05.677Z'
                  updater_id:
                  updated_at: '2020-01-02T03:04:05.677Z'
                  deleter_id:
                  deleted_at:
                  region_id: 52
                  custom_latitude: -53.52231
                  custom_longitude: 153.946253
                  location_obfuscated: false
                  project_ids:
<<<<<<< HEAD
                  - 58
                  timezone_information:
=======
                  - 64
                  timezone_information: 
>>>>>>> fc5d35aa
                  image_urls:
                  - size: extralarge
                    url: "/images/site/site_span4.png"
                    width: 300
                    height: 300
                  - size: large
                    url: "/images/site/site_span3.png"
                    width: 220
                    height: 220
                  - size: medium
                    url: "/images/site/site_span2.png"
                    width: 140
                    height: 140
                  - size: small
                    url: "/images/site/site_span1.png"
                    width: 60
                    height: 60
                  - size: tiny
                    url: "/images/site/site_spanhalf.png"
                    width: 30
                    height: 30
                  description_html: "<p>site description 57</p>\n"
                  description_html_tagline: site description 57
              schema:
                allOf:
                - "$ref": "#/components/schemas/standard_response"
                - type: object
                  properties:
                    data:
                      type: array
                      items:
                        "$ref": "#/components/schemas/site"
  "/sites/filter":
    post:
      summary: filter site
      security:
      - auth_token_header: []
      parameters: []
      tags:
      - sites
      description: |2

        Users that can invoke this route: `Admin`, `owner user`, `writer`, `reader`, `no_access`, `anyone`.<br />
        Users that can't: `Harvester`.

        Note: accessing a list/index/filter endpoint may return no results due to project permissions
      responses:
        '200':
          description: successful
          content:
            application/json:
              example:
                meta:
                  status: 200
                  message: OK
                  sorting:
                    order_by: name
                    direction: asc
                  paging:
                    page: 1
                    items: 25
                    total: 1
                    max_page: 1
                    current: http://localhost:3000/sites/filter?direction=asc&items=25&order_by=name&page=1
                    previous:
                    next:
                data:
                - id: 56
                  name: site name 58
                  description: site description 58
                  notes: note number 58
                  creator_id: 243
                  created_at: '2020-01-02T03:04:05.677Z'
                  updater_id:
                  updated_at: '2020-01-02T03:04:05.677Z'
                  deleter_id:
                  deleted_at:
                  region_id: 53
                  custom_latitude: -27.54017
                  custom_longitude: -90.370691
                  location_obfuscated: false
                  project_ids:
<<<<<<< HEAD
                  - 59
                  timezone_information:
=======
                  - 65
                  timezone_information: 
>>>>>>> fc5d35aa
                  image_urls:
                  - size: extralarge
                    url: "/images/site/site_span4.png"
                    width: 300
                    height: 300
                  - size: large
                    url: "/images/site/site_span3.png"
                    width: 220
                    height: 220
                  - size: medium
                    url: "/images/site/site_span2.png"
                    width: 140
                    height: 140
                  - size: small
                    url: "/images/site/site_span1.png"
                    width: 60
                    height: 60
                  - size: tiny
                    url: "/images/site/site_spanhalf.png"
                    width: 30
                    height: 30
                  description_html: "<p>site description 58</p>\n"
                  description_html_tagline: site description 58
              schema:
                allOf:
                - "$ref": "#/components/schemas/standard_response"
                - type: object
                  properties:
                    data:
                      type: array
                      items:
                        "$ref": "#/components/schemas/site"
  "/projects/{project_id}/harvests/filter":
    post:
      summary: filter harvest
      security:
      - auth_token_header: []
      parameters:
      - name: project_id
        in: path
        description: project_id
        required: true
        schema:
          type: integer
      tags:
      - harvests
      description: |2

        Users that can invoke this route: `Admin`, `owner user`, `writer`, `reader`, `no_access`, `anyone`.<br />
        Users that can't: `Harvester`.

        Note: accessing a list/index/filter endpoint may return no results due to project permissions
      responses:
        '200':
          description: successful
          content:
            application/json:
              example:
                meta:
                  status: 200
                  message: OK
                  sorting:
                    order_by: created_at
                    direction: desc
                  paging:
                    page: 1
                    items: 25
                    total: 1
                    max_page: 1
<<<<<<< HEAD
                    current: http://localhost:3000/projects/60/harvests/filter?direction=desc&items=25&order_by=created_at&page=1
                    previous:
                    next:
=======
                    current: http://localhost:3000/projects/66/harvests/filter?direction=desc&items=25&order_by=created_at&page=1
                    previous: 
                    next: 
>>>>>>> fc5d35aa
                data:
                - id: 45
                  creator_id: 247
                  created_at: '2020-01-02T03:04:05.677Z'
                  updater_id:
                  updated_at: '2020-01-02T03:04:05.677Z'
                  streaming: false
                  status: new_harvest
                  project_id: 66
                  name: January 2nd Upload
                  upload_user:
                  upload_password:
                  upload_url: sftp://upload.test:2022
                  mappings: []
                  report:
                    items_total: 0
                    items_size_bytes: 0
                    items_duration_seconds: 0.0
                    items_new: 0
                    items_metadata_gathered: 0
                    items_failed: 0
                    items_completed: 0
                    items_errored: 0
                    items_invalid_fixable: 0
                    items_invalid_not_fixable: 0
                    latest_activity_at:
                    run_time_seconds:
                  last_upload_at:
                  last_metadata_review_at:
                  last_mappings_change_at:
              schema:
                allOf:
                - "$ref": "#/components/schemas/standard_response"
                - type: object
                  properties:
                    data:
                      type: array
                      items:
                        "$ref": "#/components/schemas/harvest"
  "/projects/{project_id}/harvests":
    post:
      summary: create harvest
      security:
      - auth_token_header: []
      parameters:
      - name: project_id
        in: path
        description: project_id
        required: true
        schema:
          type: integer
      tags:
      - harvests
      description: |2

        Users that can invoke this route: `Admin`, `owner user`, `writer`, `reader`, `no_access`, `anyone`.<br />
        Users that can't: `Harvester`.

        Note: accessing a list/index/filter endpoint may return no results due to project permissions
      responses:
        '201':
          description: successful
          content:
            application/json:
              example:
                meta:
                  status: 201
                  message: Created
                data:
                  id: 47
                  creator_id: 1
                  created_at: '2020-01-02T03:04:05.677Z'
                  updater_id: 1
                  updated_at: '2020-01-02T03:04:05.677Z'
                  streaming: true
                  status: uploading
                  project_id: 67
                  name: January 2nd Upload
                  upload_user: Admin_47
                  upload_password: fP9B2BWtxodvYSphXMjtr1eF
                  upload_url: sftp://upload.test:2022
                  mappings:
                  - path: '58'
                    site_id: 58
                    utc_offset:
                    recursive: true
                  report:
                    items_total: 0
                    items_size_bytes: 0
                    items_duration_seconds: 0.0
                    items_new: 0
                    items_metadata_gathered: 0
                    items_failed: 0
                    items_completed: 0
                    items_errored: 0
                    items_invalid_fixable: 0
                    items_invalid_not_fixable: 0
                    latest_activity_at:
                    run_time_seconds:
                  last_upload_at: '2020-01-02T03:04:05.677Z'
                  last_metadata_review_at:
                  last_mappings_change_at: '2020-01-02T03:04:05.677Z'
              schema:
                allOf:
                - "$ref": "#/components/schemas/standard_response"
                - type: object
                  properties:
                    data:
                      "$ref": "#/components/schemas/harvest"
      requestBody:
        content:
          application/json:
            schema:
              "$ref": "#/components/schemas/harvest"
    get:
      summary: list harvests
      security:
      - auth_token_header: []
      parameters:
      - name: project_id
        in: path
        description: project_id
        required: true
        schema:
          type: integer
      tags:
      - harvests
      description: |2

        Users that can invoke this route: `Admin`, `owner user`, `writer`, `reader`, `no_access`, `anyone`.<br />
        Users that can't: `Harvester`.

        Note: accessing a list/index/filter endpoint may return no results due to project permissions
      responses:
        '200':
          description: successful
          content:
            application/json:
              example:
                meta:
                  status: 200
                  message: OK
                  sorting:
                    order_by: created_at
                    direction: desc
                  paging:
                    page: 1
                    items: 25
                    total: 1
                    max_page: 1
<<<<<<< HEAD
                    current: http://localhost:3000/projects/62/harvests?direction=desc&items=25&order_by=created_at&page=1
                    previous:
                    next:
=======
                    current: http://localhost:3000/projects/68/harvests?direction=desc&items=25&order_by=created_at&page=1
                    previous: 
                    next: 
>>>>>>> fc5d35aa
                data:
                - id: 48
                  creator_id: 255
                  created_at: '2020-01-02T03:04:05.677Z'
                  updater_id:
                  updated_at: '2020-01-02T03:04:05.677Z'
                  streaming: false
                  status: new_harvest
                  project_id: 68
                  name: January 2nd Upload
                  upload_user:
                  upload_password:
                  upload_url: sftp://upload.test:2022
                  mappings: []
                  report:
                    items_total: 0
                    items_size_bytes: 0
                    items_duration_seconds: 0.0
                    items_new: 0
                    items_metadata_gathered: 0
                    items_failed: 0
                    items_completed: 0
                    items_errored: 0
                    items_invalid_fixable: 0
                    items_invalid_not_fixable: 0
                    latest_activity_at:
                    run_time_seconds:
                  last_upload_at:
                  last_metadata_review_at:
                  last_mappings_change_at:
              schema:
                allOf:
                - "$ref": "#/components/schemas/standard_response"
                - type: object
                  properties:
                    data:
                      type: array
                      items:
                        "$ref": "#/components/schemas/harvest"
  "/projects/{project_id}/harvests/new":
    get:
      summary: new harvest
      security:
      - auth_token_header: []
      parameters:
      - name: project_id
        in: path
        description: project_id
        required: true
        schema:
          type: integer
      tags:
      - harvests
      description: |2

        Users that can invoke this route: `Admin`, `owner user`, `writer`, `reader`, `no_access`, `anyone`.<br />
        Users that can't: `Harvester`.

        Note: accessing a list/index/filter endpoint may return no results due to project permissions
      responses:
        '200':
          description: successful
          content:
            application/json:
              example:
                meta:
                  status: 200
                  message: OK
                data:
                  project_id: true
                  streaming: false
  "/projects/{project_id}/harvests/{id}":
    get:
      summary: show harvest
      security:
      - auth_token_header: []
      parameters:
      - name: project_id
        in: path
        description: project_id
        required: true
        schema:
          type: integer
      - name: id
        in: path
        description: id
        required: true
        schema:
          type: integer
      tags:
      - harvests
      description: |2

        Users that can invoke this route: `Admin`, `owner user`, `writer`, `reader`, `no_access`, `anyone`.<br />
        Users that can't: `Harvester`.

        Note: accessing a list/index/filter endpoint may return no results due to project permissions
      responses:
        '200':
          description: successful
          content:
            application/json:
              example:
                meta:
                  status: 200
                  message: OK
                data:
                  id: 50
                  creator_id: 263
                  created_at: '2020-01-02T03:04:05.677Z'
                  updater_id:
                  updated_at: '2020-01-02T03:04:05.677Z'
                  streaming: false
                  status: new_harvest
                  project_id: 70
                  name: January 2nd Upload
                  upload_user:
                  upload_password:
                  upload_url: sftp://upload.test:2022
                  mappings: []
                  report:
                    items_total: 0
                    items_size_bytes: 0
                    items_duration_seconds: 0.0
                    items_new: 0
                    items_metadata_gathered: 0
                    items_failed: 0
                    items_completed: 0
                    items_errored: 0
                    items_invalid_fixable: 0
                    items_invalid_not_fixable: 0
                    latest_activity_at:
                    run_time_seconds:
                  last_upload_at:
                  last_metadata_review_at:
                  last_mappings_change_at:
              schema:
                allOf:
                - "$ref": "#/components/schemas/standard_response"
                - type: object
                  properties:
                    data:
                      "$ref": "#/components/schemas/harvest"
    delete:
      summary: delete harvest
      security:
      - auth_token_header: []
      parameters:
      - name: project_id
        in: path
        description: project_id
        required: true
        schema:
          type: integer
      - name: id
        in: path
        description: id
        required: true
        schema:
          type: integer
      tags:
      - harvests
      description: |2

        Users that can invoke this route: `Admin`, `owner user`, `writer`, `reader`, `no_access`, `anyone`.<br />
        Users that can't: `Harvester`.

        Note: accessing a list/index/filter endpoint may return no results due to project permissions
      responses:
        '204':
          description: successful
    patch:
      summary: update harvest
      security:
      - auth_token_header: []
      parameters:
      - name: project_id
        in: path
        description: project_id
        required: true
        schema:
          type: integer
      - name: id
        in: path
        description: id
        required: true
        schema:
          type: integer
      tags:
      - harvests
      description: |2

        Users that can invoke this route: `Admin`, `owner user`, `writer`, `reader`, `no_access`, `anyone`.<br />
        Users that can't: `Harvester`.

        Note: accessing a list/index/filter endpoint may return no results due to project permissions
      responses:
        '200':
          description: successful
          content:
            application/json:
              example:
                meta:
                  status: 200
                  message: OK
                data:
                  id: 52
                  creator_id: 271
                  created_at: '2020-01-02T03:04:05.677Z'
                  updater_id: 1
                  updated_at: '2020-01-02T03:04:05.677Z'
                  streaming: false
                  status: new_harvest
                  project_id: 72
                  name: January 2nd Upload
                  upload_user:
                  upload_password:
                  upload_url: sftp://upload.test:2022
                  mappings: []
                  report:
                    items_total: 0
                    items_size_bytes: 0
                    items_duration_seconds: 0.0
                    items_new: 0
                    items_metadata_gathered: 0
                    items_failed: 0
                    items_completed: 0
                    items_errored: 0
                    items_invalid_fixable: 0
                    items_invalid_not_fixable: 0
                    latest_activity_at:
                    run_time_seconds:
                  last_upload_at:
                  last_metadata_review_at:
                  last_mappings_change_at:
              schema:
                allOf:
                - "$ref": "#/components/schemas/standard_response"
                - type: object
                  properties:
                    data:
                      "$ref": "#/components/schemas/harvest"
      requestBody:
        content:
          application/json:
            schema:
              "$ref": "#/components/schemas/harvest"
    put:
      summary: update harvest
      security:
      - auth_token_header: []
      parameters:
      - name: project_id
        in: path
        description: project_id
        required: true
        schema:
          type: integer
      - name: id
        in: path
        description: id
        required: true
        schema:
          type: integer
      tags:
      - harvests
      description: |2

        Users that can invoke this route: `Admin`, `owner user`, `writer`, `reader`, `no_access`, `anyone`.<br />
        Users that can't: `Harvester`.

        Note: accessing a list/index/filter endpoint may return no results due to project permissions
      responses:
        '200':
          description: successful
          content:
            application/json:
              example:
                meta:
                  status: 200
                  message: OK
                data:
                  id: 53
                  creator_id: 275
                  created_at: '2020-01-02T03:04:05.677Z'
                  updater_id: 1
                  updated_at: '2020-01-02T03:04:05.677Z'
                  streaming: false
                  status: new_harvest
                  project_id: 73
                  name: January 2nd Upload
                  upload_user:
                  upload_password:
                  upload_url: sftp://upload.test:2022
                  mappings: []
                  report:
                    items_total: 0
                    items_size_bytes: 0
                    items_duration_seconds: 0.0
                    items_new: 0
                    items_metadata_gathered: 0
                    items_failed: 0
                    items_completed: 0
                    items_errored: 0
                    items_invalid_fixable: 0
                    items_invalid_not_fixable: 0
                    latest_activity_at:
                    run_time_seconds:
                  last_upload_at:
                  last_metadata_review_at:
                  last_mappings_change_at:
              schema:
                allOf:
                - "$ref": "#/components/schemas/standard_response"
                - type: object
                  properties:
                    data:
                      "$ref": "#/components/schemas/harvest"
      requestBody:
        content:
          application/json:
            schema:
              "$ref": "#/components/schemas/harvest"
  "/projects/{project_id}/sites/{site_id}/audio_recordings/new":
    get:
      summary: new audio recordings
      security:
      - auth_token_header: []
      parameters:
      - name: project_id
        in: path
        description: project_id
        required: true
        schema:
          type: integer
      - name: site_id
        in: path
        description: site_id
        required: true
        schema:
          type: integer
      tags:
      - audio_recordings
      description: |2

        Users that can invoke this route: `Admin`, `Harvester`, `owner user`, `writer`, `reader`, `no_access`, `anyone`.<br />
        Users that can't: .

        Note: accessing a list/index/filter endpoint may return no results due to project permissions
      responses:
        '200':
          description: successful
          content:
            application/json:
              example:
                meta:
                  status: 200
                  message: OK
                data:
                  site_id:
                  uploader_id:
                  sample_rate_hertz:
                  media_type:
                  recorded_date:
                  bit_rate_bps:
                  data_length_bytes:
                  channels:
                  duration_seconds:
                  file_hash:
                  original_file_name:
  "/projects/{project_id}/sites/{site_id}/audio_recordings":
    post:
      summary: create audio recordings
      security:
      - auth_token_header: []
      parameters:
      - name: project_id
        in: path
        description: project_id
        required: true
        schema:
          type: integer
      - name: site_id
        in: path
        description: site_id
        required: true
        schema:
          type: integer
      tags:
      - audio_recordings
      description: |2

        Users that can invoke this route: `Admin`, `Harvester`.<br />
        Users that can't: `owner user`, `writer`, `reader`, `no_access`, `anyone`.

        Note: accessing a list/index/filter endpoint may return no results due to project permissions
      responses:
        '201':
          description: successful
          content:
            application/json:
              example:
                meta:
                  status: 201
                  message: Created
                  capabilities:
                    original_download:
                      can: true
                      details:
                data:
                  id: 66
                  uuid: 7995aaae-51cb-482f-a694-644fe41098b2
                  recorded_date: '2000-05-31T07:06:59.000Z'
                  site_id: 66
                  duration_seconds: 60000.0
                  sample_rate_hertz: 22050
                  channels: 2
                  bit_rate_bps: 64000
                  media_type: audio/mpeg
                  data_length_bytes: 3800
                  status: new
                  created_at: '2020-01-02T03:04:05.677Z'
                  creator_id: 1
                  deleted_at:
                  deleter_id:
                  updated_at: '2020-01-02T03:04:05.677Z'
                  updater_id:
                  notes:
                    test: note number 66
                  file_hash: SHA256::660a8iy16dbhk2bqzrl8gycf6ouhnc7ok8n1j7pcnki6nb9ekq26o6d85grz2l55
                  uploader_id: 1
                  original_file_name: original name 66.mp3
                  canonical_file_name: 20000531T070659Z_site-name-68_66.mp3
                  recorded_utc_offset:
              schema:
                allOf:
                - "$ref": "#/components/schemas/standard_response"
                - type: object
                  properties:
                    data:
                      "$ref": "#/components/schemas/audio_recording"
      requestBody:
        content:
          application/json:
            schema:
              "$ref": "#/components/schemas/audio_recording"
  "/status":
    get:
      summary: Gets status
      tags:
      - stats
      security:
      parameters: []
      responses:
        '200':
          description: stats retrieved
          content:
            application/json:
              example:
                status: good
                timed_out: false
                database: true
                redis: PONG
                storage: 1 audio recording storage directory available.
                upload: Alive
              schema:
                type: object
                properties:
                  status:
                    type: string
                    enum:
                    - good
                    - bad
                  timed_out:
                    type: boolean
                  database:
                    type: boolean
                  redis:
                    type: string
                  storage:
                    type: string
                  upload:
                    type: string
  "/harvests/{harvest_id}/items/a/b":
    get:
      summary: list harvest items by path
      security:
      - auth_token_header: []
      parameters:
      - name: harvest_id
        in: path
        description: harvest_id
        required: true
        schema:
          type: integer
      tags:
      - harvest_items
      description: |2

        Users that can invoke this route: `Admin`, `owner user`, `writer`, `reader`, `no_access`, `anyone`.<br />
        Users that can't: `Harvester`.

        Note: accessing a list/index/filter endpoint may return no results due to project permissions
      responses:
        '200':
          description: successful
          content:
            application/json:
              example:
                meta:
                  status: 200
                  message: OK
                  sorting:
                    order_by: path
                    direction: asc
                  paging:
                    page: 1
                    items: 25
                    total: 1
                    max_page: 1
                    current: http://localhost:3000/harvests/56/items/a/b?direction=asc&items=25&order_by=path&page=1
                    previous:
                    next:
                data:
                - id: 4
                  deleted: false
                  path: a/b/c.wav
                  status: new
                  created_at: '2020-01-02T03:04:05.677Z'
                  harvest_id: 56
                  updated_at: '2020-01-02T03:04:05.677Z'
                  audio_recording_id: 68
                  uploader_id: 297
                  report:
                    items_total: 1
                    items_size_bytes:
                    items_duration_seconds:
                    items_invalid_fixable: 0
                    items_invalid_not_fixable: 0
                    items_new: 1
                    items_metadata_gathered: 0
                    items_failed: 0
                    items_completed: 0
                    items_errored: 0
                  validations: []
              schema:
                allOf:
                - "$ref": "#/components/schemas/standard_response"
                - type: object
                  properties:
                    data:
                      type: array
                      items:
                        "$ref": "#/components/schemas/harvest_item"
  "/bookmarks":
    post:
      summary: create bookmark
      security:
      - auth_token_header: []
      parameters: []
      tags:
      - bookmarks
      description: |2

        Users that can invoke this route: `Admin`, `owner user`, `writer`, `reader`, `no_access`.<br />
        Users that can't: `Harvester`, `anyone`.

        Note: accessing a list/index/filter endpoint may return no results due to project permissions
      responses:
        '201':
          description: successful
          content:
            application/json:
              example:
                meta:
                  status: 201
                  message: Created
                data:
                  id: 45
                  audio_recording_id: 70
                  name: name 45
                  category: category 45
                  description: description 45
                  offset_seconds: 4.0
                  created_at: '2020-01-02T03:04:05.677Z'
                  creator_id: 1
                  updater_id:
                  updated_at: '2020-01-02T03:04:05.677Z'
                  description_html: "<p>description 45</p>\n"
                  description_html_tagline: description 45
              schema:
                allOf:
                - "$ref": "#/components/schemas/standard_response"
                - type: object
                  properties:
                    data:
                      "$ref": "#/components/schemas/bookmark"
      requestBody:
        content:
          application/json:
            schema:
              "$ref": "#/components/schemas/bookmark"
    get:
      summary: list bookmarks
      security:
      - auth_token_header: []
      parameters: []
      tags:
      - bookmarks
      description: |2

        Users that can invoke this route: `Admin`, `owner user`, `writer`, `reader`, `no_access`.<br />
        Users that can't: `Harvester`, `anyone`.

        Note: accessing a list/index/filter endpoint may return no results due to project permissions
      responses:
        '200':
          description: successful
          content:
            application/json:
              example:
                meta:
                  status: 200
                  message: OK
                  sorting:
                    order_by: created_at
                    direction: desc
                  paging:
                    page: 1
                    items: 25
                    total: 1
                    max_page: 1
                    current: http://localhost:3000/bookmarks?direction=desc&items=25&order_by=created_at&page=1
                    previous:
                    next:
                data:
                - id: 46
                  audio_recording_id: 71
                  name: name 46
                  category: category 46
                  description: description 46
                  offset_seconds: 4.0
                  created_at: '2020-01-02T03:04:05.677Z'
                  creator_id: 1
                  updater_id:
                  updated_at: '2020-01-02T03:04:05.677Z'
                  description_html: "<p>description 46</p>\n"
                  description_html_tagline: description 46
              schema:
                allOf:
                - "$ref": "#/components/schemas/standard_response"
                - type: object
                  properties:
                    data:
                      type: array
                      items:
                        "$ref": "#/components/schemas/bookmark"
  "/bookmarks/new":
    get:
      summary: new bookmark
      security:
      - auth_token_header: []
      parameters: []
      tags:
      - bookmarks
      description: |2

        Users that can invoke this route: `Admin`, `owner user`, `writer`, `reader`, `no_access`.<br />
        Users that can't: `Harvester`, `anyone`.

        Note: accessing a list/index/filter endpoint may return no results due to project permissions
      responses:
        '200':
          description: successful
          content:
            application/json:
              example:
                meta:
                  status: 200
                  message: OK
                data:
                  name:
                  category:
                  description:
                  offset_seconds:
  "/bookmarks/filter":
    post:
      summary: filter bookmark
      security:
      - auth_token_header: []
      parameters: []
      tags:
      - bookmarks
      description: |2

        Users that can invoke this route: `Admin`, `owner user`, `writer`, `reader`, `no_access`.<br />
        Users that can't: `Harvester`, `anyone`.

        Note: accessing a list/index/filter endpoint may return no results due to project permissions
      responses:
        '200':
          description: successful
          content:
            application/json:
              example:
                meta:
                  status: 200
                  message: OK
                  sorting:
                    order_by: created_at
                    direction: desc
                  paging:
                    page: 1
                    items: 25
                    total: 1
                    max_page: 1
                    current: http://localhost:3000/bookmarks/filter?direction=desc&items=25&order_by=created_at&page=1
                    previous:
                    next:
                data:
                - id: 48
                  audio_recording_id: 73
                  name: name 48
                  category: category 48
                  description: description 48
                  offset_seconds: 4.0
                  created_at: '2020-01-02T03:04:05.677Z'
                  creator_id: 1
                  updater_id:
                  updated_at: '2020-01-02T03:04:05.677Z'
                  description_html: "<p>description 48</p>\n"
                  description_html_tagline: description 48
              schema:
                allOf:
                - "$ref": "#/components/schemas/standard_response"
                - type: object
                  properties:
                    data:
                      type: array
                      items:
                        "$ref": "#/components/schemas/bookmark"
  "/bookmarks/{id}":
    put:
      summary: update bookmark
      security:
      - auth_token_header: []
      parameters:
      - name: id
        in: path
        description: id
        required: true
        schema:
          type: integer
      tags:
      - bookmarks
      description: |2

        Users that can invoke this route: `Admin`, `owner user`, `writer`, `reader`, `no_access`.<br />
        Users that can't: `Harvester`, `anyone`.

        Note: accessing a list/index/filter endpoint may return no results due to project permissions
      responses:
        '200':
          description: successful
          content:
            application/json:
              example:
                meta:
                  status: 200
                  message: OK
                data:
                  id: 49
                  audio_recording_id: 75
                  name: name 50
                  category: category 50
                  description: description 50
                  offset_seconds: 4.0
                  created_at: '2020-01-02T03:04:05.677Z'
                  creator_id: 1
                  updater_id: 1
                  updated_at: '2020-01-02T03:04:05.677Z'
                  description_html: "<p>description 50</p>\n"
                  description_html_tagline: description 50
              schema:
                allOf:
                - "$ref": "#/components/schemas/standard_response"
                - type: object
                  properties:
                    data:
                      "$ref": "#/components/schemas/bookmark"
      requestBody:
        content:
          application/json:
            schema:
              "$ref": "#/components/schemas/bookmark"
    patch:
      summary: update bookmark
      security:
      - auth_token_header: []
      parameters:
      - name: id
        in: path
        description: id
        required: true
        schema:
          type: integer
      tags:
      - bookmarks
      description: |2

        Users that can invoke this route: `Admin`, `owner user`, `writer`, `reader`, `no_access`.<br />
        Users that can't: `Harvester`, `anyone`.

        Note: accessing a list/index/filter endpoint may return no results due to project permissions
      responses:
        '200':
          description: successful
          content:
            application/json:
              example:
                meta:
                  status: 200
                  message: OK
                data:
                  id: 50
                  audio_recording_id: 77
                  name: name 52
                  category: category 52
                  description: description 52
                  offset_seconds: 4.0
                  created_at: '2020-01-02T03:04:05.677Z'
                  creator_id: 1
                  updater_id: 1
                  updated_at: '2020-01-02T03:04:05.677Z'
                  description_html: "<p>description 52</p>\n"
                  description_html_tagline: description 52
              schema:
                allOf:
                - "$ref": "#/components/schemas/standard_response"
                - type: object
                  properties:
                    data:
                      "$ref": "#/components/schemas/bookmark"
      requestBody:
        content:
          application/json:
            schema:
              "$ref": "#/components/schemas/bookmark"
    delete:
      summary: delete bookmark
      security:
      - auth_token_header: []
      parameters:
      - name: id
        in: path
        description: id
        required: true
        schema:
          type: integer
      tags:
      - bookmarks
      description: |2

        Users that can invoke this route: `Admin`, `owner user`, `writer`, `reader`, `no_access`.<br />
        Users that can't: `Harvester`, `anyone`.

        Note: accessing a list/index/filter endpoint may return no results due to project permissions
      responses:
        '204':
          description: successful
    get:
      summary: show bookmark
      security:
      - auth_token_header: []
      parameters:
      - name: id
        in: path
        description: id
        required: true
        schema:
          type: integer
      tags:
      - bookmarks
      description: |2

        Users that can invoke this route: `Admin`, `owner user`, `writer`, `reader`, `no_access`.<br />
        Users that can't: `Harvester`, `anyone`.

        Note: accessing a list/index/filter endpoint may return no results due to project permissions
      responses:
        '200':
          description: successful
          content:
            application/json:
              example:
                meta:
                  status: 200
                  message: OK
                data:
                  id: 52
                  audio_recording_id: 79
                  name: name 54
                  category: category 54
                  description: description 54
                  offset_seconds: 4.0
                  created_at: '2020-01-02T03:04:05.677Z'
                  creator_id: 1
                  updater_id:
                  updated_at: '2020-01-02T03:04:05.677Z'
                  description_html: "<p>description 54</p>\n"
                  description_html_tagline: description 54
              schema:
                allOf:
                - "$ref": "#/components/schemas/standard_response"
                - type: object
                  properties:
                    data:
                      "$ref": "#/components/schemas/bookmark"
  "/sites/orphans/filter":
    post:
      summary: filter site
      security:
      - auth_token_header: []
      parameters: []
      tags:
      - sites
      description: |2

        Users that can invoke this route: `Admin`.<br />
        Users that can't: `Harvester`, `owner user`, `writer`, `reader`, `no_access`, `anyone`.

        Note: accessing a list/index/filter endpoint may return no results due to project permissions
      responses:
        '200':
          description: successful
          content:
            application/json:
              example:
                meta:
                  status: 200
                  message: OK
                  sorting:
                    order_by: name
                    direction: asc
                  paging:
                    page: 1
                    items: 25
                    total: 1
                    max_page: 1
                    current: http://localhost:3000/sites/orphans?direction=asc&items=25&order_by=name&page=1
                    previous:
                    next:
                data:
                - id: 82
                  name: site name 84
                  description: site description 84
                  notes: note number 84
                  creator_id: 346
                  created_at: '2020-01-02T03:04:05.677Z'
                  updater_id:
                  updated_at: '2020-01-02T03:04:05.677Z'
                  deleter_id:
                  deleted_at:
                  region_id:
                  custom_latitude:
                  custom_longitude:
                  location_obfuscated: true
                  project_ids: []
                  timezone_information:
                  image_urls:
                  - size: extralarge
                    url: "/images/site/site_span4.png"
                    width: 300
                    height: 300
                  - size: large
                    url: "/images/site/site_span3.png"
                    width: 220
                    height: 220
                  - size: medium
                    url: "/images/site/site_span2.png"
                    width: 140
                    height: 140
                  - size: small
                    url: "/images/site/site_span1.png"
                    width: 60
                    height: 60
                  - size: tiny
                    url: "/images/site/site_spanhalf.png"
                    width: 30
                    height: 30
                  description_html: "<p>site description 84</p>\n"
                  description_html_tagline: site description 84
              schema:
                allOf:
                - "$ref": "#/components/schemas/standard_response"
                - type: object
                  properties:
                    data:
                      type: array
                      items:
                        "$ref": "#/components/schemas/site"
  "/sites/orphans":
    get:
      summary: list sites
      security:
      - auth_token_header: []
      parameters: []
      tags:
      - sites
      description: |2

        Users that can invoke this route: `Admin`.<br />
        Users that can't: `Harvester`, `owner user`, `writer`, `reader`, `no_access`, `anyone`.

        Note: accessing a list/index/filter endpoint may return no results due to project permissions
      responses:
        '200':
          description: successful
          content:
            application/json:
              example:
                meta:
                  status: 200
                  message: OK
                  sorting:
                    order_by: name
                    direction: asc
                  paging:
                    page: 1
                    items: 25
                    total: 1
                    max_page: 1
                    current: http://localhost:3000/sites/orphans?direction=asc&items=25&order_by=name&page=1
                    previous:
                    next:
                data:
                - id: 84
                  name: site name 86
                  description: site description 86
                  notes: note number 86
                  creator_id: 351
                  created_at: '2020-01-02T03:04:05.677Z'
                  updater_id:
                  updated_at: '2020-01-02T03:04:05.677Z'
                  deleter_id:
                  deleted_at:
                  region_id:
                  custom_latitude:
                  custom_longitude:
                  location_obfuscated: true
                  project_ids: []
                  timezone_information:
                  image_urls:
                  - size: extralarge
                    url: "/images/site/site_span4.png"
                    width: 300
                    height: 300
                  - size: large
                    url: "/images/site/site_span3.png"
                    width: 220
                    height: 220
                  - size: medium
                    url: "/images/site/site_span2.png"
                    width: 140
                    height: 140
                  - size: small
                    url: "/images/site/site_span1.png"
                    width: 60
                    height: 60
                  - size: tiny
                    url: "/images/site/site_spanhalf.png"
                    width: 30
                    height: 30
                  description_html: "<p>site description 86</p>\n"
                  description_html_tagline: site description 86
              schema:
                allOf:
                - "$ref": "#/components/schemas/standard_response"
                - type: object
                  properties:
                    data:
                      type: array
                      items:
                        "$ref": "#/components/schemas/site"
  "/saved_searches/new":
    get:
      summary: new saved_search
      security:
      - auth_token_header: []
      parameters: []
      tags:
      - saved_searches
      description: |2

        Users that can invoke this route: `Admin`, `owner user`, `writer`, `reader`, `no_access`.<br />
        Users that can't: `Harvester`, `anyone`.

        Note: accessing a list/index/filter endpoint may return no results due to project permissions
      responses:
        '200':
          description: successful
          content:
            application/json:
              example:
                meta:
                  status: 200
                  message: OK
                data: {}
  "/saved_searches/filter":
    post:
      summary: filter saved_search
      security:
      - auth_token_header: []
      parameters: []
      tags:
      - saved_searches
      description: |2

        Users that can invoke this route: `Admin`, `owner user`, `writer`, `reader`, `no_access`, `anyone`.<br />
        Users that can't: `Harvester`.

        Note: accessing a list/index/filter endpoint may return no results due to project permissions
      responses:
        '200':
          description: successful
          content:
            application/json:
              example:
                meta:
                  status: 200
                  message: OK
                  sorting:
                    order_by: created_at
                    direction: desc
                  paging:
                    page: 1
                    items: 25
                    total: 1
                    max_page: 1
                    current: http://localhost:3000/saved_searches/filter?direction=desc&items=25&order_by=created_at&page=1
                    previous:
                    next:
                data:
                - id: 55
                  name: saved search name 55
                  description: saved search description 55
                  stored_query:
                    uuid:
                      eq: blah blah
                  created_at: '2020-01-02T03:04:05.677Z'
<<<<<<< HEAD
                  creator_id: 346
                  deleter_id:
                  deleted_at:
=======
                  creator_id: 357
                  deleter_id: 
                  deleted_at: 
>>>>>>> fc5d35aa
                  project_ids:
                  - 93
                  analysis_job_ids:
                  - 55
                  description_html: "<p>saved search description 55</p>\n"
                  description_html_tagline: saved search description 55
              schema:
                allOf:
                - "$ref": "#/components/schemas/standard_response"
                - type: object
                  properties:
                    data:
                      type: array
                      items:
                        "$ref": "#/components/schemas/saved_search"
  "/saved_searches/{id}":
    put:
      summary: can't update saved_search
      security:
      - auth_token_header: []
      parameters:
      - name: id
        in: path
        description: id
        required: true
        schema:
          type: integer
      tags:
      - saved_searches
      description: |2

        Users that can invoke this route: `Admin`.<br />
        Users that can't: `Harvester`, `owner user`, `writer`, `reader`, `no_access`, `anyone`.

        Note: accessing a list/index/filter endpoint may return no results due to project permissions
      responses:
        '404':
          description: not found
          content:
            application/json:
              example:
                meta:
                  status: 404
                  message: Not Found
                  error:
                    details: Could not find the requested page.
                    info:
                      original_route: saved_searches/56
                      original_http_method: PUT
                data:
      requestBody:
        content:
          application/json:
            schema:
              "$ref": "#/components/schemas/saved_search"
    delete:
      summary: delete saved_search
      security:
      - auth_token_header: []
      parameters:
      - name: id
        in: path
        description: id
        required: true
        schema:
          type: integer
      tags:
      - saved_searches
      description: |2

        Users that can invoke this route: `Admin`, `owner user`, `writer`, `reader`, `no_access`, `anyone`.<br />
        Users that can't: `Harvester`.

        Note: accessing a list/index/filter endpoint may return no results due to project permissions
      responses:
        '204':
          description: successful
    patch:
      summary: can't update saved_search
      security:
      - auth_token_header: []
      parameters:
      - name: id
        in: path
        description: id
        required: true
        schema:
          type: integer
      tags:
      - saved_searches
      description: |2

        Users that can invoke this route: `Admin`.<br />
        Users that can't: `Harvester`, `owner user`, `writer`, `reader`, `no_access`, `anyone`.

        Note: accessing a list/index/filter endpoint may return no results due to project permissions
      responses:
        '404':
          description: not found
          content:
            application/json:
              example:
                meta:
                  status: 404
                  message: Not Found
                  error:
                    details: Could not find the requested page.
                    info:
                      original_route: saved_searches/58
                      original_http_method: PATCH
                data:
      requestBody:
        content:
          application/json:
            schema:
              "$ref": "#/components/schemas/saved_search"
    get:
      summary: show saved_search
      security:
      - auth_token_header: []
      parameters:
      - name: id
        in: path
        description: id
        required: true
        schema:
          type: integer
      tags:
      - saved_searches
      description: |2

        Users that can invoke this route: `Admin`, `owner user`, `writer`, `reader`, `no_access`, `anyone`.<br />
        Users that can't: `Harvester`.

        Note: accessing a list/index/filter endpoint may return no results due to project permissions
      responses:
        '200':
          description: successful
          content:
            application/json:
              example:
                meta:
                  status: 200
                  message: OK
                data:
                  id: 59
                  name: saved search name 61
                  description: saved search description 61
                  stored_query:
                    uuid:
                      eq: blah blah
                  created_at: '2020-01-02T03:04:05.677Z'
<<<<<<< HEAD
                  creator_id: 364
                  deleter_id:
                  deleted_at:
=======
                  creator_id: 375
                  deleter_id: 
                  deleted_at: 
>>>>>>> fc5d35aa
                  project_ids:
                  - 97
                  analysis_job_ids:
                  - 59
                  description_html: "<p>saved search description 61</p>\n"
                  description_html_tagline: saved search description 61
              schema:
                allOf:
                - "$ref": "#/components/schemas/standard_response"
                - type: object
                  properties:
                    data:
                      "$ref": "#/components/schemas/saved_search"
  "/saved_searches":
    get:
      summary: list saved_searches
      security:
      - auth_token_header: []
      parameters: []
      tags:
      - saved_searches
      description: |2

        Users that can invoke this route: `Admin`, `owner user`, `writer`, `reader`, `no_access`, `anyone`.<br />
        Users that can't: `Harvester`.

        Note: accessing a list/index/filter endpoint may return no results due to project permissions
      responses:
        '200':
          description: successful
          content:
            application/json:
              example:
                meta:
                  status: 200
                  message: OK
                  sorting:
                    order_by: created_at
                    direction: desc
                  paging:
                    page: 1
                    items: 25
                    total: 1
                    max_page: 1
                    current: http://localhost:3000/saved_searches?direction=desc&items=25&order_by=created_at&page=1
                    previous:
                    next:
                data:
                - id: 60
                  name: saved search name 62
                  description: saved search description 62
                  stored_query:
                    uuid:
                      eq: blah blah
                  created_at: '2020-01-02T03:04:05.677Z'
<<<<<<< HEAD
                  creator_id: 368
                  deleter_id:
                  deleted_at:
=======
                  creator_id: 379
                  deleter_id: 
                  deleted_at: 
>>>>>>> fc5d35aa
                  project_ids:
                  - 98
                  analysis_job_ids:
                  - 60
                  description_html: "<p>saved search description 62</p>\n"
                  description_html_tagline: saved search description 62
              schema:
                allOf:
                - "$ref": "#/components/schemas/standard_response"
                - type: object
                  properties:
                    data:
                      type: array
                      items:
                        "$ref": "#/components/schemas/saved_search"
    post:
      summary: create saved_search
      security:
      - auth_token_header: []
      parameters: []
      tags:
      - saved_searches
      description: |2

        Users that can invoke this route: `Admin`, `owner user`, `writer`, `reader`, `no_access`, `anyone`.<br />
        Users that can't: `Harvester`.

        Note: accessing a list/index/filter endpoint may return no results due to project permissions
      responses:
        '201':
          description: successful
          content:
            application/json:
              example:
                meta:
                  status: 201
                  message: Created
                data:
                  id: 62
                  name: saved search name 64
                  description: saved search description 64
                  stored_query:
                    uuid:
                      eq: blah blah
                  created_at: '2020-01-02T03:04:05.677Z'
                  creator_id: 1
                  deleter_id:
                  deleted_at:
                  project_ids: []
                  analysis_job_ids: []
                  description_html: "<p>saved search description 64</p>\n"
                  description_html_tagline: saved search description 64
              schema:
                allOf:
                - "$ref": "#/components/schemas/standard_response"
                - type: object
                  properties:
                    data:
                      "$ref": "#/components/schemas/saved_search"
      requestBody:
        content:
          application/json:
            schema:
              "$ref": "#/components/schemas/saved_search"
  "/audio_event_imports/new":
    get:
      summary: new audio_event_import
      security:
      - auth_token_header: []
      parameters: []
      tags:
      - audio_event_imports
      description: |2

        Users that can invoke this route: `Admin`, `owner user`, `writer`, `reader`, `no_access`, `anyone`.<br />
        Users that can't: `Harvester`.

        Note: accessing a list/index/filter endpoint may return no results due to project permissions
      responses:
        '200':
          description: successful
          content:
            application/json:
              example:
                meta:
                  status: 200
                  message: OK
                data:
                  name:
                  description:
                  file_name:
  "/audio_event_imports/filter":
    post:
      summary: filter audio_event_import
      security:
      - auth_token_header: []
      parameters: []
      tags:
      - audio_event_imports
      description: |2

        Users that can invoke this route: `Admin`, `owner user`, `writer`, `reader`, `no_access`, `anyone`.<br />
        Users that can't: `Harvester`.

        Note: accessing a list/index/filter endpoint may return no results due to project permissions
      responses:
        '200':
          description: successful
          content:
            application/json:
              example:
                meta:
                  status: 200
                  message: OK
                  sorting:
                    order_by: created_at
                    direction: asc
                  paging:
                    page: 1
                    items: 25
                    total: 1
                    max_page: 1
                    current: http://localhost:3000/audio_event_imports/filter?direction=asc&items=25&order_by=created_at&page=1
                    previous:
                    next:
                data:
                - id: 2
                  name: region name 2
                  description: site **description** 2
                  files: []
                  imported_events: []
                  creator_id: 397
                  created_at: '2020-01-02T03:04:05.677Z'
                  updater_id: 398
                  updated_at: '2020-01-02T03:04:05.677Z'
                  deleter_id:
                  deleted_at:
                  description_html_tagline: site <strong>description</strong> 2
                  description_html: "<p>site <strong>description</strong> 2</p>\n"
              schema:
                allOf:
                - "$ref": "#/components/schemas/standard_response"
                - type: object
                  properties:
                    data:
                      type: array
                      items:
                        "$ref": "#/components/schemas/audio_event_import"
  "/audio_event_imports/{id}":
    delete:
      summary: delete audio_event_import
      security:
      - auth_token_header: []
      parameters:
      - name: id
        in: path
        description: id
        required: true
        schema:
          type: integer
      tags:
      - audio_event_imports
      description: |2

        Users that can invoke this route: `Admin`, `owner user`, `writer`, `reader`, `no_access`.<br />
        Users that can't: `Harvester`, `anyone`.

        Note: accessing a list/index/filter endpoint may return no results due to project permissions
      responses:
        '204':
          description: successful
    patch:
      summary: update audio_event_import
      security:
      - auth_token_header: []
      parameters:
      - name: id
        in: path
        description: id
        required: true
        schema:
          type: integer
      tags:
      - audio_event_imports
      description: |2

        Users that can invoke this route: `Admin`, `owner user`, `writer`, `reader`, `no_access`.<br />
        Users that can't: `Harvester`, `anyone`.

        Note: accessing a list/index/filter endpoint may return no results due to project permissions
      responses:
        '200':
          description: successful
          content:
            application/json:
              example:
                meta:
                  status: 200
                  message: OK
                data:
                  id: 4
                  name: region name 5
                  description: site **description** 5
                  files: []
                  imported_events: []
                  creator_id: 409
                  created_at: '2020-01-02T03:04:05.677Z'
                  updater_id: 1
                  updated_at: '2020-01-02T03:04:05.677Z'
                  deleter_id:
                  deleted_at:
                  description_html_tagline: site <strong>description</strong> 5
                  description_html: "<p>site <strong>description</strong> 5</p>\n"
              schema:
                allOf:
                - "$ref": "#/components/schemas/standard_response"
                - type: object
                  properties:
                    data:
                      "$ref": "#/components/schemas/audio_event_import"
      requestBody:
        content:
          application/json:
            schema:
              "$ref": "#/components/schemas/audio_event_import"
    put:
      summary: update audio_event_import
      security:
      - auth_token_header: []
      parameters:
      - name: id
        in: path
        description: id
        required: true
        schema:
          type: integer
      tags:
      - audio_event_imports
      description: |2

        Users that can invoke this route: `Admin`, `owner user`, `writer`, `reader`, `no_access`.<br />
        Users that can't: `Harvester`, `anyone`.

        Note: accessing a list/index/filter endpoint may return no results due to project permissions
      responses:
        '200':
          description: successful
          content:
            application/json:
              example:
                meta:
                  status: 200
                  message: OK
                data:
                  id: 5
                  name: region name 7
                  description: site **description** 7
                  files: []
                  imported_events: []
                  creator_id: 417
                  created_at: '2020-01-02T03:04:05.677Z'
                  updater_id: 1
                  updated_at: '2020-01-02T03:04:05.677Z'
                  deleter_id:
                  deleted_at:
                  description_html_tagline: site <strong>description</strong> 7
                  description_html: "<p>site <strong>description</strong> 7</p>\n"
              schema:
                allOf:
                - "$ref": "#/components/schemas/standard_response"
                - type: object
                  properties:
                    data:
                      "$ref": "#/components/schemas/audio_event_import"
      requestBody:
        content:
          application/json:
            schema:
              "$ref": "#/components/schemas/audio_event_import"
    get:
      summary: show audio_event_import
      security:
      - auth_token_header: []
      parameters:
      - name: id
        in: path
        description: id
        required: true
        schema:
          type: integer
      tags:
      - audio_event_imports
      description: |2

        Users that can invoke this route: `Admin`, `owner user`, `writer`, `reader`, `no_access`.<br />
        Users that can't: `Harvester`, `anyone`.

        Note: accessing a list/index/filter endpoint may return no results due to project permissions
      responses:
        '200':
          description: successful
          content:
            application/json:
              example:
                meta:
                  status: 200
                  message: OK
                data:
                  id: 6
                  name: region name 8
                  description: site **description** 8
                  files: []
                  imported_events: []
                  creator_id: 425
                  created_at: '2020-01-02T03:04:05.677Z'
                  updater_id: 426
                  updated_at: '2020-01-02T03:04:05.677Z'
                  deleter_id:
                  deleted_at:
                  description_html_tagline: site <strong>description</strong> 8
                  description_html: "<p>site <strong>description</strong> 8</p>\n"
              schema:
                allOf:
                - "$ref": "#/components/schemas/standard_response"
                - type: object
                  properties:
                    data:
                      "$ref": "#/components/schemas/audio_event_import"
  "/audio_event_imports":
    post:
      summary: create audio_event_import
      security:
      - auth_token_header: []
      parameters: []
      tags:
      - audio_event_imports
      description: |2

        Users that can invoke this route: `Admin`, `owner user`, `writer`, `reader`, `no_access`.<br />
        Users that can't: `Harvester`, `anyone`.

        Note: accessing a list/index/filter endpoint may return no results due to project permissions
      responses:
        '201':
          description: successful
          content:
            application/json:
              example:
                meta:
                  status: 201
                  message: Created
                data:
                  id: 8
                  name: region name 10
                  description: site **description** 10
                  files: []
                  imported_events: []
                  creator_id: 1
                  created_at: '2020-01-02T03:04:05.677Z'
                  updater_id: 1
                  updated_at: '2020-01-02T03:04:05.677Z'
                  deleter_id:
                  deleted_at:
                  description_html_tagline: site <strong>description</strong> 10
                  description_html: "<p>site <strong>description</strong> 10</p>\n"
              schema:
                allOf:
                - "$ref": "#/components/schemas/standard_response"
                - type: object
                  properties:
                    data:
                      "$ref": "#/components/schemas/audio_event_import"
      requestBody:
        content:
          application/json:
            schema:
              "$ref": "#/components/schemas/audio_event_import"
    get:
      summary: list audio_event_imports
      security:
      - auth_token_header: []
      parameters: []
      tags:
      - audio_event_imports
      description: |2

        Users that can invoke this route: `Admin`, `owner user`, `writer`, `reader`, `no_access`, `anyone`.<br />
        Users that can't: `Harvester`.

        Note: accessing a list/index/filter endpoint may return no results due to project permissions
      responses:
        '200':
          description: successful
          content:
            application/json:
              example:
                meta:
                  status: 200
                  message: OK
                  sorting:
                    order_by: created_at
                    direction: asc
                  paging:
                    page: 1
                    items: 25
                    total: 1
                    max_page: 1
                    current: http://localhost:3000/audio_event_imports?direction=asc&items=25&order_by=created_at&page=1
                    previous:
                    next:
                data:
                - id: 9
                  name: region name 11
                  description: site **description** 11
                  files: []
                  imported_events: []
                  creator_id: 439
                  created_at: '2020-01-02T03:04:05.677Z'
                  updater_id: 440
                  updated_at: '2020-01-02T03:04:05.677Z'
                  deleter_id:
                  deleted_at:
                  description_html_tagline: site <strong>description</strong> 11
                  description_html: "<p>site <strong>description</strong> 11</p>\n"
              schema:
                allOf:
                - "$ref": "#/components/schemas/standard_response"
                - type: object
                  properties:
                    data:
                      type: array
                      items:
                        "$ref": "#/components/schemas/audio_event_import"
  "/harvests/new":
    get:
      summary: new harvest
      security:
      - auth_token_header: []
      parameters: []
      tags:
      - harvests
      description: |2

        Users that can invoke this route: `Admin`, `owner user`, `writer`, `reader`, `no_access`, `anyone`.<br />
        Users that can't: `Harvester`.

        Note: accessing a list/index/filter endpoint may return no results due to project permissions
      responses:
        '200':
          description: successful
          content:
            application/json:
              example:
                meta:
                  status: 200
                  message: OK
                data:
                  project_id: true
                  streaming: false
  "/harvests/{id}":
    get:
      summary: show harvest
      security:
      - auth_token_header: []
      parameters:
      - name: id
        in: path
        description: id
        required: true
        schema:
          type: integer
      tags:
      - harvests
      description: |2

        Users that can invoke this route: `Admin`, `owner user`, `writer`, `reader`, `no_access`, `anyone`.<br />
        Users that can't: `Harvester`.

        Note: accessing a list/index/filter endpoint may return no results due to project permissions
      responses:
        '200':
          description: successful
          content:
            application/json:
              example:
                meta:
                  status: 200
                  message: OK
                data:
                  id: 84
                  creator_id: 445
                  created_at: '2020-01-02T03:04:05.677Z'
                  updater_id:
                  updated_at: '2020-01-02T03:04:05.677Z'
                  streaming: false
                  status: new_harvest
                  project_id: 109
                  name: January 2nd Upload
                  upload_user:
                  upload_password:
                  upload_url: sftp://upload.test:2022
                  mappings: []
                  report:
                    items_total: 0
                    items_size_bytes: 0
                    items_duration_seconds: 0.0
                    items_new: 0
                    items_metadata_gathered: 0
                    items_failed: 0
                    items_completed: 0
                    items_errored: 0
                    items_invalid_fixable: 0
                    items_invalid_not_fixable: 0
                    latest_activity_at:
                    run_time_seconds:
                  last_upload_at:
                  last_metadata_review_at:
                  last_mappings_change_at:
              schema:
                allOf:
                - "$ref": "#/components/schemas/standard_response"
                - type: object
                  properties:
                    data:
                      "$ref": "#/components/schemas/harvest"
    delete:
      summary: delete harvest
      security:
      - auth_token_header: []
      parameters:
      - name: id
        in: path
        description: id
        required: true
        schema:
          type: integer
      tags:
      - harvests
      description: |2

        Users that can invoke this route: `Admin`, `owner user`, `writer`, `reader`, `no_access`, `anyone`.<br />
        Users that can't: `Harvester`.

        Note: accessing a list/index/filter endpoint may return no results due to project permissions
      responses:
        '204':
          description: successful
    put:
      summary: update harvest
      security:
      - auth_token_header: []
      parameters:
      - name: id
        in: path
        description: id
        required: true
        schema:
          type: integer
      tags:
      - harvests
      description: |2

        Users that can invoke this route: `Admin`, `owner user`, `writer`, `reader`, `no_access`, `anyone`.<br />
        Users that can't: `Harvester`.

        Note: accessing a list/index/filter endpoint may return no results due to project permissions
      responses:
        '200':
          description: successful
          content:
            application/json:
              example:
                meta:
                  status: 200
                  message: OK
                data:
                  id: 86
                  creator_id: 453
                  created_at: '2020-01-02T03:04:05.677Z'
                  updater_id: 1
                  updated_at: '2020-01-02T03:04:05.677Z'
                  streaming: false
                  status: new_harvest
                  project_id: 111
                  name: January 2nd Upload
                  upload_user:
                  upload_password:
                  upload_url: sftp://upload.test:2022
                  mappings: []
                  report:
                    items_total: 0
                    items_size_bytes: 0
                    items_duration_seconds: 0.0
                    items_new: 0
                    items_metadata_gathered: 0
                    items_failed: 0
                    items_completed: 0
                    items_errored: 0
                    items_invalid_fixable: 0
                    items_invalid_not_fixable: 0
                    latest_activity_at:
                    run_time_seconds:
                  last_upload_at:
                  last_metadata_review_at:
                  last_mappings_change_at:
              schema:
                allOf:
                - "$ref": "#/components/schemas/standard_response"
                - type: object
                  properties:
                    data:
                      "$ref": "#/components/schemas/harvest"
      requestBody:
        content:
          application/json:
            schema:
              "$ref": "#/components/schemas/harvest"
    patch:
      summary: update harvest
      security:
      - auth_token_header: []
      parameters:
      - name: id
        in: path
        description: id
        required: true
        schema:
          type: integer
      tags:
      - harvests
      description: |2

        Users that can invoke this route: `Admin`, `owner user`, `writer`, `reader`, `no_access`, `anyone`.<br />
        Users that can't: `Harvester`.

        Note: accessing a list/index/filter endpoint may return no results due to project permissions
      responses:
        '200':
          description: successful
          content:
            application/json:
              example:
                meta:
                  status: 200
                  message: OK
                data:
                  id: 87
                  creator_id: 457
                  created_at: '2020-01-02T03:04:05.677Z'
                  updater_id: 1
                  updated_at: '2020-01-02T03:04:05.677Z'
                  streaming: false
                  status: new_harvest
                  project_id: 112
                  name: January 2nd Upload
                  upload_user:
                  upload_password:
                  upload_url: sftp://upload.test:2022
                  mappings: []
                  report:
                    items_total: 0
                    items_size_bytes: 0
                    items_duration_seconds: 0.0
                    items_new: 0
                    items_metadata_gathered: 0
                    items_failed: 0
                    items_completed: 0
                    items_errored: 0
                    items_invalid_fixable: 0
                    items_invalid_not_fixable: 0
                    latest_activity_at:
                    run_time_seconds:
                  last_upload_at:
                  last_metadata_review_at:
                  last_mappings_change_at:
              schema:
                allOf:
                - "$ref": "#/components/schemas/standard_response"
                - type: object
                  properties:
                    data:
                      "$ref": "#/components/schemas/harvest"
      requestBody:
        content:
          application/json:
            schema:
              "$ref": "#/components/schemas/harvest"
  "/harvests/filter":
    post:
      summary: filter harvest
      security:
      - auth_token_header: []
      parameters: []
      tags:
      - harvests
      description: |2

        Users that can invoke this route: `Admin`, `owner user`, `writer`, `reader`, `no_access`, `anyone`.<br />
        Users that can't: `Harvester`.

        Note: accessing a list/index/filter endpoint may return no results due to project permissions
      responses:
        '200':
          description: successful
          content:
            application/json:
              example:
                meta:
                  status: 200
                  message: OK
                  sorting:
                    order_by: created_at
                    direction: desc
                  paging:
                    page: 1
                    items: 25
                    total: 1
                    max_page: 1
                    current: http://localhost:3000/harvests/filter?direction=desc&items=25&order_by=created_at&page=1
                    previous:
                    next:
                data:
                - id: 88
                  creator_id: 461
                  created_at: '2020-01-02T03:04:05.677Z'
                  updater_id:
                  updated_at: '2020-01-02T03:04:05.677Z'
                  streaming: false
                  status: new_harvest
                  project_id: 113
                  name: January 2nd Upload
                  upload_user:
                  upload_password:
                  upload_url: sftp://upload.test:2022
                  mappings: []
                  report:
                    items_total: 0
                    items_size_bytes: 0
                    items_duration_seconds: 0.0
                    items_new: 0
                    items_metadata_gathered: 0
                    items_failed: 0
                    items_completed: 0
                    items_errored: 0
                    items_invalid_fixable: 0
                    items_invalid_not_fixable: 0
                    latest_activity_at:
                    run_time_seconds:
                  last_upload_at:
                  last_metadata_review_at:
                  last_mappings_change_at:
              schema:
                allOf:
                - "$ref": "#/components/schemas/standard_response"
                - type: object
                  properties:
                    data:
                      type: array
                      items:
                        "$ref": "#/components/schemas/harvest"
  "/harvests":
    get:
      summary: list harvests
      security:
      - auth_token_header: []
      parameters: []
      tags:
      - harvests
      description: |2

        Users that can invoke this route: `Admin`, `owner user`, `writer`, `reader`, `no_access`, `anyone`.<br />
        Users that can't: `Harvester`.

        Note: accessing a list/index/filter endpoint may return no results due to project permissions
      responses:
        '200':
          description: successful
          content:
            application/json:
              example:
                meta:
                  status: 200
                  message: OK
                  sorting:
                    order_by: created_at
                    direction: desc
                  paging:
                    page: 1
                    items: 25
                    total: 1
                    max_page: 1
                    current: http://localhost:3000/harvests?direction=desc&items=25&order_by=created_at&page=1
                    previous:
                    next:
                data:
                - id: 89
                  creator_id: 465
                  created_at: '2020-01-02T03:04:05.677Z'
                  updater_id:
                  updated_at: '2020-01-02T03:04:05.677Z'
                  streaming: false
                  status: new_harvest
                  project_id: 114
                  name: January 2nd Upload
                  upload_user:
                  upload_password:
                  upload_url: sftp://upload.test:2022
                  mappings: []
                  report:
                    items_total: 0
                    items_size_bytes: 0
                    items_duration_seconds: 0.0
                    items_new: 0
                    items_metadata_gathered: 0
                    items_failed: 0
                    items_completed: 0
                    items_errored: 0
                    items_invalid_fixable: 0
                    items_invalid_not_fixable: 0
                    latest_activity_at:
                    run_time_seconds:
                  last_upload_at:
                  last_metadata_review_at:
                  last_mappings_change_at:
              schema:
                allOf:
                - "$ref": "#/components/schemas/standard_response"
                - type: object
                  properties:
                    data:
                      type: array
                      items:
                        "$ref": "#/components/schemas/harvest"
    post:
      summary: create harvest
      security:
      - auth_token_header: []
      parameters: []
      tags:
      - harvests
      description: |2

        Users that can invoke this route: `Admin`, `owner user`, `writer`, `reader`, `no_access`, `anyone`.<br />
        Users that can't: `Harvester`.

        Note: accessing a list/index/filter endpoint may return no results due to project permissions
      responses:
        '201':
          description: successful
          content:
            application/json:
              example:
                meta:
                  status: 201
                  message: Created
                data:
                  id: 91
                  creator_id: 1
                  created_at: '2020-01-02T03:04:05.677Z'
                  updater_id: 1
                  updated_at: '2020-01-02T03:04:05.677Z'
                  streaming: true
                  status: uploading
                  project_id: 115
                  name: January 2nd Upload
                  upload_user: Admin_91
                  upload_password: B7Mx2RJE4maGyAvYsBn9Vmha
                  upload_url: sftp://upload.test:2022
                  mappings:
                  - path: '108'
                    site_id: 108
                    utc_offset:
                    recursive: true
                  report:
                    items_total: 0
                    items_size_bytes: 0
                    items_duration_seconds: 0.0
                    items_new: 0
                    items_metadata_gathered: 0
                    items_failed: 0
                    items_completed: 0
                    items_errored: 0
                    items_invalid_fixable: 0
                    items_invalid_not_fixable: 0
                    latest_activity_at:
                    run_time_seconds:
                  last_upload_at: '2020-01-02T03:04:05.677Z'
                  last_metadata_review_at:
                  last_mappings_change_at: '2020-01-02T03:04:05.677Z'
              schema:
                allOf:
                - "$ref": "#/components/schemas/standard_response"
                - type: object
                  properties:
                    data:
                      "$ref": "#/components/schemas/harvest"
      requestBody:
        content:
          application/json:
            schema:
              "$ref": "#/components/schemas/harvest"
  "/regions":
    post:
      summary: create region
      security:
      - auth_token_header: []
      parameters: []
      tags:
      - regions
      description: |2

        Users that can invoke this route: `Admin`, `owner user`, `writer`, `reader`, `no_access`, `anyone`.<br />
        Users that can't: `Harvester`.

        Note: accessing a list/index/filter endpoint may return no results due to project permissions
      responses:
        '201':
          description: successful
          content:
            application/json:
              example:
                meta:
                  status: 201
                  message: Created
                data:
                  id: 100
                  name: region name 102
                  description: site **description** 102
                  notes:
                    region_note_102: 102
                  creator_id: 1
                  created_at: '2020-01-02T03:04:05.677Z'
                  updater_id:
                  updated_at: '2020-01-02T03:04:05.677Z'
<<<<<<< HEAD
                  deleter_id:
                  deleted_at:
                  project_id: 106
=======
                  deleter_id: 
                  deleted_at: 
                  project_id: 117
>>>>>>> fc5d35aa
                  site_ids: []
                  description_html: "<p>site <strong>description</strong> 102</p>\n"
                  description_html_tagline: site <strong>description</strong> 102
                  image_urls: []
              schema:
                allOf:
                - "$ref": "#/components/schemas/standard_response"
                - type: object
                  properties:
                    data:
                      "$ref": "#/components/schemas/region"
      requestBody:
        content:
          application/json:
            schema:
              "$ref": "#/components/schemas/region"
    get:
      summary: list regions
      security:
      - auth_token_header: []
      parameters: []
      tags:
      - regions
      description: |2

        Users that can invoke this route: `Admin`, `owner user`, `writer`, `reader`, `no_access`, `anyone`.<br />
        Users that can't: `Harvester`.

        Note: accessing a list/index/filter endpoint may return no results due to project permissions
      responses:
        '200':
          description: successful
          content:
            application/json:
              example:
                meta:
                  status: 200
                  message: OK
                  sorting:
                    order_by: name
                    direction: asc
                  paging:
                    page: 1
                    items: 25
                    total: 1
                    max_page: 1
                    current: http://localhost:3000/regions?direction=asc&items=25&order_by=name&page=1
                    previous:
                    next:
                data:
                - id: 101
                  name: region name 103
                  description: site **description** 103
                  notes:
                    region_note_103: 103
                  creator_id: 479
                  created_at: '2020-01-02T03:04:05.677Z'
                  updater_id:
                  updated_at: '2020-01-02T03:04:05.677Z'
<<<<<<< HEAD
                  deleter_id:
                  deleted_at:
                  project_id: 107
=======
                  deleter_id: 
                  deleted_at: 
                  project_id: 118
>>>>>>> fc5d35aa
                  site_ids:
                  - 110
                  description_html: "<p>site <strong>description</strong> 103</p>\n"
                  description_html_tagline: site <strong>description</strong> 103
                  image_urls: []
              schema:
                allOf:
                - "$ref": "#/components/schemas/standard_response"
                - type: object
                  properties:
                    data:
                      type: array
                      items:
                        "$ref": "#/components/schemas/region"
  "/regions/filter":
    post:
      summary: filter region
      security:
      - auth_token_header: []
      parameters: []
      tags:
      - regions
      description: |2

        Users that can invoke this route: `Admin`, `owner user`, `writer`, `reader`, `no_access`, `anyone`.<br />
        Users that can't: `Harvester`.

        Note: accessing a list/index/filter endpoint may return no results due to project permissions
      responses:
        '200':
          description: successful
          content:
            application/json:
              example:
                meta:
                  status: 200
                  message: OK
                  sorting:
                    order_by: name
                    direction: asc
                  paging:
                    page: 1
                    items: 25
                    total: 1
                    max_page: 1
                    current: http://localhost:3000/regions/filter?direction=asc&items=25&order_by=name&page=1
                    previous:
                    next:
                data:
                - id: 102
                  name: region name 104
                  description: site **description** 104
                  notes:
                    region_note_104: 104
                  creator_id: 483
                  created_at: '2020-01-02T03:04:05.677Z'
                  updater_id:
                  updated_at: '2020-01-02T03:04:05.677Z'
<<<<<<< HEAD
                  deleter_id:
                  deleted_at:
                  project_id: 108
=======
                  deleter_id: 
                  deleted_at: 
                  project_id: 119
>>>>>>> fc5d35aa
                  site_ids:
                  - 111
                  description_html: "<p>site <strong>description</strong> 104</p>\n"
                  description_html_tagline: site <strong>description</strong> 104
                  image_urls: []
              schema:
                allOf:
                - "$ref": "#/components/schemas/standard_response"
                - type: object
                  properties:
                    data:
                      type: array
                      items:
                        "$ref": "#/components/schemas/region"
  "/regions/{id}":
    put:
      summary: update region
      security:
      - auth_token_header: []
      parameters:
      - name: id
        in: path
        description: id
        required: true
        schema:
          type: integer
      tags:
      - regions
      description: |2

        Users that can invoke this route: `Admin`, `owner user`, `writer`, `reader`, `no_access`, `anyone`.<br />
        Users that can't: `Harvester`.

        Note: accessing a list/index/filter endpoint may return no results due to project permissions
      responses:
        '200':
          description: successful
          content:
            application/json:
              example:
                meta:
                  status: 200
                  message: OK
                data:
                  id: 103
                  name: region name 106
                  description: site **description** 106
                  notes:
                    region_note_106: 106
                  creator_id: 487
                  created_at: '2020-01-02T03:04:05.677Z'
                  updater_id: 1
                  updated_at: '2020-01-02T03:04:05.677Z'
<<<<<<< HEAD
                  deleter_id:
                  deleted_at:
                  project_id: 110
=======
                  deleter_id: 
                  deleted_at: 
                  project_id: 121
>>>>>>> fc5d35aa
                  site_ids:
                  - 112
                  description_html: "<p>site <strong>description</strong> 106</p>\n"
                  description_html_tagline: site <strong>description</strong> 106
                  image_urls: []
              schema:
                allOf:
                - "$ref": "#/components/schemas/standard_response"
                - type: object
                  properties:
                    data:
                      "$ref": "#/components/schemas/region"
      requestBody:
        content:
          application/json:
            schema:
              "$ref": "#/components/schemas/region"
    get:
      summary: show region
      security:
      - auth_token_header: []
      parameters:
      - name: id
        in: path
        description: id
        required: true
        schema:
          type: integer
      tags:
      - regions
      description: |2

        Users that can invoke this route: `Admin`, `owner user`, `writer`, `reader`, `no_access`, `anyone`.<br />
        Users that can't: `Harvester`.

        Note: accessing a list/index/filter endpoint may return no results due to project permissions
      responses:
        '200':
          description: successful
          content:
            application/json:
              example:
                meta:
                  status: 200
                  message: OK
                data:
                  id: 104
                  name: region name 107
                  description: site **description** 107
                  notes:
                    region_note_107: 107
                  creator_id: 493
                  created_at: '2020-01-02T03:04:05.677Z'
                  updater_id:
                  updated_at: '2020-01-02T03:04:05.677Z'
<<<<<<< HEAD
                  deleter_id:
                  deleted_at:
                  project_id: 111
=======
                  deleter_id: 
                  deleted_at: 
                  project_id: 122
>>>>>>> fc5d35aa
                  site_ids:
                  - 113
                  description_html: "<p>site <strong>description</strong> 107</p>\n"
                  description_html_tagline: site <strong>description</strong> 107
                  image_urls: []
              schema:
                allOf:
                - "$ref": "#/components/schemas/standard_response"
                - type: object
                  properties:
                    data:
                      "$ref": "#/components/schemas/region"
    patch:
      summary: update region
      security:
      - auth_token_header: []
      parameters:
      - name: id
        in: path
        description: id
        required: true
        schema:
          type: integer
      tags:
      - regions
      description: |2

        Users that can invoke this route: `Admin`, `owner user`, `writer`, `reader`, `no_access`, `anyone`.<br />
        Users that can't: `Harvester`.

        Note: accessing a list/index/filter endpoint may return no results due to project permissions
      responses:
        '200':
          description: successful
          content:
            application/json:
              example:
                meta:
                  status: 200
                  message: OK
                data:
                  id: 105
                  name: region name 109
                  description: site **description** 109
                  notes:
                    region_note_109: 109
                  creator_id: 497
                  created_at: '2020-01-02T03:04:05.677Z'
                  updater_id: 1
                  updated_at: '2020-01-02T03:04:05.677Z'
<<<<<<< HEAD
                  deleter_id:
                  deleted_at:
                  project_id: 113
=======
                  deleter_id: 
                  deleted_at: 
                  project_id: 124
>>>>>>> fc5d35aa
                  site_ids:
                  - 114
                  description_html: "<p>site <strong>description</strong> 109</p>\n"
                  description_html_tagline: site <strong>description</strong> 109
                  image_urls: []
              schema:
                allOf:
                - "$ref": "#/components/schemas/standard_response"
                - type: object
                  properties:
                    data:
                      "$ref": "#/components/schemas/region"
      requestBody:
        content:
          application/json:
            schema:
              "$ref": "#/components/schemas/region"
    delete:
      summary: delete region
      security:
      - auth_token_header: []
      parameters:
      - name: id
        in: path
        description: id
        required: true
        schema:
          type: integer
      tags:
      - regions
      description: |2

        Users that can invoke this route: `Admin`, `owner user`, `writer`, `reader`, `no_access`, `anyone`.<br />
        Users that can't: `Harvester`.

        Note: accessing a list/index/filter endpoint may return no results due to project permissions
      responses:
        '204':
          description: successful
  "/regions/new":
    get:
      summary: new region
      security:
      - auth_token_header: []
      parameters: []
      tags:
      - regions
      description: |2

        Users that can invoke this route: `Admin`, `owner user`, `writer`, `reader`, `no_access`, `anyone`.<br />
        Users that can't: `Harvester`.

        Note: accessing a list/index/filter endpoint may return no results due to project permissions
      responses:
        '200':
          description: successful
          content:
            application/json:
              example:
                meta:
                  status: 200
                  message: OK
                data:
                  name:
                  description:
                  notes:
                  project_id:
  "/analysis_jobs":
    get:
      summary: list analysis_jobs
      security:
      - auth_token_header: []
      parameters: []
      tags:
      - analysis_jobs
      description: |2

        Users that can invoke this route: `Admin`, `owner user`, `writer`, `reader`, `no_access`, `anyone`.<br />
        Users that can't: `Harvester`.

        Note: accessing a list/index/filter endpoint may return no results due to project permissions
      responses:
        '200':
          description: successful
          content:
            application/json:
              example:
                meta:
                  status: 200
                  message: OK
                  sorting:
                    order_by: updated_at
                    direction: desc
                  paging:
                    page: 1
                    items: 25
                    total: 1
                    max_page: 1
                    current: http://localhost:3000/analysis_jobs?direction=desc&items=25&order_by=updated_at&page=1
<<<<<<< HEAD
                    previous:
                    next:
=======
                    previous: 
                    next: 
>>>>>>> fc5d35aa
                data:
                - id: 78
                  name: job name 78
                  description: job description 78
<<<<<<< HEAD
                  annotation_name:
                  custom_settings: custom settings 78
                  creator_id: 501
                  updater_id:
                  deleter_id:
                  created_at: '2020-01-02T03:04:05.677Z'
                  updated_at: '2020-01-02T03:04:05.677Z'
                  deleted_at:
=======
                  annotation_name: 
                  custom_settings: custom settings 78
                  creator_id: 512
                  updater_id: 
                  deleter_id: 
                  created_at: '2020-01-02T03:04:05.677Z'
                  updated_at: '2020-01-02T03:04:05.677Z'
                  deleted_at: 
>>>>>>> fc5d35aa
                  script_id: 78
                  saved_search_id: 79
                  started_at: '2020-01-02T03:04:05.677Z'
                  overall_status: new
                  overall_status_modified_at: '2020-01-02T03:04:05.677Z'
                  overall_progress:
                    new: 0
                    queued: 0
                    working: 0
                    successful: 0
                    failed: 0
                    timed_out: 0
                    cancelling: 0
                    cancelled: 0
                    total: 0
                  overall_progress_modified_at: '2020-01-02T03:04:05.677Z'
                  overall_count: 0
                  overall_duration_seconds: 0.0
                  overall_data_length_bytes: 0
                  description_html: "<p>job description 78</p>\n"
                  description_html_tagline: job description 78
              schema:
                allOf:
                - "$ref": "#/components/schemas/standard_response"
                - type: object
                  properties:
                    data:
                      type: array
                      items:
                        "$ref": "#/components/schemas/analysis_job"
    post:
      summary: create analysis_job
      security:
      - auth_token_header: []
      parameters: []
      tags:
      - analysis_jobs
      description: |2

        Users that can invoke this route: `Admin`, `owner user`, `writer`, `reader`, `no_access`, `anyone`.<br />
        Users that can't: `Harvester`.

        Note: accessing a list/index/filter endpoint may return no results due to project permissions
      responses:
        '201':
          description: successful
          content:
            application/json:
              example:
                meta:
                  status: 201
                  message: Created
                data:
                  id: 80
                  name: job name 80
                  description: job description 80
<<<<<<< HEAD
                  annotation_name:
=======
                  annotation_name: 
>>>>>>> fc5d35aa
                  custom_settings: custom settings 80
                  creator_id: 1
                  updater_id: 1
                  deleter_id:
                  created_at: '2020-01-02T03:04:05.677Z'
                  updated_at: '2020-01-02T03:04:05.677Z'
                  deleted_at:
                  script_id: 80
                  saved_search_id: 81
                  started_at: '2020-01-02T03:04:05.677Z'
                  overall_status: completed
                  overall_status_modified_at: '2020-01-02T03:04:05.677Z'
                  overall_progress:
                    new: 0
                    queued: 0
                    working: 0
                    successful: 0
                    failed: 0
                    timed_out: 0
                    cancelling: 0
                    cancelled: 0
                    total: 0
                  overall_progress_modified_at: '2020-01-02T03:04:05.677Z'
                  overall_count: 0
                  overall_duration_seconds: 0.0
                  overall_data_length_bytes: 0
                  description_html: "<p>job description 80</p>\n"
                  description_html_tagline: job description 80
              schema:
                allOf:
                - "$ref": "#/components/schemas/standard_response"
                - type: object
                  properties:
                    data:
                      "$ref": "#/components/schemas/analysis_job"
      requestBody:
        content:
          application/json:
            schema:
              "$ref": "#/components/schemas/analysis_job"
  "/analysis_jobs/{id}":
    delete:
      summary: delete analysis_job
      security:
      - auth_token_header: []
      parameters:
      - name: id
        in: path
        description: id
        required: true
        schema:
          type: integer
      tags:
      - analysis_jobs
      description: |2

        Users that can invoke this route: `Admin`, `owner user`, `writer`, `reader`, `no_access`, `anyone`.<br />
        Users that can't: `Harvester`.

        Note: accessing a list/index/filter endpoint may return no results due to project permissions
      responses:
        '204':
          description: successful
    get:
      summary: show analysis_job
      security:
      - auth_token_header: []
      parameters:
      - name: id
        in: path
        description: id
        required: true
        schema:
          type: integer
      tags:
      - analysis_jobs
      description: |2

        Users that can invoke this route: `Admin`, `owner user`, `writer`, `reader`, `no_access`, `anyone`.<br />
        Users that can't: `Harvester`.

        Note: accessing a list/index/filter endpoint may return no results due to project permissions
      responses:
        '200':
          description: successful
          content:
            application/json:
              example:
                meta:
                  status: 200
                  message: OK
                data:
                  id: 82
                  name: job name 82
                  description: job description 82
<<<<<<< HEAD
                  annotation_name:
                  custom_settings: custom settings 82
                  creator_id: 516
                  updater_id:
                  deleter_id:
=======
                  annotation_name: 
                  custom_settings: custom settings 82
                  creator_id: 527
                  updater_id: 
                  deleter_id: 
>>>>>>> fc5d35aa
                  created_at: '2020-01-02T03:04:05.677Z'
                  updated_at: '2020-01-02T03:04:05.677Z'
                  deleted_at:
                  script_id: 82
                  saved_search_id: 83
                  started_at: '2020-01-02T03:04:05.677Z'
                  overall_status: completed
                  overall_status_modified_at: '2020-01-02T03:04:05.677Z'
                  overall_progress:
                    new: 0
                    queued: 0
                    working: 0
                    successful: 0
                    failed: 0
                    timed_out: 0
                    cancelling: 0
                    cancelled: 0
                    total: 0
                  overall_progress_modified_at: '2020-01-02T03:04:05.677Z'
                  overall_count: 0
                  overall_duration_seconds: 0.0
                  overall_data_length_bytes: 0
                  description_html: "<p>job description 82</p>\n"
                  description_html_tagline: job description 82
              schema:
                allOf:
                - "$ref": "#/components/schemas/standard_response"
                - type: object
                  properties:
                    data:
                      "$ref": "#/components/schemas/analysis_job"
    patch:
      summary: update analysis_job
      security:
      - auth_token_header: []
      parameters:
      - name: id
        in: path
        description: id
        required: true
        schema:
          type: integer
      tags:
      - analysis_jobs
      description: |2

        Users that can invoke this route: `Admin`, `owner user`, `writer`, `reader`, `no_access`, `anyone`.<br />
        Users that can't: `Harvester`.

        Note: accessing a list/index/filter endpoint may return no results due to project permissions
      responses:
        '200':
          description: successful
          content:
            application/json:
              example:
                meta:
                  status: 200
                  message: OK
                data:
                  id: 83
                  name: job name 84
                  description: job description 84
<<<<<<< HEAD
                  annotation_name:
=======
                  annotation_name: 
>>>>>>> fc5d35aa
                  custom_settings: custom settings 83
                  creator_id: 531
                  updater_id: 1
                  deleter_id:
                  created_at: '2020-01-02T03:04:05.677Z'
                  updated_at: '2020-01-02T03:04:05.677Z'
                  deleted_at:
                  script_id: 83
                  saved_search_id: 84
                  started_at: '2020-01-02T03:04:05.677Z'
                  overall_status: completed
                  overall_status_modified_at: '2020-01-02T03:04:05.677Z'
                  overall_progress:
                    new: 0
                    queued: 0
                    working: 0
                    successful: 0
                    failed: 0
                    timed_out: 0
                    cancelling: 0
                    cancelled: 0
                    total: 0
                  overall_progress_modified_at: '2020-01-02T03:04:05.677Z'
                  overall_count: 0
                  overall_duration_seconds: 0.0
                  overall_data_length_bytes: 0
                  description_html: "<p>job description 84</p>\n"
                  description_html_tagline: job description 84
              schema:
                allOf:
                - "$ref": "#/components/schemas/standard_response"
                - type: object
                  properties:
                    data:
                      "$ref": "#/components/schemas/analysis_job"
      requestBody:
        content:
          application/json:
            schema:
              "$ref": "#/components/schemas/analysis_job"
    put:
      summary: update analysis_job
      security:
      - auth_token_header: []
      parameters:
      - name: id
        in: path
        description: id
        required: true
        schema:
          type: integer
      tags:
      - analysis_jobs
      description: |2

        Users that can invoke this route: `Admin`, `owner user`, `writer`, `reader`, `no_access`, `anyone`.<br />
        Users that can't: `Harvester`.

        Note: accessing a list/index/filter endpoint may return no results due to project permissions
      responses:
        '200':
          description: successful
          content:
            application/json:
              example:
                meta:
                  status: 200
                  message: OK
                data:
                  id: 84
                  name: job name 86
                  description: job description 86
<<<<<<< HEAD
                  annotation_name:
=======
                  annotation_name: 
>>>>>>> fc5d35aa
                  custom_settings: custom settings 85
                  creator_id: 538
                  updater_id: 1
                  deleter_id:
                  created_at: '2020-01-02T03:04:05.677Z'
                  updated_at: '2020-01-02T03:04:05.677Z'
                  deleted_at:
                  script_id: 85
                  saved_search_id: 86
                  started_at: '2020-01-02T03:04:05.677Z'
                  overall_status: completed
                  overall_status_modified_at: '2020-01-02T03:04:05.677Z'
                  overall_progress:
                    new: 0
                    queued: 0
                    working: 0
                    successful: 0
                    failed: 0
                    timed_out: 0
                    cancelling: 0
                    cancelled: 0
                    total: 0
                  overall_progress_modified_at: '2020-01-02T03:04:05.677Z'
                  overall_count: 0
                  overall_duration_seconds: 0.0
                  overall_data_length_bytes: 0
                  description_html: "<p>job description 86</p>\n"
                  description_html_tagline: job description 86
              schema:
                allOf:
                - "$ref": "#/components/schemas/standard_response"
                - type: object
                  properties:
                    data:
                      "$ref": "#/components/schemas/analysis_job"
      requestBody:
        content:
          application/json:
            schema:
              "$ref": "#/components/schemas/analysis_job"
  "/analysis_jobs/new":
    get:
      summary: new analysis_job
      security:
      - auth_token_header: []
      parameters: []
      tags:
      - analysis_jobs
      description: |2

        Users that can invoke this route: `Admin`, `owner user`, `writer`, `reader`, `no_access`, `anyone`.<br />
        Users that can't: `Harvester`.

        Note: accessing a list/index/filter endpoint may return no results due to project permissions
      responses:
        '200':
          description: successful
          content:
            application/json:
              example:
                meta:
                  status: 200
                  message: OK
                data:
                  annotation_name:
                  custom_settings:
  "/analysis_jobs/filter":
    post:
      summary: filter analysis_job
      security:
      - auth_token_header: []
      parameters: []
      tags:
      - analysis_jobs
      description: |2

        Users that can invoke this route: `Admin`, `owner user`, `writer`, `reader`, `no_access`, `anyone`.<br />
        Users that can't: `Harvester`.

        Note: accessing a list/index/filter endpoint may return no results due to project permissions
      responses:
        '200':
          description: successful
          content:
            application/json:
              example:
                meta:
                  status: 200
                  message: OK
                  sorting:
                    order_by: updated_at
                    direction: desc
                  paging:
                    page: 1
                    items: 25
                    total: 1
                    max_page: 1
                    current: http://localhost:3000/analysis_jobs/filter?direction=desc&items=25&order_by=updated_at&page=1
<<<<<<< HEAD
                    previous:
                    next:
=======
                    previous: 
                    next: 
>>>>>>> fc5d35aa
                data:
                - id: 86
                  name: job name 88
                  description: job description 88
<<<<<<< HEAD
                  annotation_name:
                  custom_settings: custom settings 88
                  creator_id: 538
                  updater_id:
                  deleter_id:
                  created_at: '2020-01-02T03:04:05.677Z'
                  updated_at: '2020-01-02T03:04:05.677Z'
                  deleted_at:
=======
                  annotation_name: 
                  custom_settings: custom settings 88
                  creator_id: 549
                  updater_id: 
                  deleter_id: 
                  created_at: '2020-01-02T03:04:05.677Z'
                  updated_at: '2020-01-02T03:04:05.677Z'
                  deleted_at: 
>>>>>>> fc5d35aa
                  script_id: 88
                  saved_search_id: 89
                  started_at: '2020-01-02T03:04:05.677Z'
                  overall_status: new
                  overall_status_modified_at: '2020-01-02T03:04:05.677Z'
                  overall_progress:
                    new: 0
                    queued: 0
                    working: 0
                    successful: 0
                    failed: 0
                    timed_out: 0
                    cancelling: 0
                    cancelled: 0
                    total: 0
                  overall_progress_modified_at: '2020-01-02T03:04:05.677Z'
                  overall_count: 0
                  overall_duration_seconds: 0.0
                  overall_data_length_bytes: 0
                  description_html: "<p>job description 88</p>\n"
                  description_html_tagline: job description 88
              schema:
                allOf:
                - "$ref": "#/components/schemas/standard_response"
                - type: object
                  properties:
                    data:
                      type: array
                      items:
                        "$ref": "#/components/schemas/analysis_job"
  "/datasets":
    get:
      summary: list datasets
      security:
      - auth_token_header: []
      parameters: []
      tags:
      - datasets
      description: |2

        Users that can invoke this route: `Admin`, `owner user`, `writer`, `reader`, `no_access`, `anyone`.<br />
        Users that can't: `Harvester`.

        Note: accessing a list/index/filter endpoint may return no results due to project permissions
      responses:
        '200':
          description: successful
          content:
            application/json:
              example:
                meta:
                  status: 200
                  message: OK
                  sorting:
                    order_by: name
                    direction: asc
                  paging:
                    page: 1
                    items: 25
                    total: 1
                    max_page: 1
                    current: http://localhost:3000/datasets?direction=asc&items=25&order_by=name&page=1
                    previous:
                    next:
                data:
                - id: 87
                  name: gen_dataset_name86
                  description: dataset description 86
                  created_at: '2020-01-02T03:04:05.677Z'
                  creator_id: 552
                  updated_at: '2020-01-02T03:04:05.677Z'
                  updater_id:
                  description_html: "<p>dataset description 86</p>\n"
                  description_html_tagline: dataset description 86
              schema:
                allOf:
                - "$ref": "#/components/schemas/standard_response"
                - type: object
                  properties:
                    data:
                      type: array
                      items:
                        "$ref": "#/components/schemas/dataset"
    post:
      summary: create dataset
      security:
      - auth_token_header: []
      parameters: []
      tags:
      - datasets
      description: |2

        Users that can invoke this route: `Admin`, `owner user`, `writer`, `reader`, `no_access`.<br />
        Users that can't: `Harvester`, `anyone`.

        Note: accessing a list/index/filter endpoint may return no results due to project permissions
      responses:
        '201':
          description: successful
          content:
            application/json:
              example:
                meta:
                  status: 201
                  message: Created
                data:
                  id: 89
                  name: gen_dataset_name88
                  description: dataset description 88
                  created_at: '2020-01-02T03:04:05.677Z'
                  creator_id: 1
                  updated_at: '2020-01-02T03:04:05.677Z'
                  updater_id:
                  description_html: "<p>dataset description 88</p>\n"
                  description_html_tagline: dataset description 88
              schema:
                allOf:
                - "$ref": "#/components/schemas/standard_response"
                - type: object
                  properties:
                    data:
                      "$ref": "#/components/schemas/dataset"
      requestBody:
        content:
          application/json:
            schema:
              "$ref": "#/components/schemas/dataset"
  "/datasets/{id}":
    get:
      summary: show dataset
      security:
      - auth_token_header: []
      parameters:
      - name: id
        in: path
        description: id
        required: true
        schema:
          type: integer
      tags:
      - datasets
      description: |2

        Users that can invoke this route: `Admin`, `owner user`, `writer`, `reader`, `no_access`, `anyone`.<br />
        Users that can't: `Harvester`.

        Note: accessing a list/index/filter endpoint may return no results due to project permissions
      responses:
        '200':
          description: successful
          content:
            application/json:
              example:
                meta:
                  status: 200
                  message: OK
                data:
                  id: 90
                  name: gen_dataset_name89
                  description: dataset description 89
                  created_at: '2020-01-02T03:04:05.677Z'
                  creator_id: 561
                  updated_at: '2020-01-02T03:04:05.677Z'
                  updater_id:
                  description_html: "<p>dataset description 89</p>\n"
                  description_html_tagline: dataset description 89
              schema:
                allOf:
                - "$ref": "#/components/schemas/standard_response"
                - type: object
                  properties:
                    data:
                      "$ref": "#/components/schemas/dataset"
    patch:
      summary: update dataset
      security:
      - auth_token_header: []
      parameters:
      - name: id
        in: path
        description: id
        required: true
        schema:
          type: integer
      tags:
      - datasets
      description: |2

        Users that can invoke this route: `Admin`, `owner user`, `writer`, `reader`, `no_access`, `anyone`.<br />
        Users that can't: `Harvester`.

        Note: accessing a list/index/filter endpoint may return no results due to project permissions
      responses:
        '200':
          description: successful
          content:
            application/json:
              example:
                meta:
                  status: 200
                  message: OK
                data:
                  id: 91
                  name: gen_dataset_name91
                  description: dataset description 91
                  created_at: '2020-01-02T03:04:05.677Z'
                  creator_id: 565
                  updated_at: '2020-01-02T03:04:05.677Z'
                  updater_id: 1
                  description_html: "<p>dataset description 91</p>\n"
                  description_html_tagline: dataset description 91
              schema:
                allOf:
                - "$ref": "#/components/schemas/standard_response"
                - type: object
                  properties:
                    data:
                      "$ref": "#/components/schemas/dataset"
      requestBody:
        content:
          application/json:
            schema:
              "$ref": "#/components/schemas/dataset"
    put:
      summary: update dataset
      security:
      - auth_token_header: []
      parameters:
      - name: id
        in: path
        description: id
        required: true
        schema:
          type: integer
      tags:
      - datasets
      description: |2

        Users that can invoke this route: `Admin`, `owner user`, `writer`, `reader`, `no_access`, `anyone`.<br />
        Users that can't: `Harvester`.

        Note: accessing a list/index/filter endpoint may return no results due to project permissions
      responses:
        '200':
          description: successful
          content:
            application/json:
              example:
                meta:
                  status: 200
                  message: OK
                data:
                  id: 92
                  name: gen_dataset_name93
                  description: dataset description 93
                  created_at: '2020-01-02T03:04:05.677Z'
                  creator_id: 570
                  updated_at: '2020-01-02T03:04:05.677Z'
                  updater_id: 1
                  description_html: "<p>dataset description 93</p>\n"
                  description_html_tagline: dataset description 93
              schema:
                allOf:
                - "$ref": "#/components/schemas/standard_response"
                - type: object
                  properties:
                    data:
                      "$ref": "#/components/schemas/dataset"
      requestBody:
        content:
          application/json:
            schema:
              "$ref": "#/components/schemas/dataset"
    delete:
      summary: can't delete a dataset
      security:
      - auth_token_header: []
      parameters:
      - name: id
        in: path
        description: id
        required: true
        schema:
          type: integer
      tags:
      - datasets
      description: |2

        Users that can invoke this route: `Admin`.<br />
        Users that can't: `Harvester`, `owner user`, `writer`, `reader`, `no_access`, `anyone`.

        Note: accessing a list/index/filter endpoint may return no results due to project permissions
      responses:
        '404':
          description: not found
          content:
            application/json:
              example:
                meta:
                  status: 404
                  message: Not Found
                  error:
                    details: Could not find the requested page.
                    info:
                      original_route: datasets/93
                      original_http_method: DELETE
                data:
  "/datasets/new":
    get:
      summary: new dataset
      security:
      - auth_token_header: []
      parameters: []
      tags:
      - datasets
      description: |2

        Users that can invoke this route: `Admin`, `owner user`, `writer`, `reader`, `no_access`, `anyone`.<br />
        Users that can't: `Harvester`.

        Note: accessing a list/index/filter endpoint may return no results due to project permissions
      responses:
        '200':
          description: successful
          content:
            application/json:
              example:
                meta:
                  status: 200
                  message: OK
                data:
                  name:
                  description:
  "/datasets/filter":
    post:
      summary: filter dataset
      security:
      - auth_token_header: []
      parameters: []
      tags:
      - datasets
      description: |2

        Users that can invoke this route: `Admin`, `owner user`, `writer`, `reader`, `no_access`, `anyone`.<br />
        Users that can't: `Harvester`.

        Note: accessing a list/index/filter endpoint may return no results due to project permissions
      responses:
        '200':
          description: successful
          content:
            application/json:
              example:
                meta:
                  status: 200
                  message: OK
                  sorting:
                    order_by: name
                    direction: asc
                  paging:
                    page: 1
                    items: 25
                    total: 1
                    max_page: 1
                    current: http://localhost:3000/datasets/filter?direction=asc&items=25&order_by=name&page=1
                    previous:
                    next:
                data:
                - id: 95
                  name: gen_dataset_name96
                  description: dataset description 96
                  created_at: '2020-01-02T03:04:05.677Z'
                  creator_id: 583
                  updated_at: '2020-01-02T03:04:05.677Z'
                  updater_id:
                  description_html: "<p>dataset description 96</p>\n"
                  description_html_tagline: dataset description 96
              schema:
                allOf:
                - "$ref": "#/components/schemas/standard_response"
                - type: object
                  properties:
                    data:
                      type: array
                      items:
                        "$ref": "#/components/schemas/dataset"
  "/projects/{project_id}/sites/filter":
    post:
      summary: filter site
      security:
      - auth_token_header: []
      parameters:
      - name: project_id
        in: path
        description: project_id
        required: true
        schema:
          type: integer
      tags:
      - sites
      description: |2

        Users that can invoke this route: `Admin`, `owner user`, `writer`, `reader`, `no_access`, `anyone`.<br />
        Users that can't: `Harvester`.

        Note: accessing a list/index/filter endpoint may return no results due to project permissions
      responses:
        '200':
          description: successful
          content:
            application/json:
              example:
                meta:
                  status: 200
                  message: OK
                  sorting:
                    order_by: name
                    direction: asc
                  paging:
                    page: 1
                    items: 25
                    total: 1
                    max_page: 1
<<<<<<< HEAD
                    current: http://localhost:3000/projects/132/sites/filter?direction=asc&items=25&order_by=name&page=1
                    previous:
                    next:
=======
                    current: http://localhost:3000/projects/143/sites/filter?direction=asc&items=25&order_by=name&page=1
                    previous: 
                    next: 
>>>>>>> fc5d35aa
                data:
                - id: 133
                  name: site name 135
                  description: site description 135
                  notes: note number 135
                  creator_id: 587
                  created_at: '2020-01-02T03:04:05.677Z'
                  updater_id:
                  updated_at: '2020-01-02T03:04:05.677Z'
                  deleter_id:
                  deleted_at:
                  region_id: 124
                  custom_latitude: -24.04628
                  custom_longitude: 171.790013
                  location_obfuscated: false
                  project_ids:
<<<<<<< HEAD
                  - 132
                  timezone_information:
=======
                  - 143
                  timezone_information: 
>>>>>>> fc5d35aa
                  image_urls:
                  - size: extralarge
                    url: "/images/site/site_span4.png"
                    width: 300
                    height: 300
                  - size: large
                    url: "/images/site/site_span3.png"
                    width: 220
                    height: 220
                  - size: medium
                    url: "/images/site/site_span2.png"
                    width: 140
                    height: 140
                  - size: small
                    url: "/images/site/site_span1.png"
                    width: 60
                    height: 60
                  - size: tiny
                    url: "/images/site/site_spanhalf.png"
                    width: 30
                    height: 30
                  description_html: "<p>site description 135</p>\n"
                  description_html_tagline: site description 135
              schema:
                allOf:
                - "$ref": "#/components/schemas/standard_response"
                - type: object
                  properties:
                    data:
                      type: array
                      items:
                        "$ref": "#/components/schemas/site"
  "/projects/{project_id}/sites/new":
    get:
      summary: new site
      security:
      - auth_token_header: []
      parameters:
      - name: project_id
        in: path
        description: project_id
        required: true
        schema:
          type: integer
      tags:
      - sites
      description: |2

        Users that can invoke this route: `Admin`, `owner user`, `writer`, `reader`, `no_access`, `anyone`.<br />
        Users that can't: `Harvester`.

        Note: accessing a list/index/filter endpoint may return no results due to project permissions
      responses:
        '200':
          description: successful
          content:
            application/json:
              example:
                meta:
                  status: 200
                  message: OK
                data:
                  longitude:
                  latitude:
                  notes:
                  image:
                  tzinfo_tz:
                  rails_tz:
  "/projects/{project_id}/sites/{id}":
    put:
      summary: update site
      security:
      - auth_token_header: []
      parameters:
      - name: project_id
        in: path
        description: project_id
        required: true
        schema:
          type: integer
      - name: id
        in: path
        description: id
        required: true
        schema:
          type: integer
      tags:
      - sites
      description: |2

        Users that can invoke this route: `Admin`, `owner user`, `writer`, `reader`, `no_access`, `anyone`.<br />
        Users that can't: `Harvester`.

        Note: accessing a list/index/filter endpoint may return no results due to project permissions
      responses:
        '200':
          description: successful
          content:
            application/json:
              example:
                meta:
                  status: 200
                  message: OK
                data:
                  id: 135
                  name: site name 138
                  description: site description 138
                  notes: note number 138
                  creator_id: 595
                  created_at: '2020-01-02T03:04:05.677Z'
                  updater_id: 1
                  updated_at: '2020-01-02T03:04:05.677Z'
                  deleter_id:
                  deleted_at:
                  region_id:
                  custom_latitude: -15.990541
                  custom_longitude: -51.99147
                  location_obfuscated: false
                  project_ids:
<<<<<<< HEAD
                  - 134
                  timezone_information:
=======
                  - 145
                  timezone_information: 
>>>>>>> fc5d35aa
                  image_urls:
                  - size: extralarge
                    url: "/images/site/site_span4.png"
                    width: 300
                    height: 300
                  - size: large
                    url: "/images/site/site_span3.png"
                    width: 220
                    height: 220
                  - size: medium
                    url: "/images/site/site_span2.png"
                    width: 140
                    height: 140
                  - size: small
                    url: "/images/site/site_span1.png"
                    width: 60
                    height: 60
                  - size: tiny
                    url: "/images/site/site_spanhalf.png"
                    width: 30
                    height: 30
                  description_html: "<p>site description 138</p>\n"
                  description_html_tagline: site description 138
              schema:
                allOf:
                - "$ref": "#/components/schemas/standard_response"
                - type: object
                  properties:
                    data:
                      "$ref": "#/components/schemas/site"
      requestBody:
        content:
          application/json:
            schema:
              "$ref": "#/components/schemas/site"
    get:
      summary: show site
      security:
      - auth_token_header: []
      parameters:
      - name: project_id
        in: path
        description: project_id
        required: true
        schema:
          type: integer
      - name: id
        in: path
        description: id
        required: true
        schema:
          type: integer
      tags:
      - sites
      description: |2

        Users that can invoke this route: `Admin`, `owner user`, `writer`, `reader`, `no_access`, `anyone`.<br />
        Users that can't: `Harvester`.

        Note: accessing a list/index/filter endpoint may return no results due to project permissions
      responses:
        '200':
          description: successful
          content:
            application/json:
              example:
                meta:
                  status: 200
                  message: OK
                data:
                  id: 136
                  name: site name 139
                  description: site description 139
                  notes: note number 139
                  creator_id: 600
                  created_at: '2020-01-02T03:04:05.677Z'
                  updater_id:
                  updated_at: '2020-01-02T03:04:05.677Z'
                  deleter_id:
                  deleted_at:
                  region_id: 127
                  custom_latitude: 70.214108
                  custom_longitude: 110.073699
                  location_obfuscated: false
                  project_ids:
<<<<<<< HEAD
                  - 135
                  timezone_information:
=======
                  - 146
                  timezone_information: 
>>>>>>> fc5d35aa
                  image_urls:
                  - size: extralarge
                    url: "/images/site/site_span4.png"
                    width: 300
                    height: 300
                  - size: large
                    url: "/images/site/site_span3.png"
                    width: 220
                    height: 220
                  - size: medium
                    url: "/images/site/site_span2.png"
                    width: 140
                    height: 140
                  - size: small
                    url: "/images/site/site_span1.png"
                    width: 60
                    height: 60
                  - size: tiny
                    url: "/images/site/site_spanhalf.png"
                    width: 30
                    height: 30
                  description_html: "<p>site description 139</p>\n"
                  description_html_tagline: site description 139
              schema:
                allOf:
                - "$ref": "#/components/schemas/standard_response"
                - type: object
                  properties:
                    data:
                      "$ref": "#/components/schemas/site"
    patch:
      summary: update site
      security:
      - auth_token_header: []
      parameters:
      - name: project_id
        in: path
        description: project_id
        required: true
        schema:
          type: integer
      - name: id
        in: path
        description: id
        required: true
        schema:
          type: integer
      tags:
      - sites
      description: |2

        Users that can invoke this route: `Admin`, `owner user`, `writer`, `reader`, `no_access`, `anyone`.<br />
        Users that can't: `Harvester`.

        Note: accessing a list/index/filter endpoint may return no results due to project permissions
      responses:
        '200':
          description: successful
          content:
            application/json:
              example:
                meta:
                  status: 200
                  message: OK
                data:
                  id: 137
                  name: site name 141
                  description: site description 141
                  notes: note number 141
                  creator_id: 604
                  created_at: '2020-01-02T03:04:05.677Z'
                  updater_id: 1
                  updated_at: '2020-01-02T03:04:05.677Z'
                  deleter_id:
                  deleted_at:
                  region_id:
                  custom_latitude: -23.627877
                  custom_longitude: 114.318721
                  location_obfuscated: false
                  project_ids:
<<<<<<< HEAD
                  - 136
                  timezone_information:
=======
                  - 147
                  timezone_information: 
>>>>>>> fc5d35aa
                  image_urls:
                  - size: extralarge
                    url: "/images/site/site_span4.png"
                    width: 300
                    height: 300
                  - size: large
                    url: "/images/site/site_span3.png"
                    width: 220
                    height: 220
                  - size: medium
                    url: "/images/site/site_span2.png"
                    width: 140
                    height: 140
                  - size: small
                    url: "/images/site/site_span1.png"
                    width: 60
                    height: 60
                  - size: tiny
                    url: "/images/site/site_spanhalf.png"
                    width: 30
                    height: 30
                  description_html: "<p>site description 141</p>\n"
                  description_html_tagline: site description 141
              schema:
                allOf:
                - "$ref": "#/components/schemas/standard_response"
                - type: object
                  properties:
                    data:
                      "$ref": "#/components/schemas/site"
      requestBody:
        content:
          application/json:
            schema:
              "$ref": "#/components/schemas/site"
    delete:
      summary: delete site
      security:
      - auth_token_header: []
      parameters:
      - name: project_id
        in: path
        description: project_id
        required: true
        schema:
          type: integer
      - name: id
        in: path
        description: id
        required: true
        schema:
          type: integer
      tags:
      - sites
      description: |2

        Users that can invoke this route: `Admin`, `owner user`, `writer`, `reader`, `no_access`, `anyone`.<br />
        Users that can't: `Harvester`.

        Note: accessing a list/index/filter endpoint may return no results due to project permissions
      responses:
        '204':
          description: successful
  "/projects/{project_id}/sites":
    post:
      summary: create site
      security:
      - auth_token_header: []
      parameters:
      - name: project_id
        in: path
        description: project_id
        required: true
        schema:
          type: integer
      tags:
      - sites
      description: |2

        Users that can invoke this route: `Admin`, `owner user`, `writer`, `reader`, `no_access`, `anyone`.<br />
        Users that can't: `Harvester`.

        Note: accessing a list/index/filter endpoint may return no results due to project permissions
      responses:
        '201':
          description: successful
          content:
            application/json:
              example:
                meta:
                  status: 201
                  message: Created
                data:
                  id: 140
                  name: site name 144
                  description: site description 144
                  notes: note number 144
                  creator_id: 1
                  created_at: '2020-01-02T03:04:05.677Z'
                  updater_id:
                  updated_at: '2020-01-02T03:04:05.677Z'
                  deleter_id:
                  deleted_at:
                  region_id:
                  custom_latitude:
                  custom_longitude:
                  location_obfuscated: false
                  project_ids:
<<<<<<< HEAD
                  - 138
                  timezone_information:
=======
                  - 149
                  timezone_information: 
>>>>>>> fc5d35aa
                  image_urls:
                  - size: extralarge
                    url: "/images/site/site_span4.png"
                    width: 300
                    height: 300
                  - size: large
                    url: "/images/site/site_span3.png"
                    width: 220
                    height: 220
                  - size: medium
                    url: "/images/site/site_span2.png"
                    width: 140
                    height: 140
                  - size: small
                    url: "/images/site/site_span1.png"
                    width: 60
                    height: 60
                  - size: tiny
                    url: "/images/site/site_spanhalf.png"
                    width: 30
                    height: 30
                  description_html: "<p>site description 144</p>\n"
                  description_html_tagline: site description 144
              schema:
                allOf:
                - "$ref": "#/components/schemas/standard_response"
                - type: object
                  properties:
                    data:
                      "$ref": "#/components/schemas/site"
      requestBody:
        content:
          application/json:
            schema:
              "$ref": "#/components/schemas/site"
    get:
      summary: list sites
      security:
      - auth_token_header: []
      parameters:
      - name: project_id
        in: path
        description: project_id
        required: true
        schema:
          type: integer
      tags:
      - sites
      description: |2

        Users that can invoke this route: `Admin`, `owner user`, `writer`, `reader`, `no_access`, `anyone`.<br />
        Users that can't: `Harvester`.

        Note: accessing a list/index/filter endpoint may return no results due to project permissions
      responses:
        '200':
          description: successful
          content:
            application/json:
              example:
                meta:
                  status: 200
                  message: OK
                  sorting:
                    order_by: name
                    direction: asc
                  paging:
                    page: 1
                    items: 25
                    total: 1
                    max_page: 1
<<<<<<< HEAD
                    current: http://localhost:3000/projects/139/sites?direction=asc&items=25&order_by=name&page=1
                    previous:
                    next:
=======
                    current: http://localhost:3000/projects/150/sites?direction=asc&items=25&order_by=name&page=1
                    previous: 
                    next: 
>>>>>>> fc5d35aa
                data:
                - id: 141
                  name: site name 145
                  description: site description 145
                  notes: note number 145
                  creator_id: 618
                  created_at: '2020-01-02T03:04:05.677Z'
                  updater_id:
                  updated_at: '2020-01-02T03:04:05.677Z'
                  deleter_id:
                  deleted_at:
                  region_id: 131
                  custom_latitude: -28.745405
                  custom_longitude: -4.076742
                  location_obfuscated: false
                  project_ids:
<<<<<<< HEAD
                  - 139
                  timezone_information:
=======
                  - 150
                  timezone_information: 
>>>>>>> fc5d35aa
                  image_urls:
                  - size: extralarge
                    url: "/images/site/site_span4.png"
                    width: 300
                    height: 300
                  - size: large
                    url: "/images/site/site_span3.png"
                    width: 220
                    height: 220
                  - size: medium
                    url: "/images/site/site_span2.png"
                    width: 140
                    height: 140
                  - size: small
                    url: "/images/site/site_span1.png"
                    width: 60
                    height: 60
                  - size: tiny
                    url: "/images/site/site_spanhalf.png"
                    width: 30
                    height: 30
                  description_html: "<p>site description 145</p>\n"
                  description_html_tagline: site description 145
              schema:
                allOf:
                - "$ref": "#/components/schemas/standard_response"
                - type: object
                  properties:
                    data:
                      type: array
                      items:
                        "$ref": "#/components/schemas/site"
servers:
- url: "{protocol}://{authority}"
  variables:
    authority:
      default: localhost:3000
    protocol:
      enum:
      - http
      - https
      default: http
components:
  securitySchemes:
    auth_token_header:
      type: apiKey
      description: |
        The api auth_token placed in the 'Authorization' header.
        Example:

        ```
        Token token="xxxxxxxxxx"
        ```

        Where the your auth_token is substituted into the placeholder.
      in: header
      name: Authorization
      scheme: Token
    auth_token_query_string:
      type: apiKey
      name: user_token
      in: query_string
  schemas:
    id:
      type: integer
      minimum: 0
      readOnly: true
    nullableId:
      type:
      - integer
      - 'null'
      minimum: 0
      readOnly: true
    timezone_information:
      anyOf:
      - type: object
        properties:
          identifier_alt:
            type:
            - string
            - 'null'
          identifier:
            type: string
          friendly_identifier:
            type: string
          utc_offset:
            type: string
          utc_total_offset:
            type: integer
      - type: 'null'
    image_urls:
      type: array
      items:
        type: object
        properties:
          size:
            type: string
          url:
            type: string
            format: URI
          width:
            type: integer
            nullable: true
          height:
            type: integer
            nullable: true
    permission_levels:
      type: string
      nullable: true
      enum:
      - owner
      - writer
      - reader
      -
    meta:
      properties:
        capabilities:
          type: object
          items:
            type: object
            properties:
              can:
                type:
                - 'null'
                - boolean
              details:
                type: string
            required:
            - can
      type: object
    meta_error:
      type: object
      properties:
        error:
          type: object
        required:
        - error
    standard_response:
      type: object
      additionalProperties: false
      properties:
        meta:
          "$ref": "#/components/schemas/meta"
        data:
          oneOf:
          - type: array
          - type: object
      required:
      - meta
      - data
    error_response:
      type: object
      additionalProperties: false
      properties:
        meta:
          allOf:
          - "$ref": "#/components/schemas/meta"
          - "$ref": "#/components/schemas/meta_error"
        data:
          type: 'null'
      required:
      - meta
      - data
    cms_blob:
      type: object
      required:
      - id
      - site_id
      - layout_id
      - parent_id
      - target_page_id
      - label
      - slug
      - full_path
      - content
      - position
      - children_count
      - is_published
      - created_at
      - updated_at
      - children
      properties:
        id:
          "$ref": "#/components/schemas/id"
        site_id:
          "$ref": "#/components/schemas/id"
        layout_id:
          "$ref": "#/components/schemas/id"
        parent_id:
          "$ref": "#/components/schemas/nullableId"
        target_page_id:
          "$ref": "#/components/schemas/nullableId"
        label:
          type: string
        slug:
          type: string
        full_path:
          type: string
          format: uri-reference
        content:
          type: string
          format: html
        position:
          type: integer
        children_count:
          type: integer
        is_published:
          type: boolean
        created_at:
          type: string
          format: date-time
          readOnly: true
        updated_at:
          type:
          - 'null'
          - string
          format: date-time
          readOnly: true
        children:
          type: array
          additionalItems: true
          items:
            type: object
            properties:
              label:
                type: string
              full_path:
                type: string
                format: uri-reference
            additionalProperties: false
      additionalProperties: false
    stats:
      type: object
      required:
      - summary
      - recent
      properties:
        summary:
          type: object
          properties:
            users_online:
              type: integer
            users_total:
              type: integer
            online_window_start:
              type: string
              format: date-time
              readOnly: true
            projects_total:
              type: integer
            regions_total:
              type: integer
            sites_total:
              type: integer
            annotations_total:
              type: integer
            annotations_total_duration:
              type: number
            annotations_recent:
              type: integer
            audio_recordings_total:
              type: integer
            audio_recordings_recent:
              type: integer
            audio_recordings_total_duration:
              type: number
            audio_recordings_total_size:
              type: integer
            tags_total:
              type: integer
            tags_applied_total:
              type: integer
            tags_applied_unique_total:
              type: integer
        recent:
          type: object
          properties:
            audio_recording_ids:
              type: array
              items:
                "$ref": "#/components/schemas/id"
            audio_event_ids:
              type: array
              items:
                "$ref": "#/components/schemas/id"
      additionalProperties: false
    project:
      type: object
      additionalProperties: false
      properties:
        id:
          "$ref": "#/components/schemas/id"
          readOnly: true
        name:
          type: string
        description:
          type:
          - string
          - 'null'
        description_html:
          type:
          - string
          - 'null'
          readOnly: true
        description_html_tagline:
          type:
          - string
          - 'null'
          readOnly: true
        notes:
          type: string
        creator_id:
          "$ref": "#/components/schemas/id"
          readOnly: true
        created_at:
          type: string
          format: date-time
          readOnly: true
        updater_id:
          "$ref": "#/components/schemas/nullableId"
          readOnly: true
        updated_at:
          type:
          - 'null'
          - string
          format: date-time
          readOnly: true
        deleter_id:
          "$ref": "#/components/schemas/nullableId"
          readOnly: true
        deleted_at:
          type:
          - 'null'
          - string
          format: date-time
          readOnly: true
        site_ids:
          type: array
          items:
            "$ref": "#/components/schemas/id"
            readOnly: true
          readOnly: true
        region_ids:
          type: array
          items:
            "$ref": "#/components/schemas/id"
            readOnly: true
          readOnly: true
        owner_ids:
          type: array
          items:
            "$ref": "#/components/schemas/id"
            readOnly: true
          readOnly: true
        image_urls:
          "$ref": "#/components/schemas/image_urls"
        access_level:
          "$ref": "#/components/schemas/permission_levels"
        allow_original_download:
          "$ref": "#/components/schemas/permission_levels"
        allow_audio_upload:
          type: boolean
        license:
          type:
          - string
          - 'null'
      required:
      - id
      - name
      - description
      - description_html
      - description_html_tagline
      - notes
      - creator_id
      - created_at
      - updater_id
      - updated_at
      - deleter_id
      - deleted_at
      - owner_ids
      - site_ids
      - region_ids
      - image_urls
      - allow_original_download
      - license
    analysis_job:
      type: object
      additionalProperties: false
      properties:
        id:
          "$ref": "#/components/schemas/id"
          readOnly: true
        name:
          type: string
        annotation_name:
          type:
          - string
          - 'null'
        description:
          type:
          - string
          - 'null'
        description_html:
          type:
          - string
          - 'null'
          readOnly: true
        description_html_tagline:
          type:
          - string
          - 'null'
          readOnly: true
        custom_settings:
          type: string
        script_id:
          "$ref": "#/components/schemas/id"
        saved_search_id:
          "$ref": "#/components/schemas/id"
        started_at:
          type:
          - 'null'
          - date
          readOnly: true
        overall_status:
          type: string
          enum:
          - before_save
          - new
          - preparing
          - processing
          - completed
          - suspended
          readOnly: true
        overall_status_modified_at:
          type:
          - 'null'
          - date
          readOnly: true
        overall_progress:
          type: object
          readOnly: true
        overall_progress_modified_at:
          type:
          - 'null'
          - date
          readOnly: true
        overall_count:
          type: integer
          readOnly: true
        overall_duration_seconds:
          type: number
          readOnly: true
        overall_data_length_bytes:
          type: integer
          readOnly: true
        creator_id:
          "$ref": "#/components/schemas/id"
          readOnly: true
        created_at:
          type: string
          format: date-time
          readOnly: true
        updater_id:
          "$ref": "#/components/schemas/nullableId"
          readOnly: true
        updated_at:
          type:
          - 'null'
          - string
          format: date-time
          readOnly: true
        deleter_id:
          "$ref": "#/components/schemas/nullableId"
          readOnly: true
        deleted_at:
          type:
          - 'null'
          - string
          format: date-time
          readOnly: true
      required:
      - id
      - name
      - description
      - description_html
      - description_html_tagline
      - custom_settings
      - script_id
      - saved_search_id
      - started_at
      - overall_status
      - overall_status_modified_at
      - overall_progress
      - overall_progress_modified_at
      - overall_count
      - overall_duration_seconds
      - overall_data_length_bytes
    bookmark:
      type: object
      additionalProperties: false
      properties:
        id:
          "$ref": "#/components/schemas/id"
          readOnly: true
        audio_recording_id:
          "$ref": "#/components/schemas/id"
        name:
          type: string
        category:
          type: string
        offset_seconds:
          type: number
        description:
          type:
          - string
          - 'null'
        description_html:
          type:
          - string
          - 'null'
          readOnly: true
        description_html_tagline:
          type:
          - string
          - 'null'
          readOnly: true
        creator_id:
          "$ref": "#/components/schemas/id"
          readOnly: true
        created_at:
          type: string
          format: date-time
          readOnly: true
        updater_id:
          "$ref": "#/components/schemas/nullableId"
          readOnly: true
        updated_at:
          type:
          - 'null'
          - string
          format: date-time
          readOnly: true
      required:
      - id
      - audio_recording_id
      - name
      - category
      - offset_seconds
      - description
      - description_html
      - description_html_tagline
      - creator_id
      - created_at
      - updater_id
      - updated_at
    dataset:
      type: object
      additionalProperties: false
      properties:
        id:
          "$ref": "#/components/schemas/id"
          readOnly: true
        name:
          type: string
        description:
          type:
          - string
          - 'null'
        description_html:
          type:
          - string
          - 'null'
          readOnly: true
        description_html_tagline:
          type:
          - string
          - 'null'
          readOnly: true
        creator_id:
          "$ref": "#/components/schemas/id"
          readOnly: true
        created_at:
          type: string
          format: date-time
          readOnly: true
        updater_id:
          "$ref": "#/components/schemas/nullableId"
          readOnly: true
        updated_at:
          type:
          - 'null'
          - string
          format: date-time
          readOnly: true
      required:
      - id
      - name
      - description
      - created_at
      - creator_id
      - updated_at
      - updater_id
    saved_search:
      type: object
      additionalProperties: false
      properties:
        id:
          "$ref": "#/components/schemas/id"
          readOnly: true
        analysis_job_ids:
          type: array
          items:
            "$ref": "#/components/schemas/id"
        project_ids:
          type: array
          items:
            "$ref": "#/components/schemas/id"
          readOnly: true
        name:
          type: string
        description:
          type:
          - string
          - 'null'
        description_html:
          type:
          - string
          - 'null'
          readOnly: true
        description_html_tagline:
          type:
          - string
          - 'null'
          readOnly: true
        stored_query:
          type: object
        creator_id:
          "$ref": "#/components/schemas/id"
          readOnly: true
        created_at:
          type: string
          format: date-time
          readOnly: true
        deleter_id:
          "$ref": "#/components/schemas/nullableId"
          readOnly: true
        deleted_at:
          type:
          - 'null'
          - string
          format: date-time
          readOnly: true
      required:
      - id
      - name
      - description
      - description_html
      - description_html_tagline
      - stored_query
      - creator_id
      - created_at
      - deleter_id
      - deleted_at
    script:
      type: object
      additionalProperties: false
      properties:
        id:
          "$ref": "#/components/schemas/id"
          readOnly: true
        group_id:
          "$ref": "#/components/schemas/id"
          readOnly: true
        name:
          type: string
        description:
          type:
          - string
          - 'null'
        description_html:
          type:
          - string
          - 'null'
          readOnly: true
        description_html_tagline:
          type:
          - string
          - 'null'
          readOnly: true
        analysis_identifier:
          type: string
        executable_settings:
          type: string
        executable_settings_media_type:
          type: string
        version:
          type: number
        creator_id:
          "$ref": "#/components/schemas/id"
          readOnly: true
        created_at:
          type: string
          format: date-time
          readOnly: true
        is_last_version:
          type: boolean
          readOnly: true
        is_first_version:
          type: boolean
          readOnly: true
      required:
      - id
      - group_id
      - name
      - description
      - analysis_identifier
      - executable_settings_media_type
      - version
      - created_at
      - creator_id
      - is_last_version
      - is_first_version
    site:
      type: object
      additionalProperties: false
      properties:
        id:
          "$ref": "#/components/schemas/id"
          readOnly: true
        name:
          type: string
        description:
          type:
          - string
          - 'null'
        description_html:
          type:
          - string
          - 'null'
          readOnly: true
        description_html_tagline:
          type:
          - string
          - 'null'
          readOnly: true
        creator_id:
          "$ref": "#/components/schemas/id"
          readOnly: true
        created_at:
          type: string
          format: date-time
          readOnly: true
        updater_id:
          "$ref": "#/components/schemas/nullableId"
          readOnly: true
        updated_at:
          type:
          - 'null'
          - string
          format: date-time
          readOnly: true
        deleter_id:
          "$ref": "#/components/schemas/nullableId"
          readOnly: true
        deleted_at:
          type:
          - 'null'
          - string
          format: date-time
          readOnly: true
        notes:
          type: string
        project_ids:
          type: array
          items:
            "$ref": "#/components/schemas/id"
        location_obfuscated:
          type: boolean
        custom_latitude:
          type:
          - number
          - 'null'
          minimum: -90
          maximum: 90
        custom_longitude:
          type:
          - number
          - 'null'
          minimum: -180
          maximum: 180
        timezone_information:
          "$ref": "#/components/schemas/timezone_information"
          readOnly: false
        image_urls:
          "$ref": "#/components/schemas/image_urls"
        region_id:
          "$ref": "#/components/schemas/nullableId"
      required:
      - id
      - name
      - description
      - description_html
      - description_html_tagline
      - creator_id
      - created_at
      - updater_id
      - updated_at
      - deleter_id
      - deleted_at
      - notes
      - project_ids
      - location_obfuscated
      - custom_latitude
      - custom_longitude
      - timezone_information
      - image_urls
      - region_id
    region:
      type: object
      additionalProperties: false
      properties:
        id:
          "$ref": "#/components/schemas/id"
          readOnly: true
        name:
          type: string
        description:
          type:
          - string
          - 'null'
        description_html:
          type:
          - string
          - 'null'
          readOnly: true
        description_html_tagline:
          type:
          - string
          - 'null'
          readOnly: true
        creator_id:
          "$ref": "#/components/schemas/id"
          readOnly: true
        created_at:
          type: string
          format: date-time
          readOnly: true
        updater_id:
          "$ref": "#/components/schemas/nullableId"
          readOnly: true
        updated_at:
          type:
          - 'null'
          - string
          format: date-time
          readOnly: true
        deleter_id:
          "$ref": "#/components/schemas/nullableId"
          readOnly: true
        deleted_at:
          type:
          - 'null'
          - string
          format: date-time
          readOnly: true
        notes:
          type: object
        project_id:
          "$ref": "#/components/schemas/id"
        site_ids:
          type: array
          items:
            "$ref": "#/components/schemas/id"
          readOnly: true
        image_urls:
          "$ref": "#/components/schemas/image_urls"
        image:
          type: string
          format: binary
          writeOnly: true
          nullable: true
      required:
      - id
      - name
      - notes
      - project_id
      - description
      - description_html
      - description_html_tagline
      - creator_id
      - created_at
      - updater_id
      - updated_at
      - deleter_id
      - deleted_at
      - site_ids
      - image_urls
    audio_recording:
      type: object
      additionalProperties: false
      properties:
        id:
          "$ref": "#/components/schemas/id"
          readOnly: true
        uuid:
          type: string
          format: uuid
          readOnly: true
        site_id:
          "$ref": "#/components/schemas/id"
          readOnly: true
        duration_seconds:
          type: number
        sample_rate_hertz:
          type: number
        channels:
          type: number
        bit_rate_bps:
          type: number
        media_type:
          type: string
        data_length_bytes:
          type: number
        status:
          type: string
        creator_id:
          "$ref": "#/components/schemas/id"
          readOnly: true
        created_at:
          type: string
          format: date-time
          readOnly: true
        updater_id:
          "$ref": "#/components/schemas/nullableId"
          readOnly: true
        updated_at:
          type:
          - 'null'
          - string
          format: date-time
          readOnly: true
        deleter_id:
          "$ref": "#/components/schemas/nullableId"
          readOnly: true
        deleted_at:
          type:
          - 'null'
          - string
          format: date-time
          readOnly: true
        recorded_date:
          type: string
          format: date-time
          readOnly: false
        file_hash:
          type: string
        notes:
          type: object
        recorded_date_timezone:
          type:
          - 'null'
          - string
        uploader_id:
          "$ref": "#/components/schemas/nullableId"
          readOnly: false
        original_file_name:
          type: string
        canonical_file_name:
          type: string
          readOnly: true
        recorded_utc_offset:
          type:
          - 'null'
          - string
          readOnly: true
      required:
      - id
      - uuid
      - site_id
      - duration_seconds
      - sample_rate_hertz
      - channels
      - bit_rate_bps
      - media_type
      - data_length_bytes
      - status
      - creator_id
      - created_at
      - updater_id
      - updated_at
      - deleter_id
      - deleted_at
      - recorded_date
      - file_hash
      - notes
      - uploader_id
      - original_file_name
      - canonical_file_name
      - recorded_utc_offset
    permission:
      type: object
      additionalProperties: false
      properties:
        id:
          "$ref": "#/components/schemas/id"
          readOnly: true
        creator_id:
          "$ref": "#/components/schemas/id"
          readOnly: true
        created_at:
          type: string
          format: date-time
          readOnly: true
        updater_id:
          "$ref": "#/components/schemas/nullableId"
          readOnly: true
        updated_at:
          type:
          - 'null'
          - string
          format: date-time
          readOnly: true
        project_id:
          "$ref": "#/components/schemas/id"
          readOnly: false
        level:
          "$ref": "#/components/schemas/permission_levels"
        user_id:
          "$ref": "#/components/schemas/nullableId"
          readOnly: false
        allow_logged_in:
          type: boolean
        allow_anonymous:
          type: boolean
      required:
      - id
      - project_id
      - creator_id
      - created_at
      - updater_id
      - updated_at
      - level
      - user_id
      - allow_anonymous
      - allow_logged_in
    harvest:
      type: object
      additionalProperties: false
      properties:
        id:
          "$ref": "#/components/schemas/id"
          readOnly: true
        name:
          type:
          - 'null'
          - string
        creator_id:
          "$ref": "#/components/schemas/id"
          readOnly: true
        created_at:
          type: string
          format: date-time
          readOnly: true
        updater_id:
          "$ref": "#/components/schemas/nullableId"
          readOnly: true
        updated_at:
          type:
          - 'null'
          - string
          format: date-time
          readOnly: true
        project_id:
          "$ref": "#/components/schemas/id"
          readOnly: true
        streaming:
          type: boolean
        status:
          type: string
          enum:
          - new_harvest
          - uploading
          - scanning
          - metadata_extraction
          - metadata_review
          - processing
          - complete
        last_upload_at:
          type:
          - 'null'
          - string
          format: date-time
          readOnly: true
        last_metadata_review_at:
          type:
          - 'null'
          - string
          format: date-time
          readOnly: true
        last_mappings_change_at:
          type:
          - 'null'
          - string
          format: date-time
          readOnly: true
        upload_user:
          type:
          - 'null'
          - string
          readOnly: true
        upload_password:
          type:
          - 'null'
          - string
          readOnly: true
        upload_url:
          type:
          - 'null'
          - string
          format: url
          readOnly: true
        mappings:
          type:
          - array
          - 'null'
          items:
            type: object
            properties:
              path:
                type: string
              site_id:
                type:
                  "$ref": "#/components/schemas/nullableId"
                  readOnly: true
        report:
          type: object
          readOnly: true
          properties:
            items_total:
              type: integer
            items_size_bytes:
              type: integer
            items_duration_seconds:
              type: number
            items_invalid_fixable:
              type: integer
            items_invalid_not_fixable:
              type: integer
            items_new:
              type: integer
            items_metadata_gathered:
              type: integer
            items_failed:
              type: integer
            items_completed:
              type: integer
            items_errored:
              type: integer
            latest_activity_at:
              type:
              - 'null'
              - string
              format: date-time
            run_time_seconds:
              type:
              - 'null'
              - number
      required:
      - id
      - creator_id
      - created_at
      - updater_id
      - updated_at
      - project_id
      - status
      - streaming
      - upload_user
      - upload_password
      - upload_url
      - mappings
      - report
    harvest_item:
      type: object
      additionalProperties: false
      properties:
        id:
          "$ref": "#/components/schemas/nullableId"
          readOnly: true
        deleted:
          type: boolean
          readOnly: true
        path:
          type: string
          readOnly: true
        status:
          type: string
          enum:
          - new
          - metadata_gathered
          - failed
          - completed
          - errored
          readOnly: true
        created_at:
          type: string
          format: date-time
          readOnly: true
        updated_at:
          type: string
          format: date-time
          readOnly: true
        audio_recording_id:
          "$ref": "#/components/schemas/nullableId"
          readOnly: true
        uploader_id:
          "$ref": "#/components/schemas/nullableId"
          readOnly: true
        harvest_id:
          "$ref": "#/components/schemas/id"
          readOnly: true
        validations:
          type: array
          readOnly: true
          items:
            type: object
            additionalProperties: false
            properties:
              status:
                type: string
                readOnly: true
                enum:
                - fixable
                - not_fixable
              message:
                type: string
                readOnly: true
              name:
                type: string
                readOnly: true
        report:
          type: object
          readOnly: true
          properties:
            items_total:
              type: integer
            items_size_bytes:
              type:
              - 'null'
              - integer
            items_duration_seconds:
              type:
              - 'null'
              - integer
            items_invalid_fixable:
              type: integer
            items_invalid_not_fixable:
              type: integer
            items_new:
              type: integer
            items_metadata_gathered:
              type: integer
            items_failed:
              type: integer
            items_completed:
              type: integer
            items_errored:
              type: integer
    audio_event_import:
      type: object
      additionalProperties: false
      properties:
        id:
          "$ref": "#/components/schemas/id"
          readOnly: true
        name:
          type: string
        description:
          type:
          - string
          - 'null'
        description_html:
          type:
          - string
          - 'null'
          readOnly: true
        description_html_tagline:
          type:
          - string
          - 'null'
          readOnly: true
        creator_id:
          "$ref": "#/components/schemas/id"
          readOnly: true
        created_at:
          type: string
          format: date-time
          readOnly: true
        updater_id:
          "$ref": "#/components/schemas/nullableId"
          readOnly: true
        updated_at:
          type:
          - 'null'
          - string
          format: date-time
          readOnly: true
        deleter_id:
          "$ref": "#/components/schemas/nullableId"
          readOnly: true
        deleted_at:
          type:
          - 'null'
          - string
          format: date-time
          readOnly: true
        files:
          type: array
          readOnly: true
          items:
            type: object
            additionalProperties: false
            properties:
              name:
                type: string
              additional_tags:
                type: array
                items:
                  "$ref": "#/components/schemas/id"
                  readOnly: true
                readOnly: true
              imported_at:
                type: string
                format: date-time
                readOnly: true
            readOnly: true
        imported_events:
          type: array
          readOnly: true
          items:
            properties:
              errors:
                type: array
                readOnly: true
            readOnly: true
      required:
      - id
      - name
      - files
      - imported_events
      - description
      - description_html
      - description_html_tagline
      - creator_id
      - created_at
      - updater_id
      - updated_at
      - deleter_id
      - deleted_at<|MERGE_RESOLUTION|>--- conflicted
+++ resolved
@@ -2350,15 +2350,9 @@
                     items: 25
                     total: 1
                     max_page: 1
-<<<<<<< HEAD
                     current: http://localhost:3000/projects/39/harvests/27/items/a/b?direction=asc&items=25&order_by=path&page=1
                     previous:
                     next:
-=======
-                    current: http://localhost:3000/projects/40/harvests/27/items/a/b?direction=asc&items=25&order_by=path&page=1
-                    previous: 
-                    next: 
->>>>>>> fc5d35aa
                 data:
                 - id: 2
                   deleted: false
@@ -2463,15 +2457,9 @@
                   created_at: '2020-01-02T03:04:05.677Z'
                   updater_id:
                   updated_at: '2020-01-02T03:04:05.677Z'
-<<<<<<< HEAD
                   deleter_id:
                   deleted_at:
                   project_id: 41
-=======
-                  deleter_id: 
-                  deleted_at: 
-                  project_id: 43
->>>>>>> fc5d35aa
                   site_ids: []
                   description_html: "<p>site <strong>description</strong> 38</p>\n"
                   description_html_tagline: site <strong>description</strong> 38
@@ -2524,15 +2512,9 @@
                     items: 25
                     total: 1
                     max_page: 1
-<<<<<<< HEAD
                     current: http://localhost:3000/projects/43/regions?direction=asc&items=25&order_by=name&page=1
                     previous:
                     next:
-=======
-                    current: http://localhost:3000/projects/45/regions?direction=asc&items=25&order_by=name&page=1
-                    previous: 
-                    next: 
->>>>>>> fc5d35aa
                 data:
                 - id: 39
                   name: region name 39
@@ -2543,15 +2525,9 @@
                   created_at: '2020-01-02T03:04:05.677Z'
                   updater_id:
                   updated_at: '2020-01-02T03:04:05.677Z'
-<<<<<<< HEAD
                   deleter_id:
                   deleted_at:
                   project_id: 43
-=======
-                  deleter_id: 
-                  deleted_at: 
-                  project_id: 45
->>>>>>> fc5d35aa
                   site_ids:
                   - 40
                   description_html: "<p>site <strong>description</strong> 39</p>\n"
@@ -2639,15 +2615,9 @@
                   created_at: '2020-01-02T03:04:05.677Z'
                   updater_id:
                   updated_at: '2020-01-02T03:04:05.677Z'
-<<<<<<< HEAD
                   deleter_id:
                   deleted_at:
                   project_id: 45
-=======
-                  deleter_id: 
-                  deleted_at: 
-                  project_id: 47
->>>>>>> fc5d35aa
                   site_ids:
                   - 42
                   description_html: "<p>site <strong>description</strong> 41</p>\n"
@@ -2704,15 +2674,9 @@
                   created_at: '2020-01-02T03:04:05.677Z'
                   updater_id: 1
                   updated_at: '2020-01-02T03:04:05.677Z'
-<<<<<<< HEAD
                   deleter_id:
                   deleted_at:
                   project_id: 47
-=======
-                  deleter_id: 
-                  deleted_at: 
-                  project_id: 49
->>>>>>> fc5d35aa
                   site_ids:
                   - 43
                   description_html: "<p>site <strong>description</strong> 43</p>\n"
@@ -2774,15 +2738,9 @@
                   created_at: '2020-01-02T03:04:05.677Z'
                   updater_id: 1
                   updated_at: '2020-01-02T03:04:05.677Z'
-<<<<<<< HEAD
                   deleter_id:
                   deleted_at:
                   project_id: 49
-=======
-                  deleter_id: 
-                  deleted_at: 
-                  project_id: 51
->>>>>>> fc5d35aa
                   site_ids:
                   - 44
                   description_html: "<p>site <strong>description</strong> 45</p>\n"
@@ -2837,15 +2795,9 @@
                     items: 25
                     total: 1
                     max_page: 1
-<<<<<<< HEAD
                     current: http://localhost:3000/projects/50/regions/filter?direction=asc&items=25&order_by=name&page=1
                     previous:
                     next:
-=======
-                    current: http://localhost:3000/projects/52/regions/filter?direction=asc&items=25&order_by=name&page=1
-                    previous: 
-                    next: 
->>>>>>> fc5d35aa
                 data:
                 - id: 44
                   name: region name 46
@@ -2856,15 +2808,9 @@
                   created_at: '2020-01-02T03:04:05.677Z'
                   updater_id:
                   updated_at: '2020-01-02T03:04:05.677Z'
-<<<<<<< HEAD
                   deleter_id:
                   deleted_at:
                   project_id: 50
-=======
-                  deleter_id: 
-                  deleted_at: 
-                  project_id: 52
->>>>>>> fc5d35aa
                   site_ids:
                   - 45
                   description_html: "<p>site <strong>description</strong> 46</p>\n"
@@ -2922,15 +2868,9 @@
                     items: 25
                     total: 1
                     max_page: 1
-<<<<<<< HEAD
                     current: http://localhost:3000/projects/51/harvests/36/items/filter?direction=asc&items=25&order_by=path&page=1
                     previous:
                     next:
-=======
-                    current: http://localhost:3000/projects/53/harvests/36/items/filter?direction=asc&items=25&order_by=path&page=1
-                    previous: 
-                    next: 
->>>>>>> fc5d35aa
                 data:
                 - id: 3
                   deleted: false
@@ -3033,7 +2973,6 @@
                   created_at: '2020-01-02T03:04:05.677Z'
                   updater_id: 1
                   updated_at: '2020-01-02T03:04:05.677Z'
-<<<<<<< HEAD
                   deleter_id:
                   deleted_at:
                   region_id:
@@ -3043,17 +2982,6 @@
                   project_ids:
                   - 52
                   timezone_information:
-=======
-                  deleter_id: 
-                  deleted_at: 
-                  region_id: 
-                  custom_latitude: -76.817861
-                  custom_longitude: 100.147967
-                  location_obfuscated: false
-                  project_ids:
-                  - 56
-                  timezone_information: 
->>>>>>> fc5d35aa
                   image_urls:
                   - size: extralarge
                     url: "/images/site/site_span4.png"
@@ -3155,13 +3083,8 @@
                   custom_longitude: 95.070377
                   location_obfuscated: false
                   project_ids:
-<<<<<<< HEAD
                   - 54
                   timezone_information:
-=======
-                  - 58
-                  timezone_information: 
->>>>>>> fc5d35aa
                   image_urls:
                   - size: extralarge
                     url: "/images/site/site_span4.png"
@@ -3229,7 +3152,6 @@
                   created_at: '2020-01-02T03:04:05.677Z'
                   updater_id: 1
                   updated_at: '2020-01-02T03:04:05.677Z'
-<<<<<<< HEAD
                   deleter_id:
                   deleted_at:
                   region_id:
@@ -3239,17 +3161,6 @@
                   project_ids:
                   - 55
                   timezone_information:
-=======
-                  deleter_id: 
-                  deleted_at: 
-                  region_id: 
-                  custom_latitude: -40.102778
-                  custom_longitude: -53.013585
-                  location_obfuscated: false
-                  project_ids:
-                  - 60
-                  timezone_information: 
->>>>>>> fc5d35aa
                   image_urls:
                   - size: extralarge
                     url: "/images/site/site_span4.png"
@@ -3347,7 +3258,6 @@
                   created_at: '2020-01-02T03:04:05.677Z'
                   updater_id:
                   updated_at: '2020-01-02T03:04:05.677Z'
-<<<<<<< HEAD
                   deleter_id:
                   deleted_at:
                   region_id:
@@ -3356,17 +3266,6 @@
                   location_obfuscated: true
                   project_ids: []
                   timezone_information:
-=======
-                  deleter_id: 
-                  deleted_at: 
-                  region_id: 
-                  custom_latitude: 
-                  custom_longitude: 
-                  location_obfuscated: false
-                  project_ids:
-                  - 63
-                  timezone_information: 
->>>>>>> fc5d35aa
                   image_urls:
                   - size: extralarge
                     url: "/images/site/site_span4.png"
@@ -3451,13 +3350,8 @@
                   custom_longitude: 153.946253
                   location_obfuscated: false
                   project_ids:
-<<<<<<< HEAD
                   - 58
                   timezone_information:
-=======
-                  - 64
-                  timezone_information: 
->>>>>>> fc5d35aa
                   image_urls:
                   - size: extralarge
                     url: "/images/site/site_span4.png"
@@ -3540,13 +3434,8 @@
                   custom_longitude: -90.370691
                   location_obfuscated: false
                   project_ids:
-<<<<<<< HEAD
                   - 59
                   timezone_information:
-=======
-                  - 65
-                  timezone_information: 
->>>>>>> fc5d35aa
                   image_urls:
                   - size: extralarge
                     url: "/images/site/site_span4.png"
@@ -3616,15 +3505,9 @@
                     items: 25
                     total: 1
                     max_page: 1
-<<<<<<< HEAD
                     current: http://localhost:3000/projects/60/harvests/filter?direction=desc&items=25&order_by=created_at&page=1
                     previous:
                     next:
-=======
-                    current: http://localhost:3000/projects/66/harvests/filter?direction=desc&items=25&order_by=created_at&page=1
-                    previous: 
-                    next: 
->>>>>>> fc5d35aa
                 data:
                 - id: 45
                   creator_id: 247
@@ -3775,15 +3658,9 @@
                     items: 25
                     total: 1
                     max_page: 1
-<<<<<<< HEAD
                     current: http://localhost:3000/projects/62/harvests?direction=desc&items=25&order_by=created_at&page=1
                     previous:
                     next:
-=======
-                    current: http://localhost:3000/projects/68/harvests?direction=desc&items=25&order_by=created_at&page=1
-                    previous: 
-                    next: 
->>>>>>> fc5d35aa
                 data:
                 - id: 48
                   creator_id: 255
@@ -4934,15 +4811,9 @@
                     uuid:
                       eq: blah blah
                   created_at: '2020-01-02T03:04:05.677Z'
-<<<<<<< HEAD
                   creator_id: 346
                   deleter_id:
                   deleted_at:
-=======
-                  creator_id: 357
-                  deleter_id: 
-                  deleted_at: 
->>>>>>> fc5d35aa
                   project_ids:
                   - 93
                   analysis_job_ids:
@@ -5095,15 +4966,9 @@
                     uuid:
                       eq: blah blah
                   created_at: '2020-01-02T03:04:05.677Z'
-<<<<<<< HEAD
                   creator_id: 364
                   deleter_id:
                   deleted_at:
-=======
-                  creator_id: 375
-                  deleter_id: 
-                  deleted_at: 
->>>>>>> fc5d35aa
                   project_ids:
                   - 97
                   analysis_job_ids:
@@ -5159,15 +5024,9 @@
                     uuid:
                       eq: blah blah
                   created_at: '2020-01-02T03:04:05.677Z'
-<<<<<<< HEAD
                   creator_id: 368
                   deleter_id:
                   deleted_at:
-=======
-                  creator_id: 379
-                  deleter_id: 
-                  deleted_at: 
->>>>>>> fc5d35aa
                   project_ids:
                   - 98
                   analysis_job_ids:
@@ -6102,15 +5961,9 @@
                   created_at: '2020-01-02T03:04:05.677Z'
                   updater_id:
                   updated_at: '2020-01-02T03:04:05.677Z'
-<<<<<<< HEAD
                   deleter_id:
                   deleted_at:
                   project_id: 106
-=======
-                  deleter_id: 
-                  deleted_at: 
-                  project_id: 117
->>>>>>> fc5d35aa
                   site_ids: []
                   description_html: "<p>site <strong>description</strong> 102</p>\n"
                   description_html_tagline: site <strong>description</strong> 102
@@ -6170,15 +6023,9 @@
                   created_at: '2020-01-02T03:04:05.677Z'
                   updater_id:
                   updated_at: '2020-01-02T03:04:05.677Z'
-<<<<<<< HEAD
                   deleter_id:
                   deleted_at:
                   project_id: 107
-=======
-                  deleter_id: 
-                  deleted_at: 
-                  project_id: 118
->>>>>>> fc5d35aa
                   site_ids:
                   - 110
                   description_html: "<p>site <strong>description</strong> 103</p>\n"
@@ -6237,15 +6084,9 @@
                   created_at: '2020-01-02T03:04:05.677Z'
                   updater_id:
                   updated_at: '2020-01-02T03:04:05.677Z'
-<<<<<<< HEAD
                   deleter_id:
                   deleted_at:
                   project_id: 108
-=======
-                  deleter_id: 
-                  deleted_at: 
-                  project_id: 119
->>>>>>> fc5d35aa
                   site_ids:
                   - 111
                   description_html: "<p>site <strong>description</strong> 104</p>\n"
@@ -6299,15 +6140,9 @@
                   created_at: '2020-01-02T03:04:05.677Z'
                   updater_id: 1
                   updated_at: '2020-01-02T03:04:05.677Z'
-<<<<<<< HEAD
                   deleter_id:
                   deleted_at:
                   project_id: 110
-=======
-                  deleter_id: 
-                  deleted_at: 
-                  project_id: 121
->>>>>>> fc5d35aa
                   site_ids:
                   - 112
                   description_html: "<p>site <strong>description</strong> 106</p>\n"
@@ -6363,15 +6198,9 @@
                   created_at: '2020-01-02T03:04:05.677Z'
                   updater_id:
                   updated_at: '2020-01-02T03:04:05.677Z'
-<<<<<<< HEAD
                   deleter_id:
                   deleted_at:
                   project_id: 111
-=======
-                  deleter_id: 
-                  deleted_at: 
-                  project_id: 122
->>>>>>> fc5d35aa
                   site_ids:
                   - 113
                   description_html: "<p>site <strong>description</strong> 107</p>\n"
@@ -6422,15 +6251,9 @@
                   created_at: '2020-01-02T03:04:05.677Z'
                   updater_id: 1
                   updated_at: '2020-01-02T03:04:05.677Z'
-<<<<<<< HEAD
                   deleter_id:
                   deleted_at:
                   project_id: 113
-=======
-                  deleter_id: 
-                  deleted_at: 
-                  project_id: 124
->>>>>>> fc5d35aa
                   site_ids:
                   - 114
                   description_html: "<p>site <strong>description</strong> 109</p>\n"
@@ -6530,18 +6353,12 @@
                     total: 1
                     max_page: 1
                     current: http://localhost:3000/analysis_jobs?direction=desc&items=25&order_by=updated_at&page=1
-<<<<<<< HEAD
                     previous:
                     next:
-=======
-                    previous: 
-                    next: 
->>>>>>> fc5d35aa
                 data:
                 - id: 78
                   name: job name 78
                   description: job description 78
-<<<<<<< HEAD
                   annotation_name:
                   custom_settings: custom settings 78
                   creator_id: 501
@@ -6550,16 +6367,6 @@
                   created_at: '2020-01-02T03:04:05.677Z'
                   updated_at: '2020-01-02T03:04:05.677Z'
                   deleted_at:
-=======
-                  annotation_name: 
-                  custom_settings: custom settings 78
-                  creator_id: 512
-                  updater_id: 
-                  deleter_id: 
-                  created_at: '2020-01-02T03:04:05.677Z'
-                  updated_at: '2020-01-02T03:04:05.677Z'
-                  deleted_at: 
->>>>>>> fc5d35aa
                   script_id: 78
                   saved_search_id: 79
                   started_at: '2020-01-02T03:04:05.677Z'
@@ -6616,11 +6423,7 @@
                   id: 80
                   name: job name 80
                   description: job description 80
-<<<<<<< HEAD
                   annotation_name:
-=======
-                  annotation_name: 
->>>>>>> fc5d35aa
                   custom_settings: custom settings 80
                   creator_id: 1
                   updater_id: 1
@@ -6716,19 +6519,11 @@
                   id: 82
                   name: job name 82
                   description: job description 82
-<<<<<<< HEAD
                   annotation_name:
                   custom_settings: custom settings 82
                   creator_id: 516
                   updater_id:
                   deleter_id:
-=======
-                  annotation_name: 
-                  custom_settings: custom settings 82
-                  creator_id: 527
-                  updater_id: 
-                  deleter_id: 
->>>>>>> fc5d35aa
                   created_at: '2020-01-02T03:04:05.677Z'
                   updated_at: '2020-01-02T03:04:05.677Z'
                   deleted_at:
@@ -6792,11 +6587,7 @@
                   id: 83
                   name: job name 84
                   description: job description 84
-<<<<<<< HEAD
                   annotation_name:
-=======
-                  annotation_name: 
->>>>>>> fc5d35aa
                   custom_settings: custom settings 83
                   creator_id: 531
                   updater_id: 1
@@ -6869,11 +6660,7 @@
                   id: 84
                   name: job name 86
                   description: job description 86
-<<<<<<< HEAD
                   annotation_name:
-=======
-                  annotation_name: 
->>>>>>> fc5d35aa
                   custom_settings: custom settings 85
                   creator_id: 538
                   updater_id: 1
@@ -6972,18 +6759,12 @@
                     total: 1
                     max_page: 1
                     current: http://localhost:3000/analysis_jobs/filter?direction=desc&items=25&order_by=updated_at&page=1
-<<<<<<< HEAD
                     previous:
                     next:
-=======
-                    previous: 
-                    next: 
->>>>>>> fc5d35aa
                 data:
                 - id: 86
                   name: job name 88
                   description: job description 88
-<<<<<<< HEAD
                   annotation_name:
                   custom_settings: custom settings 88
                   creator_id: 538
@@ -6992,16 +6773,6 @@
                   created_at: '2020-01-02T03:04:05.677Z'
                   updated_at: '2020-01-02T03:04:05.677Z'
                   deleted_at:
-=======
-                  annotation_name: 
-                  custom_settings: custom settings 88
-                  creator_id: 549
-                  updater_id: 
-                  deleter_id: 
-                  created_at: '2020-01-02T03:04:05.677Z'
-                  updated_at: '2020-01-02T03:04:05.677Z'
-                  deleted_at: 
->>>>>>> fc5d35aa
                   script_id: 88
                   saved_search_id: 89
                   started_at: '2020-01-02T03:04:05.677Z'
@@ -7425,15 +7196,9 @@
                     items: 25
                     total: 1
                     max_page: 1
-<<<<<<< HEAD
                     current: http://localhost:3000/projects/132/sites/filter?direction=asc&items=25&order_by=name&page=1
                     previous:
                     next:
-=======
-                    current: http://localhost:3000/projects/143/sites/filter?direction=asc&items=25&order_by=name&page=1
-                    previous: 
-                    next: 
->>>>>>> fc5d35aa
                 data:
                 - id: 133
                   name: site name 135
@@ -7450,13 +7215,8 @@
                   custom_longitude: 171.790013
                   location_obfuscated: false
                   project_ids:
-<<<<<<< HEAD
                   - 132
                   timezone_information:
-=======
-                  - 143
-                  timezone_information: 
->>>>>>> fc5d35aa
                   image_urls:
                   - size: extralarge
                     url: "/images/site/site_span4.png"
@@ -7576,13 +7336,8 @@
                   custom_longitude: -51.99147
                   location_obfuscated: false
                   project_ids:
-<<<<<<< HEAD
                   - 134
                   timezone_information:
-=======
-                  - 145
-                  timezone_information: 
->>>>>>> fc5d35aa
                   image_urls:
                   - size: extralarge
                     url: "/images/site/site_span4.png"
@@ -7668,13 +7423,8 @@
                   custom_longitude: 110.073699
                   location_obfuscated: false
                   project_ids:
-<<<<<<< HEAD
                   - 135
                   timezone_information:
-=======
-                  - 146
-                  timezone_information: 
->>>>>>> fc5d35aa
                   image_urls:
                   - size: extralarge
                     url: "/images/site/site_span4.png"
@@ -7755,13 +7505,8 @@
                   custom_longitude: 114.318721
                   location_obfuscated: false
                   project_ids:
-<<<<<<< HEAD
                   - 136
                   timezone_information:
-=======
-                  - 147
-                  timezone_information: 
->>>>>>> fc5d35aa
                   image_urls:
                   - size: extralarge
                     url: "/images/site/site_span4.png"
@@ -7870,13 +7615,8 @@
                   custom_longitude:
                   location_obfuscated: false
                   project_ids:
-<<<<<<< HEAD
                   - 138
                   timezone_information:
-=======
-                  - 149
-                  timezone_information: 
->>>>>>> fc5d35aa
                   image_urls:
                   - size: extralarge
                     url: "/images/site/site_span4.png"
@@ -7948,15 +7688,9 @@
                     items: 25
                     total: 1
                     max_page: 1
-<<<<<<< HEAD
                     current: http://localhost:3000/projects/139/sites?direction=asc&items=25&order_by=name&page=1
                     previous:
                     next:
-=======
-                    current: http://localhost:3000/projects/150/sites?direction=asc&items=25&order_by=name&page=1
-                    previous: 
-                    next: 
->>>>>>> fc5d35aa
                 data:
                 - id: 141
                   name: site name 145
@@ -7973,13 +7707,8 @@
                   custom_longitude: -4.076742
                   location_obfuscated: false
                   project_ids:
-<<<<<<< HEAD
                   - 139
                   timezone_information:
-=======
-                  - 150
-                  timezone_information: 
->>>>>>> fc5d35aa
                   image_urls:
                   - size: extralarge
                     url: "/images/site/site_span4.png"
