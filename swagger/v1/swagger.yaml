---
openapi: 3.0.1
info:
  title: BAW API
  version: v2
produces:
- application/json
consumes:
- application/json
paths:
  "/projects/{id}":
    patch:
      summary: update project
      security:
      - basic_auth_with_token: []
      parameters:
      - name: id
        in: path
        description: id
        required: true
        schema:
          type: integer
      tags:
      - projects
      description: |2

        Users that can invoke this route: `Admin`, `owner user`, `writer`, `reader`, `no_access`, `anyone`.<br />
        Users that can't: `Harvester`.

        Note: accessing a list/index/filter endpoint may return no results due to project permissions
      responses:
        '200':
          description: successful
          content:
            application/json:
              example:
                meta:
                  status: 200
                  message: OK
                data:
                  id: 1
                  description: project description 2
                  name: gen_project2
                  notes: note number 2
                  updater_id: 1
                  creator_id: 3
                  deleted_at: 
                  deleter_id: 
<<<<<<< HEAD
                  created_at: '2020-08-27T15:07:15.914+01:00'
                  updated_at: '2020-08-27T15:07:16.766+01:00'
=======
                  created_at: '2020-08-31T01:37:54.096+01:00'
                  updated_at: '2020-08-31T01:37:54.704+01:00'
>>>>>>> 2d24ee1f
                  site_ids:
                  - 1
                  owner_ids:
                  - 3
                  image_urls:
                  - size: extralarge
                    url: "/images/project/project_span4.png"
                    width: 300
                    height: 300
                  - size: large
                    url: "/images/project/project_span3.png"
                    width: 220
                    height: 220
                  - size: medium
                    url: "/images/project/project_span2.png"
                    width: 140
                    height: 140
                  - size: small
                    url: "/images/project/project_span1.png"
                    width: 60
                    height: 60
                  - size: tiny
                    url: "/images/project/project_spanhalf.png"
                    width: 30
                    height: 30
                  description_html: "<p>project description 2</p>\n"
                  description_html_tagline: project description 2
<<<<<<< HEAD
=======
                  access_level: Owner
>>>>>>> 2d24ee1f
              schema:
                allOf:
                - "$ref": "#/components/schemas/standard_response"
                - type: object
                  properties:
                    data:
                      "$ref": "#/components/schemas/project"
      requestBody:
        content:
          application/json:
            schema:
              "$ref": "#/components/schemas/project"
    get:
      summary: show project
      security:
      - basic_auth_with_token: []
      parameters:
      - name: id
        in: path
        description: id
        required: true
        schema:
          type: integer
      tags:
      - projects
      description: |2

        Users that can invoke this route: `Admin`, `owner user`, `writer`, `reader`, `no_access`, `anyone`.<br />
        Users that can't: `Harvester`.

        Note: accessing a list/index/filter endpoint may return no results due to project permissions
      responses:
        '200':
          description: successful
          content:
            application/json:
              example:
                meta:
                  status: 200
                  message: OK
                data:
                  id: 2
                  name: gen_project3
                  description: project description 3
                  notes: note number 3
                  creator_id: 8
                  updater_id: 
                  deleter_id: 
                  deleted_at: 
<<<<<<< HEAD
                  created_at: '2020-08-27T15:07:16.832+01:00'
                  updated_at: '2020-08-27T15:07:16.832+01:00'
=======
                  created_at: '2020-08-31T01:37:54.758+01:00'
                  updated_at: '2020-08-31T01:37:54.758+01:00'
>>>>>>> 2d24ee1f
                  site_ids:
                  - 2
                  owner_ids:
                  - 8
                  image_urls:
                  - size: extralarge
                    url: "/images/project/project_span4.png"
                    width: 300
                    height: 300
                  - size: large
                    url: "/images/project/project_span3.png"
                    width: 220
                    height: 220
                  - size: medium
                    url: "/images/project/project_span2.png"
                    width: 140
                    height: 140
                  - size: small
                    url: "/images/project/project_span1.png"
                    width: 60
                    height: 60
                  - size: tiny
                    url: "/images/project/project_spanhalf.png"
                    width: 30
                    height: 30
                  description_html: "<p>project description 3</p>\n"
                  description_html_tagline: project description 3
<<<<<<< HEAD
=======
                  access_level: Owner
>>>>>>> 2d24ee1f
              schema:
                allOf:
                - "$ref": "#/components/schemas/standard_response"
                - type: object
                  properties:
                    data:
                      "$ref": "#/components/schemas/project"
    delete:
      summary: delete project
      security:
      - basic_auth_with_token: []
      parameters:
      - name: id
        in: path
        description: id
        required: true
        schema:
          type: integer
      tags:
      - projects
      description: |2

        Users that can invoke this route: `Admin`, `owner user`, `writer`, `reader`, `no_access`, `anyone`.<br />
        Users that can't: `Harvester`.

        Note: accessing a list/index/filter endpoint may return no results due to project permissions
      responses:
        '204':
          description: successful
          content:
            application/json:
              example: 
    put:
      summary: update project
      security:
      - basic_auth_with_token: []
      parameters:
      - name: id
        in: path
        description: id
        required: true
        schema:
          type: integer
      tags:
      - projects
      description: |2

        Users that can invoke this route: `Admin`, `owner user`, `writer`, `reader`, `no_access`, `anyone`.<br />
        Users that can't: `Harvester`.

        Note: accessing a list/index/filter endpoint may return no results due to project permissions
      responses:
        '200':
          description: successful
          content:
            application/json:
              example:
                meta:
                  status: 200
                  message: OK
                data:
                  id: 4
                  description: project description 6
                  name: gen_project6
                  notes: note number 6
                  updater_id: 1
                  creator_id: 16
                  deleted_at: 
                  deleter_id: 
<<<<<<< HEAD
                  created_at: '2020-08-27T15:07:17.343+01:00'
                  updated_at: '2020-08-27T15:07:17.560+01:00'
=======
                  created_at: '2020-08-31T01:37:55.108+01:00'
                  updated_at: '2020-08-31T01:37:55.277+01:00'
>>>>>>> 2d24ee1f
                  site_ids:
                  - 4
                  owner_ids:
                  - 16
                  image_urls:
                  - size: extralarge
                    url: "/images/project/project_span4.png"
                    width: 300
                    height: 300
                  - size: large
                    url: "/images/project/project_span3.png"
                    width: 220
                    height: 220
                  - size: medium
                    url: "/images/project/project_span2.png"
                    width: 140
                    height: 140
                  - size: small
                    url: "/images/project/project_span1.png"
                    width: 60
                    height: 60
                  - size: tiny
                    url: "/images/project/project_spanhalf.png"
                    width: 30
                    height: 30
                  description_html: "<p>project description 6</p>\n"
                  description_html_tagline: project description 6
<<<<<<< HEAD
=======
                  access_level: Owner
>>>>>>> 2d24ee1f
              schema:
                allOf:
                - "$ref": "#/components/schemas/standard_response"
                - type: object
                  properties:
                    data:
                      "$ref": "#/components/schemas/project"
      requestBody:
        content:
          application/json:
            schema:
              "$ref": "#/components/schemas/project"
  "/projects/filter":
    post:
      summary: filter project
      security:
      - basic_auth_with_token: []
      parameters: []
      tags:
      - projects
      description: |2

        Users that can invoke this route: `Admin`, `owner user`, `writer`, `reader`, `no_access`, `anyone`.<br />
        Users that can't: `Harvester`.

        Note: accessing a list/index/filter endpoint may return no results due to project permissions
      responses:
        '200':
          description: successful
          content:
            application/json:
              example:
                meta:
                  status: 200
                  message: OK
                  sorting:
                    order_by: name
                    direction: asc
                  paging:
                    page: 1
                    items: 25
                    total: 1
                    max_page: 1
                    current: http://localhost:3000/projects/filter?direction=asc&items=25&order_by=name&page=1
                    previous: 
                    next: 
                data:
                - id: 5
                  name: gen_project7
                  description: project description 7
                  notes: note number 7
                  creator_id: 21
                  updater_id: 
                  deleter_id: 
                  deleted_at: 
<<<<<<< HEAD
                  created_at: '2020-08-27T15:07:17.622+01:00'
                  updated_at: '2020-08-27T15:07:17.622+01:00'
=======
                  created_at: '2020-08-31T01:37:55.323+01:00'
                  updated_at: '2020-08-31T01:37:55.323+01:00'
>>>>>>> 2d24ee1f
                  site_ids:
                  - 5
                  owner_ids:
                  - 21
                  image_urls:
                  - size: extralarge
                    url: "/images/project/project_span4.png"
                    width: 300
                    height: 300
                  - size: large
                    url: "/images/project/project_span3.png"
                    width: 220
                    height: 220
                  - size: medium
                    url: "/images/project/project_span2.png"
                    width: 140
                    height: 140
                  - size: small
                    url: "/images/project/project_span1.png"
                    width: 60
                    height: 60
                  - size: tiny
                    url: "/images/project/project_spanhalf.png"
                    width: 30
                    height: 30
                  description_html: "<p>project description 7</p>\n"
                  description_html_tagline: project description 7
<<<<<<< HEAD
=======
                  access_level: Owner
>>>>>>> 2d24ee1f
              schema:
                allOf:
                - "$ref": "#/components/schemas/standard_response"
                - type: object
                  properties:
                    data:
                      type: array
                      items:
                        "$ref": "#/components/schemas/project"
  "/projects":
    get:
      summary: list projects
      security:
      - basic_auth_with_token: []
      parameters: []
      tags:
      - projects
      description: |2

        Users that can invoke this route: `Admin`, `owner user`, `writer`, `reader`, `no_access`, `anyone`.<br />
        Users that can't: `Harvester`.

        Note: accessing a list/index/filter endpoint may return no results due to project permissions
      responses:
        '200':
          description: successful
          content:
            application/json:
              example:
                meta:
                  status: 200
                  message: OK
                  sorting:
                    order_by: name
                    direction: asc
                  paging:
                    page: 1
                    items: 25
                    total: 1
                    max_page: 1
                    current: http://localhost:3000/projects?direction=asc&items=25&order_by=name&page=1
                    previous: 
                    next: 
                data:
                - id: 6
                  name: gen_project8
                  description: project description 8
                  notes: note number 8
                  creator_id: 25
                  updater_id: 
                  deleter_id: 
                  deleted_at: 
<<<<<<< HEAD
                  created_at: '2020-08-27T15:07:17.944+01:00'
                  updated_at: '2020-08-27T15:07:17.944+01:00'
=======
                  created_at: '2020-08-31T01:37:55.506+01:00'
                  updated_at: '2020-08-31T01:37:55.506+01:00'
>>>>>>> 2d24ee1f
                  site_ids:
                  - 6
                  owner_ids:
                  - 25
                  image_urls:
                  - size: extralarge
                    url: "/images/project/project_span4.png"
                    width: 300
                    height: 300
                  - size: large
                    url: "/images/project/project_span3.png"
                    width: 220
                    height: 220
                  - size: medium
                    url: "/images/project/project_span2.png"
                    width: 140
                    height: 140
                  - size: small
                    url: "/images/project/project_span1.png"
                    width: 60
                    height: 60
                  - size: tiny
                    url: "/images/project/project_spanhalf.png"
                    width: 30
                    height: 30
                  description_html: "<p>project description 8</p>\n"
                  description_html_tagline: project description 8
<<<<<<< HEAD
=======
                  access_level: Owner
>>>>>>> 2d24ee1f
              schema:
                allOf:
                - "$ref": "#/components/schemas/standard_response"
                - type: object
                  properties:
                    data:
                      type: array
                      items:
                        "$ref": "#/components/schemas/project"
    post:
      summary: create project
      security:
      - basic_auth_with_token: []
      parameters: []
      tags:
      - projects
      description: |2

        Users that can invoke this route: `Admin`, `owner user`, `writer`, `reader`, `no_access`.<br />
        Users that can't: `Harvester`, `anyone`.

        Note: accessing a list/index/filter endpoint may return no results due to project permissions
      responses:
        '201':
          description: successful
          content:
            application/json:
              example:
                meta:
                  status: 201
                  message: Created
                data:
                  id: 8
                  name: gen_project10
                  description: project description 10
                  notes: note number 10
                  creator_id: 1
                  updater_id: 1
                  deleter_id: 
                  deleted_at: 
<<<<<<< HEAD
                  created_at: '2020-08-27T15:07:18.367+01:00'
                  updated_at: '2020-08-27T15:07:18.367+01:00'
=======
                  created_at: '2020-08-31T01:37:55.823+01:00'
                  updated_at: '2020-08-31T01:37:55.823+01:00'
>>>>>>> 2d24ee1f
                  site_ids: []
                  owner_ids:
                  - 1
                  image_urls:
                  - size: extralarge
                    url: "/images/project/project_span4.png"
                    width: 300
                    height: 300
                  - size: large
                    url: "/images/project/project_span3.png"
                    width: 220
                    height: 220
                  - size: medium
                    url: "/images/project/project_span2.png"
                    width: 140
                    height: 140
                  - size: small
                    url: "/images/project/project_span1.png"
                    width: 60
                    height: 60
                  - size: tiny
                    url: "/images/project/project_spanhalf.png"
                    width: 30
                    height: 30
                  description_html: "<p>project description 10</p>\n"
                  description_html_tagline: project description 10
<<<<<<< HEAD
=======
                  access_level: Owner
              schema:
                allOf:
                - "$ref": "#/components/schemas/standard_response"
                - type: object
                  properties:
                    data:
                      "$ref": "#/components/schemas/project"
      requestBody:
        content:
          application/json:
            schema:
              "$ref": "#/components/schemas/project"
  "/projects/new":
    get:
      summary: new project
      security:
      - basic_auth_with_token: []
      parameters: []
      tags:
      - projects
      description: |2

        Users that can invoke this route: `Admin`, `owner user`, `writer`, `reader`, `no_access`, `anyone`.<br />
        Users that can't: `Harvester`.

        Note: accessing a list/index/filter endpoint may return no results due to project permissions
      responses:
        '200':
          description: successful
          content:
            application/json:
              example:
                meta:
                  status: 200
                  message: OK
                data:
                  id: 
                  name: 
                  description: 
                  notes: 
                  creator_id: 
                  updater_id: 
                  deleter_id: 
                  deleted_at: 
                  created_at: 
                  updated_at: 
  "/scripts":
    get:
      summary: list scripts
      security:
      - basic_auth_with_token: []
      parameters: []
      tags:
      - scripts
      description: |2

        Users that can invoke this route: `Admin`, `owner user`, `writer`, `reader`, `no_access`, `anyone`.<br />
        Users that can't: `Harvester`.

        Note: accessing a list/index/filter endpoint may return no results due to project permissions
      responses:
        '200':
          description: successful
          content:
            application/json:
              example:
                meta:
                  status: 200
                  message: OK
                  sorting:
                    order_by: name
                    direction: asc
                  paging:
                    page: 1
                    items: 25
                    total: 1
                    max_page: 1
                    current: http://localhost:3000/scripts?direction=asc&items=25&order_by=name&page=1
                    previous: 
                    next: 
                data:
                - id: 9
                  name: script name 9
                  description: script description 9
                  analysis_identifier: script machine identifier 9
                  version: 0.09
                  group_id: 9
                  creator_id: 1
                  created_at: '2020-08-31T01:37:56.111+01:00'
                  executable_settings: executable settings 9
                  executable_settings_media_type: text/plain
                  analysis_action_params:
                    file_executable: "./AnalysisPrograms/AnalysisPrograms.exe"
                    copy_paths:
                    - "./programs/AnalysisPrograms/Logs/log.txt"
                    sub_folders: []
                    custom_setting: 9
                  is_last_version: true
                  is_first_version: true
                  description_html: "<p>script description 9</p>\n"
                  description_html_tagline: script description 9
              schema:
                allOf:
                - "$ref": "#/components/schemas/standard_response"
                - type: object
                  properties:
                    data:
                      type: array
                      items:
                        "$ref": "#/components/schemas/script"
  "/scripts/{id}":
    get:
      summary: show script
      security:
      - basic_auth_with_token: []
      parameters:
      - name: id
        in: path
        description: id
        required: true
        schema:
          type: integer
      tags:
      - scripts
      description: |2

        Users that can invoke this route: `Admin`, `owner user`, `writer`, `reader`, `no_access`.<br />
        Users that can't: `Harvester`, `anyone`.

        Note: accessing a list/index/filter endpoint may return no results due to project permissions
      responses:
        '200':
          description: successful
          content:
            application/json:
              example:
                meta:
                  status: 200
                  message: OK
                data:
                  id: 10
                  name: script name 10
                  description: script description 10
                  analysis_identifier: script machine identifier 10
                  version: 0.1
                  group_id: 10
                  creator_id: 1
                  created_at: '2020-08-31T01:37:56.289+01:00'
                  executable_settings: executable settings 10
                  executable_settings_media_type: text/plain
                  analysis_action_params:
                    file_executable: "./AnalysisPrograms/AnalysisPrograms.exe"
                    copy_paths:
                    - "./programs/AnalysisPrograms/Logs/log.txt"
                    sub_folders: []
                    custom_setting: 10
                  is_last_version: true
                  is_first_version: true
                  description_html: "<p>script description 10</p>\n"
                  description_html_tagline: script description 10
              schema:
                allOf:
                - "$ref": "#/components/schemas/standard_response"
                - type: object
                  properties:
                    data:
                      "$ref": "#/components/schemas/script"
  "/scripts/filter":
    post:
      summary: filter script
      security:
      - basic_auth_with_token: []
      parameters: []
      tags:
      - scripts
      description: |2

        Users that can invoke this route: `Admin`, `owner user`, `writer`, `reader`, `no_access`, `anyone`.<br />
        Users that can't: `Harvester`.

        Note: accessing a list/index/filter endpoint may return no results due to project permissions
      responses:
        '200':
          description: successful
          content:
            application/json:
              example:
                meta:
                  status: 200
                  message: OK
                  sorting:
                    order_by: name
                    direction: asc
                  paging:
                    page: 1
                    items: 25
                    total: 1
                    max_page: 1
                    current: http://localhost:3000/scripts/filter?direction=asc&items=25&order_by=name&page=1
                    previous: 
                    next: 
                data:
                - id: 11
                  name: script name 11
                  description: script description 11
                  analysis_identifier: script machine identifier 11
                  version: 0.11
                  group_id: 11
                  creator_id: 1
                  created_at: '2020-08-31T01:37:56.458+01:00'
                  executable_settings: executable settings 11
                  executable_settings_media_type: text/plain
                  analysis_action_params:
                    file_executable: "./AnalysisPrograms/AnalysisPrograms.exe"
                    copy_paths:
                    - "./programs/AnalysisPrograms/Logs/log.txt"
                    sub_folders: []
                    custom_setting: 11
                  is_last_version: true
                  is_first_version: true
                  description_html: "<p>script description 11</p>\n"
                  description_html_tagline: script description 11
              schema:
                allOf:
                - "$ref": "#/components/schemas/standard_response"
                - type: object
                  properties:
                    data:
                      type: array
                      items:
                        "$ref": "#/components/schemas/script"
  "/projects/{project_id}/sites/filter":
    post:
      summary: filter site
      security:
      - basic_auth_with_token: []
      parameters:
      - name: project_id
        in: path
        description: project_id
        required: true
        schema:
          type: integer
      tags:
      - sites
      description: |2

        Users that can invoke this route: `Admin`, `owner user`, `writer`, `reader`, `no_access`, `anyone`.<br />
        Users that can't: `Harvester`.

        Note: accessing a list/index/filter endpoint may return no results due to project permissions
      responses:
        '200':
          description: successful
          content:
            application/json:
              example:
                meta:
                  status: 200
                  message: OK
                  sorting:
                    order_by: name
                    direction: asc
                  paging:
                    page: 1
                    items: 25
                    total: 1
                    max_page: 1
                    current: http://localhost:3000/projects/13/sites/filter?direction=asc&items=25&order_by=name&page=1
                    previous: 
                    next: 
                data:
                - id: 12
                  name: site name 12
                  notes: note number 12
                  creator_id: 50
                  updater_id: 
                  deleter_id: 
                  deleted_at: 
                  created_at: '2020-08-31T01:37:56.658+01:00'
                  updated_at: '2020-08-31T01:37:56.658+01:00'
                  description: site description 12
                  project_ids:
                  - 13
                  location_obfuscated: false
                  custom_latitude: 49.530981
                  custom_longitude: -172.731998
                  timezone_information: 
                  image_urls:
                  - size: extralarge
                    url: "/images/site/site_span4.png"
                    width: 300
                    height: 300
                  - size: large
                    url: "/images/site/site_span3.png"
                    width: 220
                    height: 220
                  - size: medium
                    url: "/images/site/site_span2.png"
                    width: 140
                    height: 140
                  - size: small
                    url: "/images/site/site_span1.png"
                    width: 60
                    height: 60
                  - size: tiny
                    url: "/images/site/site_spanhalf.png"
                    width: 30
                    height: 30
                  description_html: "<p>site description 12</p>\n"
                  description_html_tagline: site description 12
              schema:
                allOf:
                - "$ref": "#/components/schemas/standard_response"
                - type: object
                  properties:
                    data:
                      type: array
                      items:
                        "$ref": "#/components/schemas/site"
  "/projects/{project_id}/sites/new":
    get:
      summary: new site
      security:
      - basic_auth_with_token: []
      parameters:
      - name: project_id
        in: path
        description: project_id
        required: true
        schema:
          type: integer
      tags:
      - sites
      description: |2

        Users that can invoke this route: `Admin`, `owner user`, `writer`, `reader`, `no_access`, `anyone`.<br />
        Users that can't: `Harvester`.

        Note: accessing a list/index/filter endpoint may return no results due to project permissions
      responses:
        '200':
          description: successful
          content:
            application/json:
              example:
                meta:
                  status: 200
                  message: OK
                data:
                  id: 
                  name: 
                  notes: 
                  creator_id: 
                  updater_id: 
                  deleter_id: 
                  deleted_at: 
                  created_at: 
                  updated_at: 
                  description: 
                  longitude: 
                  latitude: 
                  image: 
                  tzinfo_tz: 
                  rails_tz: 
  "/projects/{project_id}/sites":
    get:
      summary: list sites
      security:
      - basic_auth_with_token: []
      parameters:
      - name: project_id
        in: path
        description: project_id
        required: true
        schema:
          type: integer
      tags:
      - sites
      description: |2

        Users that can invoke this route: `Admin`, `owner user`, `writer`, `reader`, `no_access`, `anyone`.<br />
        Users that can't: `Harvester`.

        Note: accessing a list/index/filter endpoint may return no results due to project permissions
      responses:
        '200':
          description: successful
          content:
            application/json:
              example:
                meta:
                  status: 200
                  message: OK
                  sorting:
                    order_by: name
                    direction: asc
                  paging:
                    page: 1
                    items: 25
                    total: 1
                    max_page: 1
                    current: http://localhost:3000/projects/15/sites?direction=asc&items=25&order_by=name&page=1
                    previous: 
                    next: 
                data:
                - id: 14
                  name: site name 14
                  notes: note number 14
                  creator_id: 58
                  updater_id: 
                  deleter_id: 
                  deleted_at: 
                  created_at: '2020-08-31T01:37:57.016+01:00'
                  updated_at: '2020-08-31T01:37:57.016+01:00'
                  description: site description 14
                  project_ids:
                  - 15
                  location_obfuscated: false
                  custom_latitude: -12.269087
                  custom_longitude: 165.051734
                  timezone_information: 
                  image_urls:
                  - size: extralarge
                    url: "/images/site/site_span4.png"
                    width: 300
                    height: 300
                  - size: large
                    url: "/images/site/site_span3.png"
                    width: 220
                    height: 220
                  - size: medium
                    url: "/images/site/site_span2.png"
                    width: 140
                    height: 140
                  - size: small
                    url: "/images/site/site_span1.png"
                    width: 60
                    height: 60
                  - size: tiny
                    url: "/images/site/site_spanhalf.png"
                    width: 30
                    height: 30
                  description_html: "<p>site description 14</p>\n"
                  description_html_tagline: site description 14
              schema:
                allOf:
                - "$ref": "#/components/schemas/standard_response"
                - type: object
                  properties:
                    data:
                      type: array
                      items:
                        "$ref": "#/components/schemas/site"
    post:
      summary: create site
      security:
      - basic_auth_with_token: []
      parameters:
      - name: project_id
        in: path
        description: project_id
        required: true
        schema:
          type: integer
      tags:
      - sites
      description: |2

        Users that can invoke this route: `Admin`, `owner user`, `writer`, `reader`, `no_access`, `anyone`.<br />
        Users that can't: `Harvester`.

        Note: accessing a list/index/filter endpoint may return no results due to project permissions
      responses:
        '201':
          description: successful
          content:
            application/json:
              example:
                meta:
                  status: 201
                  message: Created
                data:
                  id: 16
                  name: site name 16
                  notes: note number 16
                  creator_id: 1
                  updater_id: 
                  deleter_id: 
                  deleted_at: 
                  created_at: '2020-08-31T01:37:57.350+01:00'
                  updated_at: '2020-08-31T01:37:57.350+01:00'
                  description: site description 16
                  project_ids:
                  - 16
                  location_obfuscated: false
                  custom_latitude: 
                  custom_longitude: 
                  timezone_information: 
                  image_urls:
                  - size: extralarge
                    url: "/images/site/site_span4.png"
                    width: 300
                    height: 300
                  - size: large
                    url: "/images/site/site_span3.png"
                    width: 220
                    height: 220
                  - size: medium
                    url: "/images/site/site_span2.png"
                    width: 140
                    height: 140
                  - size: small
                    url: "/images/site/site_span1.png"
                    width: 60
                    height: 60
                  - size: tiny
                    url: "/images/site/site_spanhalf.png"
                    width: 30
                    height: 30
                  description_html: "<p>site description 16</p>\n"
                  description_html_tagline: site description 16
              schema:
                allOf:
                - "$ref": "#/components/schemas/standard_response"
                - type: object
                  properties:
                    data:
                      "$ref": "#/components/schemas/site"
      requestBody:
        content:
          application/json:
            schema:
              "$ref": "#/components/schemas/site"
  "/projects/{project_id}/sites/{id}":
    delete:
      summary: delete site
      security:
      - basic_auth_with_token: []
      parameters:
      - name: project_id
        in: path
        description: project_id
        required: true
        schema:
          type: integer
      - name: id
        in: path
        description: id
        required: true
        schema:
          type: integer
      tags:
      - sites
      description: |2

        Users that can invoke this route: `Admin`, `owner user`, `writer`, `reader`, `no_access`, `anyone`.<br />
        Users that can't: `Harvester`.

        Note: accessing a list/index/filter endpoint may return no results due to project permissions
      responses:
        '204':
          description: successful
          content:
            application/json:
              example: 
    get:
      summary: show site
      security:
      - basic_auth_with_token: []
      parameters:
      - name: project_id
        in: path
        description: project_id
        required: true
        schema:
          type: integer
      - name: id
        in: path
        description: id
        required: true
        schema:
          type: integer
      tags:
      - sites
      description: |2

        Users that can invoke this route: `Admin`, `owner user`, `writer`, `reader`, `no_access`, `anyone`.<br />
        Users that can't: `Harvester`.

        Note: accessing a list/index/filter endpoint may return no results due to project permissions
      responses:
        '200':
          description: successful
          content:
            application/json:
              example:
                meta:
                  status: 200
                  message: OK
                data:
                  id: 18
                  name: site name 18
                  notes: note number 18
                  creator_id: 71
                  updater_id: 
                  deleter_id: 
                  deleted_at: 
                  created_at: '2020-08-31T01:37:57.633+01:00'
                  updated_at: '2020-08-31T01:37:57.633+01:00'
                  description: site description 18
                  project_ids:
                  - 18
                  location_obfuscated: false
                  custom_latitude: 55.101294
                  custom_longitude: 104.375337
                  timezone_information: 
                  image_urls:
                  - size: extralarge
                    url: "/images/site/site_span4.png"
                    width: 300
                    height: 300
                  - size: large
                    url: "/images/site/site_span3.png"
                    width: 220
                    height: 220
                  - size: medium
                    url: "/images/site/site_span2.png"
                    width: 140
                    height: 140
                  - size: small
                    url: "/images/site/site_span1.png"
                    width: 60
                    height: 60
                  - size: tiny
                    url: "/images/site/site_spanhalf.png"
                    width: 30
                    height: 30
                  description_html: "<p>site description 18</p>\n"
                  description_html_tagline: site description 18
              schema:
                allOf:
                - "$ref": "#/components/schemas/standard_response"
                - type: object
                  properties:
                    data:
                      "$ref": "#/components/schemas/site"
    patch:
      summary: update site
      security:
      - basic_auth_with_token: []
      parameters:
      - name: project_id
        in: path
        description: project_id
        required: true
        schema:
          type: integer
      - name: id
        in: path
        description: id
        required: true
        schema:
          type: integer
      tags:
      - sites
      description: |2

        Users that can invoke this route: `Admin`, `owner user`, `writer`, `reader`, `no_access`, `anyone`.<br />
        Users that can't: `Harvester`.

        Note: accessing a list/index/filter endpoint may return no results due to project permissions
      responses:
        '200':
          description: successful
          content:
            application/json:
              example:
                meta:
                  status: 200
                  message: OK
                data:
                  id: 19
                  name: site name 20
                  description: site description 20
                  notes: note number 20
                  updater_id: 1
                  creator_id: 75
                  deleted_at: 
                  deleter_id: 
                  created_at: '2020-08-31T01:37:57.863+01:00'
                  updated_at: '2020-08-31T01:37:57.983+01:00'
                  project_ids:
                  - 19
                  location_obfuscated: false
                  custom_latitude: -37.25948
                  custom_longitude: -144.76369
                  timezone_information: 
                  image_urls:
                  - size: extralarge
                    url: "/images/site/site_span4.png"
                    width: 300
                    height: 300
                  - size: large
                    url: "/images/site/site_span3.png"
                    width: 220
                    height: 220
                  - size: medium
                    url: "/images/site/site_span2.png"
                    width: 140
                    height: 140
                  - size: small
                    url: "/images/site/site_span1.png"
                    width: 60
                    height: 60
                  - size: tiny
                    url: "/images/site/site_spanhalf.png"
                    width: 30
                    height: 30
                  description_html: "<p>site description 20</p>\n"
                  description_html_tagline: site description 20
              schema:
                allOf:
                - "$ref": "#/components/schemas/standard_response"
                - type: object
                  properties:
                    data:
                      "$ref": "#/components/schemas/site"
      requestBody:
        content:
          application/json:
            schema:
              "$ref": "#/components/schemas/site"
    put:
      summary: update site
      security:
      - basic_auth_with_token: []
      parameters:
      - name: project_id
        in: path
        description: project_id
        required: true
        schema:
          type: integer
      - name: id
        in: path
        description: id
        required: true
        schema:
          type: integer
      tags:
      - sites
      description: |2

        Users that can invoke this route: `Admin`, `owner user`, `writer`, `reader`, `no_access`, `anyone`.<br />
        Users that can't: `Harvester`.

        Note: accessing a list/index/filter endpoint may return no results due to project permissions
      responses:
        '200':
          description: successful
          content:
            application/json:
              example:
                meta:
                  status: 200
                  message: OK
                data:
                  id: 20
                  name: site name 22
                  description: site description 22
                  notes: note number 22
                  updater_id: 1
                  creator_id: 80
                  deleted_at: 
                  deleter_id: 
                  created_at: '2020-08-31T01:37:58.072+01:00'
                  updated_at: '2020-08-31T01:37:58.193+01:00'
                  project_ids:
                  - 20
                  location_obfuscated: false
                  custom_latitude: -2.870882
                  custom_longitude: -20.846214
                  timezone_information: 
                  image_urls:
                  - size: extralarge
                    url: "/images/site/site_span4.png"
                    width: 300
                    height: 300
                  - size: large
                    url: "/images/site/site_span3.png"
                    width: 220
                    height: 220
                  - size: medium
                    url: "/images/site/site_span2.png"
                    width: 140
                    height: 140
                  - size: small
                    url: "/images/site/site_span1.png"
                    width: 60
                    height: 60
                  - size: tiny
                    url: "/images/site/site_spanhalf.png"
                    width: 30
                    height: 30
                  description_html: "<p>site description 22</p>\n"
                  description_html_tagline: site description 22
              schema:
                allOf:
                - "$ref": "#/components/schemas/standard_response"
                - type: object
                  properties:
                    data:
                      "$ref": "#/components/schemas/site"
      requestBody:
        content:
          application/json:
            schema:
              "$ref": "#/components/schemas/site"
  "/sites":
    post:
      summary: create site
      security:
      - basic_auth_with_token: []
      parameters: []
      tags:
      - sites
      description: |2

        Users that can invoke this route: `Admin`, `owner user`, `writer`, `reader`, `no_access`, `anyone`.<br />
        Users that can't: `Harvester`.

        Note: accessing a list/index/filter endpoint may return no results due to project permissions
      responses:
        '201':
          description: successful
          content:
            application/json:
              example:
                meta:
                  status: 201
                  message: Created
                data:
                  id: 22
                  name: site name 24
                  notes: note number 24
                  creator_id: 1
                  updater_id: 
                  deleter_id: 
                  deleted_at: 
                  created_at: '2020-08-31T01:37:58.386+01:00'
                  updated_at: '2020-08-31T01:37:58.386+01:00'
                  description: site description 24
                  project_ids: []
                  location_obfuscated: true
                  custom_latitude: 
                  custom_longitude: 
                  timezone_information: 
                  image_urls:
                  - size: extralarge
                    url: "/images/site/site_span4.png"
                    width: 300
                    height: 300
                  - size: large
                    url: "/images/site/site_span3.png"
                    width: 220
                    height: 220
                  - size: medium
                    url: "/images/site/site_span2.png"
                    width: 140
                    height: 140
                  - size: small
                    url: "/images/site/site_span1.png"
                    width: 60
                    height: 60
                  - size: tiny
                    url: "/images/site/site_spanhalf.png"
                    width: 30
                    height: 30
                  description_html: "<p>site description 24</p>\n"
                  description_html_tagline: site description 24
              schema:
                allOf:
                - "$ref": "#/components/schemas/standard_response"
                - type: object
                  properties:
                    data:
                      "$ref": "#/components/schemas/site"
      requestBody:
        content:
          application/json:
            schema:
              "$ref": "#/components/schemas/site"
    get:
      summary: list sites
      security:
      - basic_auth_with_token: []
      parameters: []
      tags:
      - sites
      description: |2

        Users that can invoke this route: `Admin`, `owner user`, `writer`, `reader`, `no_access`, `anyone`.<br />
        Users that can't: `Harvester`.

        Note: accessing a list/index/filter endpoint may return no results due to project permissions
      responses:
        '200':
          description: successful
          content:
            application/json:
              example:
                meta:
                  status: 200
                  message: OK
                  sorting:
                    order_by: name
                    direction: asc
                  paging:
                    page: 1
                    items: 25
                    total: 1
                    max_page: 1
                    current: http://localhost:3000/sites?direction=asc&items=25&order_by=name&page=1
                    previous: 
                    next: 
                data:
                - id: 23
                  name: site name 25
                  notes: note number 25
                  creator_id: 90
                  updater_id: 
                  deleter_id: 
                  deleted_at: 
                  created_at: '2020-08-31T01:37:58.485+01:00'
                  updated_at: '2020-08-31T01:37:58.485+01:00'
                  description: site description 25
                  project_ids:
                  - 22
                  location_obfuscated: false
                  custom_latitude: -8.422107
                  custom_longitude: 116.878993
                  timezone_information: 
                  image_urls:
                  - size: extralarge
                    url: "/images/site/site_span4.png"
                    width: 300
                    height: 300
                  - size: large
                    url: "/images/site/site_span3.png"
                    width: 220
                    height: 220
                  - size: medium
                    url: "/images/site/site_span2.png"
                    width: 140
                    height: 140
                  - size: small
                    url: "/images/site/site_span1.png"
                    width: 60
                    height: 60
                  - size: tiny
                    url: "/images/site/site_spanhalf.png"
                    width: 30
                    height: 30
                  description_html: "<p>site description 25</p>\n"
                  description_html_tagline: site description 25
              schema:
                allOf:
                - "$ref": "#/components/schemas/standard_response"
                - type: object
                  properties:
                    data:
                      type: array
                      items:
                        "$ref": "#/components/schemas/site"
  "/sites/filter":
    post:
      summary: filter site
      security:
      - basic_auth_with_token: []
      parameters: []
      tags:
      - sites
      description: |2

        Users that can invoke this route: `Admin`, `owner user`, `writer`, `reader`, `no_access`, `anyone`.<br />
        Users that can't: `Harvester`.

        Note: accessing a list/index/filter endpoint may return no results due to project permissions
      responses:
        '200':
          description: successful
          content:
            application/json:
              example:
                meta:
                  status: 200
                  message: OK
                  sorting:
                    order_by: name
                    direction: asc
                  paging:
                    page: 1
                    items: 25
                    total: 1
                    max_page: 1
                    current: http://localhost:3000/sites/filter?direction=asc&items=25&order_by=name&page=1
                    previous: 
                    next: 
                data:
                - id: 24
                  name: site name 26
                  notes: note number 26
                  creator_id: 94
                  updater_id: 
                  deleter_id: 
                  deleted_at: 
                  created_at: '2020-08-31T01:37:58.666+01:00'
                  updated_at: '2020-08-31T01:37:58.666+01:00'
                  description: site description 26
                  project_ids:
                  - 23
                  location_obfuscated: false
                  custom_latitude: 40.53158
                  custom_longitude: 37.27334
                  timezone_information: 
                  image_urls:
                  - size: extralarge
                    url: "/images/site/site_span4.png"
                    width: 300
                    height: 300
                  - size: large
                    url: "/images/site/site_span3.png"
                    width: 220
                    height: 220
                  - size: medium
                    url: "/images/site/site_span2.png"
                    width: 140
                    height: 140
                  - size: small
                    url: "/images/site/site_span1.png"
                    width: 60
                    height: 60
                  - size: tiny
                    url: "/images/site/site_spanhalf.png"
                    width: 30
                    height: 30
                  description_html: "<p>site description 26</p>\n"
                  description_html_tagline: site description 26
              schema:
                allOf:
                - "$ref": "#/components/schemas/standard_response"
                - type: object
                  properties:
                    data:
                      type: array
                      items:
                        "$ref": "#/components/schemas/site"
  "/sites/{id}":
    delete:
      summary: delete site
      security:
      - basic_auth_with_token: []
      parameters:
      - name: id
        in: path
        description: id
        required: true
        schema:
          type: integer
      tags:
      - sites
      description: |2

        Users that can invoke this route: `Admin`, `owner user`, `writer`, `reader`, `no_access`, `anyone`.<br />
        Users that can't: `Harvester`.

        Note: accessing a list/index/filter endpoint may return no results due to project permissions
      responses:
        '204':
          description: successful
          content:
            application/json:
              example: 
    put:
      summary: update site
      security:
      - basic_auth_with_token: []
      parameters:
      - name: id
        in: path
        description: id
        required: true
        schema:
          type: integer
      tags:
      - sites
      description: |2

        Users that can invoke this route: `Admin`, `owner user`, `writer`, `reader`, `no_access`, `anyone`.<br />
        Users that can't: `Harvester`.

        Note: accessing a list/index/filter endpoint may return no results due to project permissions
      responses:
        '200':
          description: successful
          content:
            application/json:
              example:
                meta:
                  status: 200
                  message: OK
                data:
                  id: 26
                  name: site name 29
                  description: site description 29
                  notes: note number 29
                  updater_id: 1
                  creator_id: 102
                  deleted_at: 
                  deleter_id: 
                  created_at: '2020-08-31T01:37:59.012+01:00'
                  updated_at: '2020-08-31T01:37:59.156+01:00'
                  project_ids:
                  - 25
                  location_obfuscated: false
                  custom_latitude: -45.457421
                  custom_longitude: 158.061453
                  timezone_information: 
                  image_urls:
                  - size: extralarge
                    url: "/images/site/site_span4.png"
                    width: 300
                    height: 300
                  - size: large
                    url: "/images/site/site_span3.png"
                    width: 220
                    height: 220
                  - size: medium
                    url: "/images/site/site_span2.png"
                    width: 140
                    height: 140
                  - size: small
                    url: "/images/site/site_span1.png"
                    width: 60
                    height: 60
                  - size: tiny
                    url: "/images/site/site_spanhalf.png"
                    width: 30
                    height: 30
                  description_html: "<p>site description 29</p>\n"
                  description_html_tagline: site description 29
              schema:
                allOf:
                - "$ref": "#/components/schemas/standard_response"
                - type: object
                  properties:
                    data:
                      "$ref": "#/components/schemas/site"
      requestBody:
        content:
          application/json:
            schema:
              "$ref": "#/components/schemas/site"
    get:
      summary: show site
      security:
      - basic_auth_with_token: []
      parameters:
      - name: id
        in: path
        description: id
        required: true
        schema:
          type: integer
      tags:
      - sites
      description: |2

        Users that can invoke this route: `Admin`, `owner user`, `writer`, `reader`, `no_access`, `anyone`.<br />
        Users that can't: `Harvester`.

        Note: accessing a list/index/filter endpoint may return no results due to project permissions
      responses:
        '200':
          description: successful
          content:
            application/json:
              example:
                meta:
                  status: 200
                  message: OK
                data:
                  id: 27
                  name: site name 30
                  notes: note number 30
                  creator_id: 107
                  updater_id: 
                  deleter_id: 
                  deleted_at: 
                  created_at: '2020-08-31T01:37:59.239+01:00'
                  updated_at: '2020-08-31T01:37:59.239+01:00'
                  description: site description 30
                  project_ids:
                  - 26
                  location_obfuscated: false
                  custom_latitude: 14.494929
                  custom_longitude: -46.829336
                  timezone_information: 
                  image_urls:
                  - size: extralarge
                    url: "/images/site/site_span4.png"
                    width: 300
                    height: 300
                  - size: large
                    url: "/images/site/site_span3.png"
                    width: 220
                    height: 220
                  - size: medium
                    url: "/images/site/site_span2.png"
                    width: 140
                    height: 140
                  - size: small
                    url: "/images/site/site_span1.png"
                    width: 60
                    height: 60
                  - size: tiny
                    url: "/images/site/site_spanhalf.png"
                    width: 30
                    height: 30
                  description_html: "<p>site description 30</p>\n"
                  description_html_tagline: site description 30
              schema:
                allOf:
                - "$ref": "#/components/schemas/standard_response"
                - type: object
                  properties:
                    data:
                      "$ref": "#/components/schemas/site"
    patch:
      summary: update site
      security:
      - basic_auth_with_token: []
      parameters:
      - name: id
        in: path
        description: id
        required: true
        schema:
          type: integer
      tags:
      - sites
      description: |2

        Users that can invoke this route: `Admin`, `owner user`, `writer`, `reader`, `no_access`, `anyone`.<br />
        Users that can't: `Harvester`.

        Note: accessing a list/index/filter endpoint may return no results due to project permissions
      responses:
        '200':
          description: successful
          content:
            application/json:
              example:
                meta:
                  status: 200
                  message: OK
                data:
                  id: 28
                  name: site name 32
                  description: site description 32
                  notes: note number 32
                  updater_id: 1
                  creator_id: 111
                  deleted_at: 
                  deleter_id: 
                  created_at: '2020-08-31T01:37:59.417+01:00'
                  updated_at: '2020-08-31T01:37:59.523+01:00'
                  project_ids:
                  - 27
                  location_obfuscated: false
                  custom_latitude: 30.357505
                  custom_longitude: -139.889771
                  timezone_information: 
                  image_urls:
                  - size: extralarge
                    url: "/images/site/site_span4.png"
                    width: 300
                    height: 300
                  - size: large
                    url: "/images/site/site_span3.png"
                    width: 220
                    height: 220
                  - size: medium
                    url: "/images/site/site_span2.png"
                    width: 140
                    height: 140
                  - size: small
                    url: "/images/site/site_span1.png"
                    width: 60
                    height: 60
                  - size: tiny
                    url: "/images/site/site_spanhalf.png"
                    width: 30
                    height: 30
                  description_html: "<p>site description 32</p>\n"
                  description_html_tagline: site description 32
              schema:
                allOf:
                - "$ref": "#/components/schemas/standard_response"
                - type: object
                  properties:
                    data:
                      "$ref": "#/components/schemas/site"
      requestBody:
        content:
          application/json:
            schema:
              "$ref": "#/components/schemas/site"
  "/sites/new":
    get:
      summary: new site
      security:
      - basic_auth_with_token: []
      parameters: []
      tags:
      - sites
      description: |2

        Users that can invoke this route: `Admin`, `owner user`, `writer`, `reader`, `no_access`, `anyone`.<br />
        Users that can't: `Harvester`.

        Note: accessing a list/index/filter endpoint may return no results due to project permissions
      responses:
        '200':
          description: successful
          content:
            application/json:
              example:
                meta:
                  status: 200
                  message: OK
                data:
                  id: 
                  name: 
                  notes: 
                  creator_id: 
                  updater_id: 
                  deleter_id: 
                  deleted_at: 
                  created_at: 
                  updated_at: 
                  description: 
                  longitude: 
                  latitude: 
                  image: 
                  tzinfo_tz: 
                  rails_tz: 
  "/bookmarks":
    post:
      summary: create bookmark
      security:
      - basic_auth_with_token: []
      parameters: []
      tags:
      - bookmarks
      description: |2

        Users that can invoke this route: `Admin`, `owner user`, `writer`, `reader`, `no_access`.<br />
        Users that can't: `Harvester`, `anyone`.

        Note: accessing a list/index/filter endpoint may return no results due to project permissions
      responses:
        '201':
          description: successful
          content:
            application/json:
              example:
                meta:
                  status: 201
                  message: Created
                data:
                  id: 29
                  audio_recording_id: 29
                  offset_seconds: 4.0
                  name: name 29
                  creator_id: 1
                  updater_id: 
                  created_at: '2020-08-31T01:37:59.937+01:00'
                  updated_at: '2020-08-31T01:37:59.937+01:00'
                  description: description 29
                  category: category 29
                  description_html: "<p>description 29</p>\n"
                  description_html_tagline: description 29
              schema:
                allOf:
                - "$ref": "#/components/schemas/standard_response"
                - type: object
                  properties:
                    data:
                      "$ref": "#/components/schemas/bookmark"
      requestBody:
        content:
          application/json:
            schema:
              "$ref": "#/components/schemas/bookmark"
    get:
      summary: list bookmarks
      security:
      - basic_auth_with_token: []
      parameters: []
      tags:
      - bookmarks
      description: |2

        Users that can invoke this route: `Admin`, `owner user`, `writer`, `reader`, `no_access`.<br />
        Users that can't: `Harvester`, `anyone`.

        Note: accessing a list/index/filter endpoint may return no results due to project permissions
      responses:
        '200':
          description: successful
          content:
            application/json:
              example:
                meta:
                  status: 200
                  message: OK
                  sorting:
                    order_by: created_at
                    direction: desc
                  paging:
                    page: 1
                    items: 25
                    total: 1
                    max_page: 1
                    current: http://localhost:3000/bookmarks?direction=desc&items=25&order_by=created_at&page=1
                    previous: 
                    next: 
                data:
                - id: 30
                  audio_recording_id: 30
                  offset_seconds: 4.0
                  name: name 30
                  creator_id: 1
                  updater_id: 
                  created_at: '2020-08-31T01:38:00.033+01:00'
                  updated_at: '2020-08-31T01:38:00.033+01:00'
                  description: description 30
                  category: category 30
                  description_html: "<p>description 30</p>\n"
                  description_html_tagline: description 30
              schema:
                allOf:
                - "$ref": "#/components/schemas/standard_response"
                - type: object
                  properties:
                    data:
                      type: array
                      items:
                        "$ref": "#/components/schemas/bookmark"
  "/bookmarks/new":
    get:
      summary: new bookmark
      security:
      - basic_auth_with_token: []
      parameters: []
      tags:
      - bookmarks
      description: |2

        Users that can invoke this route: `Admin`, `owner user`, `writer`, `reader`, `no_access`.<br />
        Users that can't: `Harvester`, `anyone`.

        Note: accessing a list/index/filter endpoint may return no results due to project permissions
      responses:
        '200':
          description: successful
          content:
            application/json:
              example:
                meta:
                  status: 200
                  message: OK
                data:
                  id: 
                  audio_recording_id: 
                  offset_seconds: 
                  name: 
                  creator_id: 
                  updater_id: 
                  created_at: 
                  updated_at: 
                  description: 
                  category: 
  "/bookmarks/filter":
    post:
      summary: filter bookmark
      security:
      - basic_auth_with_token: []
      parameters: []
      tags:
      - bookmarks
      description: |2

        Users that can invoke this route: `Admin`, `owner user`, `writer`, `reader`, `no_access`.<br />
        Users that can't: `Harvester`, `anyone`.

        Note: accessing a list/index/filter endpoint may return no results due to project permissions
      responses:
        '200':
          description: successful
          content:
            application/json:
              example:
                meta:
                  status: 200
                  message: OK
                  sorting:
                    order_by: created_at
                    direction: desc
                  paging:
                    page: 1
                    items: 25
                    total: 1
                    max_page: 1
                    current: http://localhost:3000/bookmarks/filter?direction=desc&items=25&order_by=created_at&page=1
                    previous: 
                    next: 
                data:
                - id: 32
                  audio_recording_id: 32
                  offset_seconds: 4.0
                  name: name 32
                  creator_id: 1
                  updater_id: 
                  created_at: '2020-08-31T01:38:00.401+01:00'
                  updated_at: '2020-08-31T01:38:00.401+01:00'
                  description: description 32
                  category: category 32
                  description_html: "<p>description 32</p>\n"
                  description_html_tagline: description 32
              schema:
                allOf:
                - "$ref": "#/components/schemas/standard_response"
                - type: object
                  properties:
                    data:
                      type: array
                      items:
                        "$ref": "#/components/schemas/bookmark"
  "/bookmarks/{id}":
    put:
      summary: update bookmark
      security:
      - basic_auth_with_token: []
      parameters:
      - name: id
        in: path
        description: id
        required: true
        schema:
          type: integer
      tags:
      - bookmarks
      description: |2

        Users that can invoke this route: `Admin`, `owner user`, `writer`, `reader`, `no_access`.<br />
        Users that can't: `Harvester`, `anyone`.

        Note: accessing a list/index/filter endpoint may return no results due to project permissions
      responses:
        '200':
          description: successful
          content:
            application/json:
              example:
                meta:
                  status: 200
                  message: OK
                data:
                  id: 33
                  audio_recording_id: 34
                  name: name 34
                  description: description 34
                  offset_seconds: 4.0
                  category: category 34
                  updater_id: 1
                  creator_id: 1
                  created_at: '2020-08-31T01:38:00.576+01:00'
                  updated_at: '2020-08-31T01:38:00.707+01:00'
                  description_html: "<p>description 34</p>\n"
                  description_html_tagline: description 34
              schema:
                allOf:
                - "$ref": "#/components/schemas/standard_response"
                - type: object
                  properties:
                    data:
                      "$ref": "#/components/schemas/bookmark"
      requestBody:
        content:
          application/json:
            schema:
              "$ref": "#/components/schemas/bookmark"
    patch:
      summary: update bookmark
      security:
      - basic_auth_with_token: []
      parameters:
      - name: id
        in: path
        description: id
        required: true
        schema:
          type: integer
      tags:
      - bookmarks
      description: |2

        Users that can invoke this route: `Admin`, `owner user`, `writer`, `reader`, `no_access`.<br />
        Users that can't: `Harvester`, `anyone`.

        Note: accessing a list/index/filter endpoint may return no results due to project permissions
      responses:
        '200':
          description: successful
          content:
            application/json:
              example:
                meta:
                  status: 200
                  message: OK
                data:
                  id: 34
                  audio_recording_id: 36
                  name: name 36
                  description: description 36
                  offset_seconds: 4.0
                  category: category 36
                  updater_id: 1
                  creator_id: 1
                  created_at: '2020-08-31T01:38:00.815+01:00'
                  updated_at: '2020-08-31T01:38:00.946+01:00'
                  description_html: "<p>description 36</p>\n"
                  description_html_tagline: description 36
              schema:
                allOf:
                - "$ref": "#/components/schemas/standard_response"
                - type: object
                  properties:
                    data:
                      "$ref": "#/components/schemas/bookmark"
      requestBody:
        content:
          application/json:
            schema:
              "$ref": "#/components/schemas/bookmark"
    delete:
      summary: delete bookmark
      security:
      - basic_auth_with_token: []
      parameters:
      - name: id
        in: path
        description: id
        required: true
        schema:
          type: integer
      tags:
      - bookmarks
      description: |2

        Users that can invoke this route: `Admin`, `owner user`, `writer`, `reader`, `no_access`.<br />
        Users that can't: `Harvester`, `anyone`.

        Note: accessing a list/index/filter endpoint may return no results due to project permissions
      responses:
        '204':
          description: successful
          content:
            application/json:
              example: 
    get:
      summary: show bookmark
      security:
      - basic_auth_with_token: []
      parameters:
      - name: id
        in: path
        description: id
        required: true
        schema:
          type: integer
      tags:
      - bookmarks
      description: |2

        Users that can invoke this route: `Admin`, `owner user`, `writer`, `reader`, `no_access`.<br />
        Users that can't: `Harvester`, `anyone`.

        Note: accessing a list/index/filter endpoint may return no results due to project permissions
      responses:
        '200':
          description: successful
          content:
            application/json:
              example:
                meta:
                  status: 200
                  message: OK
                data:
                  id: 36
                  audio_recording_id: 38
                  offset_seconds: 4.0
                  name: name 38
                  creator_id: 1
                  updater_id: 
                  created_at: '2020-08-31T01:38:01.202+01:00'
                  updated_at: '2020-08-31T01:38:01.202+01:00'
                  description: description 38
                  category: category 38
                  description_html: "<p>description 38</p>\n"
                  description_html_tagline: description 38
              schema:
                allOf:
                - "$ref": "#/components/schemas/standard_response"
                - type: object
                  properties:
                    data:
                      "$ref": "#/components/schemas/bookmark"
  "/saved_searches/new":
    get:
      summary: new saved_search
      security:
      - basic_auth_with_token: []
      parameters: []
      tags:
      - saved_searches
      description: |2

        Users that can invoke this route: `Admin`, `owner user`, `writer`, `reader`, `no_access`.<br />
        Users that can't: `Harvester`, `anyone`.

        Note: accessing a list/index/filter endpoint may return no results due to project permissions
      responses:
        '200':
          description: successful
          content:
            application/json:
              example:
                meta:
                  status: 200
                  message: OK
                data:
                  id: 
                  name: 
                  description: 
                  stored_query: 
                  creator_id: 
                  created_at: 
                  deleter_id: 
                  deleted_at: 
  "/saved_searches/filter":
    post:
      summary: filter saved_search
      security:
      - basic_auth_with_token: []
      parameters: []
      tags:
      - saved_searches
      description: |2

        Users that can invoke this route: `Admin`, `owner user`, `writer`, `reader`, `no_access`, `anyone`.<br />
        Users that can't: `Harvester`.

        Note: accessing a list/index/filter endpoint may return no results due to project permissions
      responses:
        '200':
          description: successful
          content:
            application/json:
              example:
                meta:
                  status: 200
                  message: OK
                  sorting:
                    order_by: created_at
                    direction: desc
                  paging:
                    page: 1
                    items: 25
                    total: 1
                    max_page: 1
                    current: http://localhost:3000/saved_searches/filter?direction=desc&items=25&order_by=created_at&page=1
                    previous: 
                    next: 
                data:
                - id: 37
                  name: saved search name 37
                  description: saved search description 37
                  stored_query:
                    uuid:
                      eq: blah blah
                  creator_id: 169
                  created_at: '2020-08-31T01:38:01.584+01:00'
                  deleter_id: 
                  deleted_at: 
                  project_ids:
                  - 38
                  analysis_job_ids:
                  - 37
                  description_html: "<p>saved search description 37</p>\n"
                  description_html_tagline: saved search description 37
              schema:
                allOf:
                - "$ref": "#/components/schemas/standard_response"
                - type: object
                  properties:
                    data:
                      type: array
                      items:
                        "$ref": "#/components/schemas/saved_search"
  "/saved_searches/{id}":
    put:
      summary: can't update saved_search
      security:
      - basic_auth_with_token: []
      parameters:
      - name: id
        in: path
        description: id
        required: true
        schema:
          type: integer
      tags:
      - saved_searches
      description: |2

        Users that can invoke this route: `Admin`.<br />
        Users that can't: `Harvester`, `owner user`, `writer`, `reader`, `no_access`, `anyone`.

        Note: accessing a list/index/filter endpoint may return no results due to project permissions
      responses:
        '404':
          description: not found
          content:
            application/json:
              example:
                meta:
                  status: 404
                  message: Not Found
                  error:
                    details: Could not find the requested page.
                    info:
                      original_route: saved_searches/38
                      original_http_method: PUT
                data: 
      requestBody:
        content:
          application/json:
            schema:
              "$ref": "#/components/schemas/saved_search"
    delete:
      summary: delete saved_search
      security:
      - basic_auth_with_token: []
      parameters:
      - name: id
        in: path
        description: id
        required: true
        schema:
          type: integer
      tags:
      - saved_searches
      description: |2

        Users that can invoke this route: `Admin`, `owner user`, `writer`, `reader`, `no_access`, `anyone`.<br />
        Users that can't: `Harvester`.

        Note: accessing a list/index/filter endpoint may return no results due to project permissions
      responses:
        '204':
          description: successful
          content:
            application/json:
              example: 
    patch:
      summary: can't update saved_search
      security:
      - basic_auth_with_token: []
      parameters:
      - name: id
        in: path
        description: id
        required: true
        schema:
          type: integer
      tags:
      - saved_searches
      description: |2

        Users that can invoke this route: `Admin`.<br />
        Users that can't: `Harvester`, `owner user`, `writer`, `reader`, `no_access`, `anyone`.

        Note: accessing a list/index/filter endpoint may return no results due to project permissions
      responses:
        '404':
          description: not found
          content:
            application/json:
              example:
                meta:
                  status: 404
                  message: Not Found
                  error:
                    details: Could not find the requested page.
                    info:
                      original_route: saved_searches/40
                      original_http_method: PATCH
                data: 
      requestBody:
        content:
          application/json:
            schema:
              "$ref": "#/components/schemas/saved_search"
    get:
      summary: show saved_search
      security:
      - basic_auth_with_token: []
      parameters:
      - name: id
        in: path
        description: id
        required: true
        schema:
          type: integer
      tags:
      - saved_searches
      description: |2

        Users that can invoke this route: `Admin`, `owner user`, `writer`, `reader`, `no_access`, `anyone`.<br />
        Users that can't: `Harvester`.

        Note: accessing a list/index/filter endpoint may return no results due to project permissions
      responses:
        '200':
          description: successful
          content:
            application/json:
              example:
                meta:
                  status: 200
                  message: OK
                data:
                  id: 41
                  name: saved search name 43
                  description: saved search description 43
                  stored_query:
                    uuid:
                      eq: blah blah
                  creator_id: 187
                  created_at: '2020-08-31T01:38:02.316+01:00'
                  deleter_id: 
                  deleted_at: 
                  project_ids:
                  - 42
                  analysis_job_ids:
                  - 41
                  description_html: "<p>saved search description 43</p>\n"
                  description_html_tagline: saved search description 43
              schema:
                allOf:
                - "$ref": "#/components/schemas/standard_response"
                - type: object
                  properties:
                    data:
                      "$ref": "#/components/schemas/saved_search"
  "/saved_searches":
    get:
      summary: list saved_searches
      security:
      - basic_auth_with_token: []
      parameters: []
      tags:
      - saved_searches
      description: |2

        Users that can invoke this route: `Admin`, `owner user`, `writer`, `reader`, `no_access`, `anyone`.<br />
        Users that can't: `Harvester`.

        Note: accessing a list/index/filter endpoint may return no results due to project permissions
      responses:
        '200':
          description: successful
          content:
            application/json:
              example:
                meta:
                  status: 200
                  message: OK
                  sorting:
                    order_by: created_at
                    direction: desc
                  paging:
                    page: 1
                    items: 25
                    total: 1
                    max_page: 1
                    current: http://localhost:3000/saved_searches?direction=desc&items=25&order_by=created_at&page=1
                    previous: 
                    next: 
                data:
                - id: 42
                  name: saved search name 44
                  description: saved search description 44
                  stored_query:
                    uuid:
                      eq: blah blah
                  creator_id: 191
                  created_at: '2020-08-31T01:38:02.494+01:00'
                  deleter_id: 
                  deleted_at: 
                  project_ids:
                  - 43
                  analysis_job_ids:
                  - 42
                  description_html: "<p>saved search description 44</p>\n"
                  description_html_tagline: saved search description 44
              schema:
                allOf:
                - "$ref": "#/components/schemas/standard_response"
                - type: object
                  properties:
                    data:
                      type: array
                      items:
                        "$ref": "#/components/schemas/saved_search"
    post:
      summary: create saved_search
      security:
      - basic_auth_with_token: []
      parameters: []
      tags:
      - saved_searches
      description: |2

        Users that can invoke this route: `Admin`, `owner user`, `writer`, `reader`, `no_access`, `anyone`.<br />
        Users that can't: `Harvester`.

        Note: accessing a list/index/filter endpoint may return no results due to project permissions
      responses:
        '201':
          description: successful
          content:
            application/json:
              example:
                meta:
                  status: 201
                  message: Created
                data:
                  id: 44
                  name: saved search name 46
                  description: saved search description 46
                  stored_query:
                    uuid:
                      eq: blah blah
                  creator_id: 1
                  created_at: '2020-08-31T01:38:02.883+01:00'
                  deleter_id: 
                  deleted_at: 
                  project_ids: []
                  analysis_job_ids: []
                  description_html: "<p>saved search description 46</p>\n"
                  description_html_tagline: saved search description 46
              schema:
                allOf:
                - "$ref": "#/components/schemas/standard_response"
                - type: object
                  properties:
                    data:
                      "$ref": "#/components/schemas/saved_search"
      requestBody:
        content:
          application/json:
            schema:
              "$ref": "#/components/schemas/saved_search"
  "/sites/orphans/filter":
    post:
      summary: filter site
      security:
      - basic_auth_with_token: []
      parameters: []
      tags:
      - sites
      description: |2

        Users that can invoke this route: `Admin`.<br />
        Users that can't: `Harvester`, `owner user`, `writer`, `reader`, `no_access`, `anyone`.

        Note: accessing a list/index/filter endpoint may return no results due to project permissions
      responses:
        '200':
          description: successful
          content:
            application/json:
              example:
                meta:
                  status: 200
                  message: OK
                  sorting:
                    order_by: name
                    direction: asc
                  paging:
                    page: 1
                    items: 25
                    total: 1
                    max_page: 1
                    current: http://localhost:3000/sites/orphans?direction=asc&items=25&order_by=name&page=1
                    previous: 
                    next: 
                data:
                - id: 50
                  name: site name 54
                  notes: note number 54
                  creator_id: 203
                  updater_id: 
                  deleter_id: 
                  deleted_at: 
                  created_at: '2020-08-31T01:38:03.085+01:00'
                  updated_at: '2020-08-31T01:38:03.085+01:00'
                  description: site description 54
                  project_ids: []
                  location_obfuscated: true
                  custom_latitude: 
                  custom_longitude: 
                  timezone_information: 
                  image_urls:
                  - size: extralarge
                    url: "/images/site/site_span4.png"
                    width: 300
                    height: 300
                  - size: large
                    url: "/images/site/site_span3.png"
                    width: 220
                    height: 220
                  - size: medium
                    url: "/images/site/site_span2.png"
                    width: 140
                    height: 140
                  - size: small
                    url: "/images/site/site_span1.png"
                    width: 60
                    height: 60
                  - size: tiny
                    url: "/images/site/site_spanhalf.png"
                    width: 30
                    height: 30
                  description_html: "<p>site description 54</p>\n"
                  description_html_tagline: site description 54
              schema:
                allOf:
                - "$ref": "#/components/schemas/standard_response"
                - type: object
                  properties:
                    data:
                      type: array
                      items:
                        "$ref": "#/components/schemas/site"
  "/sites/orphans":
    get:
      summary: list sites
      security:
      - basic_auth_with_token: []
      parameters: []
      tags:
      - sites
      description: |2

        Users that can invoke this route: `Admin`.<br />
        Users that can't: `Harvester`, `owner user`, `writer`, `reader`, `no_access`, `anyone`.

        Note: accessing a list/index/filter endpoint may return no results due to project permissions
      responses:
        '200':
          description: successful
          content:
            application/json:
              example:
                meta:
                  status: 200
                  message: OK
                  sorting:
                    order_by: name
                    direction: asc
                  paging:
                    page: 1
                    items: 25
                    total: 1
                    max_page: 1
                    current: http://localhost:3000/sites/orphans?direction=asc&items=25&order_by=name&page=1
                    previous: 
                    next: 
                data:
                - id: 52
                  name: site name 56
                  notes: note number 56
                  creator_id: 208
                  updater_id: 
                  deleter_id: 
                  deleted_at: 
                  created_at: '2020-08-31T01:38:03.320+01:00'
                  updated_at: '2020-08-31T01:38:03.320+01:00'
                  description: site description 56
                  project_ids: []
                  location_obfuscated: true
                  custom_latitude: 
                  custom_longitude: 
                  timezone_information: 
                  image_urls:
                  - size: extralarge
                    url: "/images/site/site_span4.png"
                    width: 300
                    height: 300
                  - size: large
                    url: "/images/site/site_span3.png"
                    width: 220
                    height: 220
                  - size: medium
                    url: "/images/site/site_span2.png"
                    width: 140
                    height: 140
                  - size: small
                    url: "/images/site/site_span1.png"
                    width: 60
                    height: 60
                  - size: tiny
                    url: "/images/site/site_spanhalf.png"
                    width: 30
                    height: 30
                  description_html: "<p>site description 56</p>\n"
                  description_html_tagline: site description 56
              schema:
                allOf:
                - "$ref": "#/components/schemas/standard_response"
                - type: object
                  properties:
                    data:
                      type: array
                      items:
                        "$ref": "#/components/schemas/site"
  "/analysis_jobs":
    get:
      summary: list analysis_jobs
      security:
      - basic_auth_with_token: []
      parameters: []
      tags:
      - analysis_jobs
      description: |2

        Users that can invoke this route: `Admin`, `owner user`, `writer`, `reader`, `no_access`, `anyone`.<br />
        Users that can't: `Harvester`.

        Note: accessing a list/index/filter endpoint may return no results due to project permissions
      responses:
        '200':
          description: successful
          content:
            application/json:
              example:
                meta:
                  status: 200
                  message: OK
                  sorting:
                    order_by: updated_at
                    direction: desc
                  paging:
                    page: 1
                    items: 25
                    total: 1
                    max_page: 1
                    current: http://localhost:3000/analysis_jobs?direction=desc&items=25&order_by=updated_at&page=1
                    previous: 
                    next: 
                data:
                - id: 46
                  name: job name 46
                  annotation_name: 
                  custom_settings: custom settings 46
                  script_id: 46
                  creator_id: 210
                  updater_id: 
                  deleter_id: 
                  deleted_at: 
                  created_at: '2020-08-31T01:38:03.467+01:00'
                  updated_at: '2020-08-31T01:38:03.467+01:00'
                  description: job description 46
                  saved_search_id: 47
                  started_at: '2020-08-31T01:38:03.462+01:00'
                  overall_status: new
                  overall_status_modified_at: '2020-08-31T01:38:03.462+01:00'
                  overall_progress:
                    new: 0
                    queued: 0
                    working: 0
                    successful: 0
                    failed: 0
                    timed_out: 0
                    cancelling: 0
                    cancelled: 0
                    total: 0
                  overall_progress_modified_at: '2020-08-31T01:38:03.463+01:00'
                  overall_count: 0
                  overall_duration_seconds: 0.0
                  overall_data_length_bytes: 0
                  description_html: "<p>job description 46</p>\n"
                  description_html_tagline: job description 46
              schema:
                allOf:
                - "$ref": "#/components/schemas/standard_response"
                - type: object
                  properties:
                    data:
                      type: array
                      items:
                        "$ref": "#/components/schemas/analysis_job"
    post:
      summary: create analysis_job
      security:
      - basic_auth_with_token: []
      parameters: []
      tags:
      - analysis_jobs
      description: |2

        Users that can invoke this route: `Admin`, `owner user`, `writer`, `reader`, `no_access`, `anyone`.<br />
        Users that can't: `Harvester`.

        Note: accessing a list/index/filter endpoint may return no results due to project permissions
      responses:
        '201':
          description: successful
          content:
            application/json:
              example:
                meta:
                  status: 201
                  message: Created
                data:
                  id: 48
                  name: job name 48
                  annotation_name: 
                  custom_settings: custom settings 48
                  script_id: 48
                  creator_id: 1
                  updater_id: 1
                  deleter_id: 
                  deleted_at: 
                  created_at: '2020-08-31T01:38:03.776+01:00'
                  updated_at: '2020-08-31T01:38:03.812+01:00'
                  description: job description 48
                  saved_search_id: 49
                  started_at: '2020-08-31T01:38:03.791+01:00'
                  overall_status: completed
                  overall_status_modified_at: '2020-08-31T01:38:03.808+01:00'
                  overall_progress:
                    new: 0
                    queued: 0
                    working: 0
                    successful: 0
                    failed: 0
                    timed_out: 0
                    cancelling: 0
                    cancelled: 0
                    total: 0
                  overall_progress_modified_at: '2020-08-31T01:38:03.809+01:00'
                  overall_count: 0
                  overall_duration_seconds: 0.0
                  overall_data_length_bytes: 0
                  description_html: "<p>job description 48</p>\n"
                  description_html_tagline: job description 48
              schema:
                allOf:
                - "$ref": "#/components/schemas/standard_response"
                - type: object
                  properties:
                    data:
                      "$ref": "#/components/schemas/analysis_job"
      requestBody:
        content:
          application/json:
            schema:
              "$ref": "#/components/schemas/analysis_job"
  "/analysis_jobs/{id}":
    delete:
      summary: delete analysis_job
      security:
      - basic_auth_with_token: []
      parameters:
      - name: id
        in: path
        description: id
        required: true
        schema:
          type: integer
      tags:
      - analysis_jobs
      description: |2

        Users that can invoke this route: `Admin`, `owner user`, `writer`, `reader`, `no_access`, `anyone`.<br />
        Users that can't: `Harvester`.

        Note: accessing a list/index/filter endpoint may return no results due to project permissions
      responses:
        '204':
          description: successful
          content:
            application/json:
              example: 
    get:
      summary: show analysis_job
      security:
      - basic_auth_with_token: []
      parameters:
      - name: id
        in: path
        description: id
        required: true
        schema:
          type: integer
      tags:
      - analysis_jobs
      description: |2

        Users that can invoke this route: `Admin`, `owner user`, `writer`, `reader`, `no_access`, `anyone`.<br />
        Users that can't: `Harvester`.

        Note: accessing a list/index/filter endpoint may return no results due to project permissions
      responses:
        '200':
          description: successful
          content:
            application/json:
              example:
                meta:
                  status: 200
                  message: OK
                data:
                  id: 50
                  name: job name 50
                  annotation_name: 
                  custom_settings: custom settings 50
                  script_id: 50
                  creator_id: 225
                  updater_id: 
                  deleter_id: 
                  deleted_at: 
                  created_at: '2020-08-31T01:38:04.109+01:00'
                  updated_at: '2020-08-31T01:38:04.109+01:00'
                  description: job description 50
                  saved_search_id: 51
                  started_at: '2020-08-31T01:38:04.104+01:00'
                  overall_status: completed
                  overall_status_modified_at: '2020-08-31T01:38:04.105+01:00'
                  overall_progress:
                    new: 0
                    queued: 0
                    working: 0
                    successful: 0
                    failed: 0
                    timed_out: 0
                    cancelling: 0
                    cancelled: 0
                    total: 0
                  overall_progress_modified_at: '2020-08-31T01:38:04.106+01:00'
                  overall_count: 0
                  overall_duration_seconds: 0.0
                  overall_data_length_bytes: 0
                  description_html: "<p>job description 50</p>\n"
                  description_html_tagline: job description 50
              schema:
                allOf:
                - "$ref": "#/components/schemas/standard_response"
                - type: object
                  properties:
                    data:
                      "$ref": "#/components/schemas/analysis_job"
    patch:
      summary: update analysis_job
      security:
      - basic_auth_with_token: []
      parameters:
      - name: id
        in: path
        description: id
        required: true
        schema:
          type: integer
      tags:
      - analysis_jobs
      description: |2

        Users that can invoke this route: `Admin`, `owner user`, `writer`, `reader`, `no_access`, `anyone`.<br />
        Users that can't: `Harvester`.

        Note: accessing a list/index/filter endpoint may return no results due to project permissions
      responses:
        '200':
          description: successful
          content:
            application/json:
              example:
                meta:
                  status: 200
                  message: OK
                data:
                  id: 51
                  name: job name 52
                  annotation_name: 
                  custom_settings: custom settings 51
                  script_id: 51
                  creator_id: 229
                  updater_id: 1
                  deleter_id: 
                  deleted_at: 
                  created_at: '2020-08-31T01:38:04.313+01:00'
                  updated_at: '2020-08-31T01:38:04.401+01:00'
                  description: job description 52
                  saved_search_id: 52
                  started_at: '2020-08-31T01:38:04.309+01:00'
                  overall_status: completed
                  overall_status_modified_at: '2020-08-31T01:38:04.309+01:00'
                  overall_progress:
                    new: 0
                    queued: 0
                    working: 0
                    successful: 0
                    failed: 0
                    timed_out: 0
                    cancelling: 0
                    cancelled: 0
                    total: 0
                  overall_progress_modified_at: '2020-08-31T01:38:04.310+01:00'
                  overall_count: 0
                  overall_duration_seconds: 0.0
                  overall_data_length_bytes: 0
                  description_html: "<p>job description 52</p>\n"
                  description_html_tagline: job description 52
              schema:
                allOf:
                - "$ref": "#/components/schemas/standard_response"
                - type: object
                  properties:
                    data:
                      "$ref": "#/components/schemas/analysis_job"
      requestBody:
        content:
          application/json:
            schema:
              "$ref": "#/components/schemas/analysis_job"
    put:
      summary: update analysis_job
      security:
      - basic_auth_with_token: []
      parameters:
      - name: id
        in: path
        description: id
        required: true
        schema:
          type: integer
      tags:
      - analysis_jobs
      description: |2

        Users that can invoke this route: `Admin`, `owner user`, `writer`, `reader`, `no_access`, `anyone`.<br />
        Users that can't: `Harvester`.

        Note: accessing a list/index/filter endpoint may return no results due to project permissions
      responses:
        '200':
          description: successful
          content:
            application/json:
              example:
                meta:
                  status: 200
                  message: OK
                data:
                  id: 52
                  name: job name 54
                  annotation_name: 
                  custom_settings: custom settings 53
                  script_id: 53
                  creator_id: 236
                  updater_id: 1
                  deleter_id: 
                  deleted_at: 
                  created_at: '2020-08-31T01:38:04.522+01:00'
                  updated_at: '2020-08-31T01:38:04.612+01:00'
                  description: job description 54
                  saved_search_id: 54
                  started_at: '2020-08-31T01:38:04.517+01:00'
                  overall_status: completed
                  overall_status_modified_at: '2020-08-31T01:38:04.517+01:00'
                  overall_progress:
                    new: 0
                    queued: 0
                    working: 0
                    successful: 0
                    failed: 0
                    timed_out: 0
                    cancelling: 0
                    cancelled: 0
                    total: 0
                  overall_progress_modified_at: '2020-08-31T01:38:04.519+01:00'
                  overall_count: 0
                  overall_duration_seconds: 0.0
                  overall_data_length_bytes: 0
                  description_html: "<p>job description 54</p>\n"
                  description_html_tagline: job description 54
              schema:
                allOf:
                - "$ref": "#/components/schemas/standard_response"
                - type: object
                  properties:
                    data:
                      "$ref": "#/components/schemas/analysis_job"
      requestBody:
        content:
          application/json:
            schema:
              "$ref": "#/components/schemas/analysis_job"
  "/analysis_jobs/new":
    get:
      summary: new analysis_job
      security:
      - basic_auth_with_token: []
      parameters: []
      tags:
      - analysis_jobs
      description: |2

        Users that can invoke this route: `Admin`, `owner user`, `writer`, `reader`, `no_access`, `anyone`.<br />
        Users that can't: `Harvester`.

        Note: accessing a list/index/filter endpoint may return no results due to project permissions
      responses:
        '200':
          description: successful
          content:
            application/json:
              example:
                meta:
                  status: 200
                  message: OK
                data:
                  id: 
                  name: 
                  annotation_name: 
                  custom_settings: 
                  script_id: 
                  creator_id: 
                  updater_id: 
                  deleter_id: 
                  deleted_at: 
                  created_at: 
                  updated_at: 
                  description: 
                  saved_search_id: 
                  started_at: 
                  overall_status: before_save
                  overall_status_modified_at: 
                  overall_progress: 
                  overall_progress_modified_at: 
                  overall_count: 
                  overall_duration_seconds: 
                  overall_data_length_bytes: 0
  "/analysis_jobs/filter":
    post:
      summary: filter analysis_job
      security:
      - basic_auth_with_token: []
      parameters: []
      tags:
      - analysis_jobs
      description: |2

        Users that can invoke this route: `Admin`, `owner user`, `writer`, `reader`, `no_access`, `anyone`.<br />
        Users that can't: `Harvester`.

        Note: accessing a list/index/filter endpoint may return no results due to project permissions
      responses:
        '200':
          description: successful
          content:
            application/json:
              example:
                meta:
                  status: 200
                  message: OK
                  sorting:
                    order_by: updated_at
                    direction: desc
                  paging:
                    page: 1
                    items: 25
                    total: 1
                    max_page: 1
                    current: http://localhost:3000/analysis_jobs/filter?direction=desc&items=25&order_by=updated_at&page=1
                    previous: 
                    next: 
                data:
                - id: 54
                  name: job name 56
                  annotation_name: 
                  custom_settings: custom settings 56
                  script_id: 56
                  creator_id: 247
                  updater_id: 
                  deleter_id: 
                  deleted_at: 
                  created_at: '2020-08-31T01:38:04.921+01:00'
                  updated_at: '2020-08-31T01:38:04.921+01:00'
                  description: job description 56
                  saved_search_id: 57
                  started_at: '2020-08-31T01:38:04.916+01:00'
                  overall_status: new
                  overall_status_modified_at: '2020-08-31T01:38:04.916+01:00'
                  overall_progress:
                    new: 0
                    queued: 0
                    working: 0
                    successful: 0
                    failed: 0
                    timed_out: 0
                    cancelling: 0
                    cancelled: 0
                    total: 0
                  overall_progress_modified_at: '2020-08-31T01:38:04.917+01:00'
                  overall_count: 0
                  overall_duration_seconds: 0.0
                  overall_data_length_bytes: 0
                  description_html: "<p>job description 56</p>\n"
                  description_html_tagline: job description 56
              schema:
                allOf:
                - "$ref": "#/components/schemas/standard_response"
                - type: object
                  properties:
                    data:
                      type: array
                      items:
                        "$ref": "#/components/schemas/analysis_job"
  "/datasets":
    get:
      summary: list datasets
      security:
      - basic_auth_with_token: []
      parameters: []
      tags:
      - datasets
      description: |2

        Users that can invoke this route: `Admin`, `owner user`, `writer`, `reader`, `no_access`, `anyone`.<br />
        Users that can't: `Harvester`.

        Note: accessing a list/index/filter endpoint may return no results due to project permissions
      responses:
        '200':
          description: successful
          content:
            application/json:
              example:
                meta:
                  status: 200
                  message: OK
                  sorting:
                    order_by: name
                    direction: asc
                  paging:
                    page: 1
                    items: 25
                    total: 2
                    max_page: 1
                    current: http://localhost:3000/datasets?direction=asc&items=25&order_by=name&page=1
                    previous: 
                    next: 
                data:
                - id: 1
                  creator_id: 1
                  updater_id: 
                  name: default
                  description: The default dataset
                  created_at: '2020-08-31T01:37:54.040+01:00'
                  updated_at: '2020-08-31T01:37:54.040+01:00'
                  description_html: "<p>The default dataset</p>\n"
                  description_html_tagline: The default dataset
                - id: 55
                  creator_id: 250
                  updater_id: 
                  name: gen_dataset_name54
                  description: dataset description 54
                  created_at: '2020-08-31T01:38:05.119+01:00'
                  updated_at: '2020-08-31T01:38:05.119+01:00'
                  description_html: "<p>dataset description 54</p>\n"
                  description_html_tagline: dataset description 54
              schema:
                allOf:
                - "$ref": "#/components/schemas/standard_response"
                - type: object
                  properties:
                    data:
                      type: array
                      items:
                        "$ref": "#/components/schemas/dataset"
    post:
      summary: create dataset
      security:
      - basic_auth_with_token: []
      parameters: []
      tags:
      - datasets
      description: |2

        Users that can invoke this route: `Admin`, `owner user`, `writer`, `reader`, `no_access`.<br />
        Users that can't: `Harvester`, `anyone`.

        Note: accessing a list/index/filter endpoint may return no results due to project permissions
      responses:
        '201':
          description: successful
          content:
            application/json:
              example:
                meta:
                  status: 201
                  message: Created
                data:
                  id: 57
                  creator_id: 1
                  updater_id: 
                  name: gen_dataset_name56
                  description: dataset description 56
                  created_at: '2020-08-31T01:38:05.421+01:00'
                  updated_at: '2020-08-31T01:38:05.421+01:00'
                  description_html: "<p>dataset description 56</p>\n"
                  description_html_tagline: dataset description 56
              schema:
                allOf:
                - "$ref": "#/components/schemas/standard_response"
                - type: object
                  properties:
                    data:
                      "$ref": "#/components/schemas/dataset"
      requestBody:
        content:
          application/json:
            schema:
              "$ref": "#/components/schemas/dataset"
  "/datasets/{id}":
    get:
      summary: show dataset
      security:
      - basic_auth_with_token: []
      parameters:
      - name: id
        in: path
        description: id
        required: true
        schema:
          type: integer
      tags:
      - datasets
      description: |2

        Users that can invoke this route: `Admin`, `owner user`, `writer`, `reader`, `no_access`, `anyone`.<br />
        Users that can't: `Harvester`.

        Note: accessing a list/index/filter endpoint may return no results due to project permissions
      responses:
        '200':
          description: successful
          content:
            application/json:
              example:
                meta:
                  status: 200
                  message: OK
                data:
                  id: 58
                  creator_id: 259
                  updater_id: 
                  name: gen_dataset_name57
                  description: dataset description 57
                  created_at: '2020-08-31T01:38:05.577+01:00'
                  updated_at: '2020-08-31T01:38:05.577+01:00'
                  description_html: "<p>dataset description 57</p>\n"
                  description_html_tagline: dataset description 57
              schema:
                allOf:
                - "$ref": "#/components/schemas/standard_response"
                - type: object
                  properties:
                    data:
                      "$ref": "#/components/schemas/dataset"
    patch:
      summary: update dataset
      security:
      - basic_auth_with_token: []
      parameters:
      - name: id
        in: path
        description: id
        required: true
        schema:
          type: integer
      tags:
      - datasets
      description: |2

        Users that can invoke this route: `Admin`, `owner user`, `writer`, `reader`, `no_access`, `anyone`.<br />
        Users that can't: `Harvester`.

        Note: accessing a list/index/filter endpoint may return no results due to project permissions
      responses:
        '200':
          description: successful
          content:
            application/json:
              example:
                meta:
                  status: 200
                  message: OK
                data:
                  id: 59
                  description: dataset description 59
                  name: gen_dataset_name59
                  updater_id: 1
                  creator_id: 263
                  created_at: '2020-08-31T01:38:05.763+01:00'
                  updated_at: '2020-08-31T01:38:05.815+01:00'
                  description_html: "<p>dataset description 59</p>\n"
                  description_html_tagline: dataset description 59
>>>>>>> 2d24ee1f
              schema:
                allOf:
                - "$ref": "#/components/schemas/standard_response"
                - type: object
                  properties:
                    data:
                      "$ref": "#/components/schemas/dataset"
      requestBody:
        content:
          application/json:
            schema:
              "$ref": "#/components/schemas/dataset"
    put:
      summary: update dataset
      security:
      - basic_auth_with_token: []
      parameters:
      - name: id
        in: path
        description: id
        required: true
        schema:
          type: integer
      tags:
      - datasets
      description: |2

        Users that can invoke this route: `Admin`, `owner user`, `writer`, `reader`, `no_access`, `anyone`.<br />
        Users that can't: `Harvester`.

        Note: accessing a list/index/filter endpoint may return no results due to project permissions
      responses:
        '200':
          description: successful
          content:
            application/json:
              example:
                meta:
                  status: 200
                  message: OK
                data:
                  id: 60
                  description: dataset description 61
                  name: gen_dataset_name61
                  updater_id: 1
                  creator_id: 268
                  created_at: '2020-08-31T01:38:05.968+01:00'
                  updated_at: '2020-08-31T01:38:06.017+01:00'
                  description_html: "<p>dataset description 61</p>\n"
                  description_html_tagline: dataset description 61
              schema:
                allOf:
                - "$ref": "#/components/schemas/standard_response"
                - type: object
                  properties:
                    data:
                      "$ref": "#/components/schemas/dataset"
      requestBody:
        content:
          application/json:
            schema:
              "$ref": "#/components/schemas/dataset"
    delete:
      summary: can't delete a dataset
      security:
      - basic_auth_with_token: []
      parameters:
      - name: id
        in: path
        description: id
        required: true
        schema:
          type: integer
      tags:
      - datasets
      description: |2

        Users that can invoke this route: `Admin`.<br />
        Users that can't: `Harvester`, `owner user`, `writer`, `reader`, `no_access`, `anyone`.

        Note: accessing a list/index/filter endpoint may return no results due to project permissions
      responses:
        '404':
          description: not found
          content:
            application/json:
              example:
                meta:
                  status: 404
                  message: Not Found
                  error:
                    details: Could not find the requested page.
                    info:
                      original_route: datasets/61
                      original_http_method: DELETE
                data: 
  "/datasets/new":
    get:
      summary: new dataset
      security:
      - basic_auth_with_token: []
      parameters: []
      tags:
      - datasets
      description: |2

        Users that can invoke this route: `Admin`, `owner user`, `writer`, `reader`, `no_access`, `anyone`.<br />
        Users that can't: `Harvester`.

        Note: accessing a list/index/filter endpoint may return no results due to project permissions
      responses:
        '200':
          description: successful
          content:
            application/json:
              example:
                meta:
                  status: 200
                  message: OK
                data:
                  id: 
                  creator_id: 
                  updater_id: 
                  name: 
                  description: 
<<<<<<< HEAD
                  notes: 
                  creator_id: 
                  updater_id: 
                  deleter_id: 
                  deleted_at: 
                  created_at: 
                  updated_at: 
  "/scripts":
    get:
      summary: list scripts
      security:
      - basic_auth_with_token: []
      parameters: []
      tags:
      - scripts
      description: |2

        Users that can invoke this route: `Admin`, `owner user`, `writer`, `reader`, `no_access`, `anyone`.<br />
        Users that can't: `Harvester`.

        Note: accessing a list/index/filter endpoint may return no results due to project permissions
      responses:
        '200':
          description: successful
          content:
            application/json:
              example:
                meta:
                  status: 200
                  message: OK
                  sorting:
                    order_by: name
                    direction: asc
                  paging:
                    page: 1
                    items: 25
                    total: 1
                    max_page: 1
                    current: http://localhost:3000/scripts?direction=asc&items=25&order_by=name&page=1
                    previous: 
                    next: 
                data:
                - id: 9
                  name: script name 9
                  description: script description 9
                  analysis_identifier: script machine identifier 9
                  version: 0.09
                  group_id: 9
                  creator_id: 1
                  created_at: '2020-08-27T15:07:18.732+01:00'
                  executable_settings: executable settings 9
                  executable_settings_media_type: text/plain
                  analysis_action_params:
                    file_executable: "./AnalysisPrograms/AnalysisPrograms.exe"
                    copy_paths:
                    - "./programs/AnalysisPrograms/Logs/log.txt"
                    sub_folders: []
                    custom_setting: 9
                  is_last_version: true
                  is_first_version: true
                  description_html: "<p>script description 9</p>\n"
                  description_html_tagline: script description 9
              schema:
                allOf:
                - "$ref": "#/components/schemas/standard_response"
                - type: object
                  properties:
                    data:
                      type: array
                      items:
                        "$ref": "#/components/schemas/script"
  "/scripts/{id}":
    get:
      summary: show script
      security:
      - basic_auth_with_token: []
      parameters:
      - name: id
        in: path
        description: id
        required: true
        schema:
          type: integer
      tags:
      - scripts
      description: |2

        Users that can invoke this route: `Admin`, `owner user`, `writer`, `reader`, `no_access`.<br />
        Users that can't: `Harvester`, `anyone`.

        Note: accessing a list/index/filter endpoint may return no results due to project permissions
      responses:
        '200':
          description: successful
          content:
            application/json:
              example:
                meta:
                  status: 200
                  message: OK
                data:
                  id: 10
                  name: script name 10
                  description: script description 10
                  analysis_identifier: script machine identifier 10
                  version: 0.1
                  group_id: 10
                  creator_id: 1
                  created_at: '2020-08-27T15:07:18.983+01:00'
                  executable_settings: executable settings 10
                  executable_settings_media_type: text/plain
                  analysis_action_params:
                    file_executable: "./AnalysisPrograms/AnalysisPrograms.exe"
                    copy_paths:
                    - "./programs/AnalysisPrograms/Logs/log.txt"
                    sub_folders: []
                    custom_setting: 10
                  is_last_version: true
                  is_first_version: true
                  description_html: "<p>script description 10</p>\n"
                  description_html_tagline: script description 10
              schema:
                allOf:
                - "$ref": "#/components/schemas/standard_response"
                - type: object
                  properties:
                    data:
                      "$ref": "#/components/schemas/script"
  "/scripts/filter":
    post:
      summary: filter script
      security:
      - basic_auth_with_token: []
      parameters: []
      tags:
      - scripts
      description: |2

        Users that can invoke this route: `Admin`, `owner user`, `writer`, `reader`, `no_access`, `anyone`.<br />
        Users that can't: `Harvester`.

        Note: accessing a list/index/filter endpoint may return no results due to project permissions
      responses:
        '200':
          description: successful
          content:
            application/json:
              example:
                meta:
                  status: 200
                  message: OK
                  sorting:
                    order_by: name
                    direction: asc
                  paging:
                    page: 1
                    items: 25
                    total: 1
                    max_page: 1
                    current: http://localhost:3000/scripts/filter?direction=asc&items=25&order_by=name&page=1
                    previous: 
                    next: 
                data:
                - id: 11
                  name: script name 11
                  description: script description 11
                  analysis_identifier: script machine identifier 11
                  version: 0.11
                  group_id: 11
                  creator_id: 1
                  created_at: '2020-08-27T15:07:19.224+01:00'
                  executable_settings: executable settings 11
                  executable_settings_media_type: text/plain
                  analysis_action_params:
                    file_executable: "./AnalysisPrograms/AnalysisPrograms.exe"
                    copy_paths:
                    - "./programs/AnalysisPrograms/Logs/log.txt"
                    sub_folders: []
                    custom_setting: 11
                  is_last_version: true
                  is_first_version: true
                  description_html: "<p>script description 11</p>\n"
                  description_html_tagline: script description 11
              schema:
                allOf:
                - "$ref": "#/components/schemas/standard_response"
                - type: object
                  properties:
                    data:
                      type: array
                      items:
                        "$ref": "#/components/schemas/script"
  "/sites":
    post:
      summary: create site
      security:
      - basic_auth_with_token: []
      parameters: []
      tags:
      - sites
      description: |2

        Users that can invoke this route: `Admin`, `owner user`, `writer`, `reader`, `no_access`, `anyone`.<br />
        Users that can't: `Harvester`.

        Note: accessing a list/index/filter endpoint may return no results due to project permissions
      responses:
        '201':
          description: successful
          content:
            application/json:
              example:
                meta:
                  status: 201
                  message: Created
                data:
                  id: 13
                  name: site name 13
                  notes: note number 13
                  creator_id: 1
                  updater_id: 
                  deleter_id: 
                  deleted_at: 
                  created_at: '2020-08-27T15:07:19.626+01:00'
                  updated_at: '2020-08-27T15:07:19.626+01:00'
                  description: site description 13
                  project_ids: []
                  location_obfuscated: true
                  custom_latitude: 
                  custom_longitude: 
                  timezone_information: 
                  image_urls:
                  - size: extralarge
                    url: "/images/site/site_span4.png"
                    width: 300
                    height: 300
                  - size: large
                    url: "/images/site/site_span3.png"
                    width: 220
                    height: 220
                  - size: medium
                    url: "/images/site/site_span2.png"
                    width: 140
                    height: 140
                  - size: small
                    url: "/images/site/site_span1.png"
                    width: 60
                    height: 60
                  - size: tiny
                    url: "/images/site/site_spanhalf.png"
                    width: 30
                    height: 30
                  description_html: "<p>site description 13</p>\n"
                  description_html_tagline: site description 13
              schema:
                allOf:
                - "$ref": "#/components/schemas/standard_response"
                - type: object
                  properties:
                    data:
                      "$ref": "#/components/schemas/site"
      requestBody:
        content:
          application/json:
            schema:
              "$ref": "#/components/schemas/site"
    get:
      summary: list sites
      security:
      - basic_auth_with_token: []
      parameters: []
      tags:
      - sites
      description: |2

        Users that can invoke this route: `Admin`, `owner user`, `writer`, `reader`, `no_access`, `anyone`.<br />
        Users that can't: `Harvester`.

        Note: accessing a list/index/filter endpoint may return no results due to project permissions
      responses:
        '200':
          description: successful
          content:
            application/json:
              example:
                meta:
                  status: 200
                  message: OK
                  sorting:
                    order_by: name
                    direction: asc
                  paging:
                    page: 1
                    items: 25
                    total: 1
                    max_page: 1
                    current: http://localhost:3000/sites?direction=asc&items=25&order_by=name&page=1
                    previous: 
                    next: 
                data:
                - id: 14
                  name: site name 14
                  notes: note number 14
                  creator_id: 55
                  updater_id: 
                  deleter_id: 
                  deleted_at: 
                  created_at: '2020-08-27T15:07:19.723+01:00'
                  updated_at: '2020-08-27T15:07:19.723+01:00'
                  description: site description 14
                  project_ids:
                  - 14
                  location_obfuscated: false
                  custom_latitude: -49.179023
                  custom_longitude: 43.082595
                  timezone_information: 
                  image_urls:
                  - size: extralarge
                    url: "/images/site/site_span4.png"
                    width: 300
                    height: 300
                  - size: large
                    url: "/images/site/site_span3.png"
                    width: 220
                    height: 220
                  - size: medium
                    url: "/images/site/site_span2.png"
                    width: 140
                    height: 140
                  - size: small
                    url: "/images/site/site_span1.png"
                    width: 60
                    height: 60
                  - size: tiny
                    url: "/images/site/site_spanhalf.png"
                    width: 30
                    height: 30
                  description_html: "<p>site description 14</p>\n"
                  description_html_tagline: site description 14
              schema:
                allOf:
                - "$ref": "#/components/schemas/standard_response"
                - type: object
                  properties:
                    data:
                      type: array
                      items:
                        "$ref": "#/components/schemas/site"
  "/sites/filter":
    post:
      summary: filter site
      security:
      - basic_auth_with_token: []
      parameters: []
      tags:
      - sites
      description: |2

        Users that can invoke this route: `Admin`, `owner user`, `writer`, `reader`, `no_access`, `anyone`.<br />
        Users that can't: `Harvester`.

        Note: accessing a list/index/filter endpoint may return no results due to project permissions
      responses:
        '200':
          description: successful
          content:
            application/json:
              example:
                meta:
                  status: 200
                  message: OK
                  sorting:
                    order_by: name
                    direction: asc
                  paging:
                    page: 1
                    items: 25
                    total: 1
                    max_page: 1
                    current: http://localhost:3000/sites/filter?direction=asc&items=25&order_by=name&page=1
                    previous: 
                    next: 
                data:
                - id: 15
                  name: site name 15
                  notes: note number 15
                  creator_id: 59
                  updater_id: 
                  deleter_id: 
                  deleted_at: 
                  created_at: '2020-08-27T15:07:19.964+01:00'
                  updated_at: '2020-08-27T15:07:19.964+01:00'
                  description: site description 15
                  project_ids:
                  - 15
                  location_obfuscated: false
                  custom_latitude: -36.842571
                  custom_longitude: 42.286205
                  timezone_information: 
                  image_urls:
                  - size: extralarge
                    url: "/images/site/site_span4.png"
                    width: 300
                    height: 300
                  - size: large
                    url: "/images/site/site_span3.png"
                    width: 220
                    height: 220
                  - size: medium
                    url: "/images/site/site_span2.png"
                    width: 140
                    height: 140
                  - size: small
                    url: "/images/site/site_span1.png"
                    width: 60
                    height: 60
                  - size: tiny
                    url: "/images/site/site_spanhalf.png"
                    width: 30
                    height: 30
                  description_html: "<p>site description 15</p>\n"
                  description_html_tagline: site description 15
              schema:
                allOf:
                - "$ref": "#/components/schemas/standard_response"
                - type: object
                  properties:
                    data:
                      type: array
                      items:
                        "$ref": "#/components/schemas/site"
  "/sites/{id}":
    delete:
      summary: delete site
      security:
      - basic_auth_with_token: []
      parameters:
      - name: id
        in: path
        description: id
        required: true
        schema:
          type: integer
      tags:
      - sites
      description: |2

        Users that can invoke this route: `Admin`, `owner user`, `writer`, `reader`, `no_access`, `anyone`.<br />
        Users that can't: `Harvester`.

        Note: accessing a list/index/filter endpoint may return no results due to project permissions
      responses:
        '204':
          description: successful
          content:
            application/json:
              example: 
    put:
      summary: update site
      security:
      - basic_auth_with_token: []
      parameters:
      - name: id
        in: path
        description: id
        required: true
        schema:
          type: integer
      tags:
      - sites
      description: |2

        Users that can invoke this route: `Admin`, `owner user`, `writer`, `reader`, `no_access`, `anyone`.<br />
        Users that can't: `Harvester`.

        Note: accessing a list/index/filter endpoint may return no results due to project permissions
      responses:
        '200':
          description: successful
          content:
            application/json:
              example:
                meta:
                  status: 200
                  message: OK
                data:
                  id: 17
                  name: site name 18
                  description: site description 18
                  notes: note number 18
                  updater_id: 1
                  creator_id: 67
                  deleted_at: 
                  deleter_id: 
                  created_at: '2020-08-27T15:07:20.441+01:00'
                  updated_at: '2020-08-27T15:07:20.615+01:00'
                  project_ids:
                  - 17
                  location_obfuscated: false
                  custom_latitude: 42.017445
                  custom_longitude: -60.299422
                  timezone_information: 
                  image_urls:
                  - size: extralarge
                    url: "/images/site/site_span4.png"
                    width: 300
                    height: 300
                  - size: large
                    url: "/images/site/site_span3.png"
                    width: 220
                    height: 220
                  - size: medium
                    url: "/images/site/site_span2.png"
                    width: 140
                    height: 140
                  - size: small
                    url: "/images/site/site_span1.png"
                    width: 60
                    height: 60
                  - size: tiny
                    url: "/images/site/site_spanhalf.png"
                    width: 30
                    height: 30
                  description_html: "<p>site description 18</p>\n"
                  description_html_tagline: site description 18
              schema:
                allOf:
                - "$ref": "#/components/schemas/standard_response"
                - type: object
                  properties:
                    data:
                      "$ref": "#/components/schemas/site"
      requestBody:
        content:
          application/json:
            schema:
              "$ref": "#/components/schemas/site"
    get:
      summary: show site
      security:
      - basic_auth_with_token: []
      parameters:
      - name: id
        in: path
        description: id
        required: true
        schema:
          type: integer
      tags:
      - sites
      description: |2

        Users that can invoke this route: `Admin`, `owner user`, `writer`, `reader`, `no_access`, `anyone`.<br />
        Users that can't: `Harvester`.

        Note: accessing a list/index/filter endpoint may return no results due to project permissions
      responses:
        '200':
          description: successful
          content:
            application/json:
              example:
                meta:
                  status: 200
                  message: OK
                data:
                  id: 18
                  name: site name 19
                  notes: note number 19
                  creator_id: 72
                  updater_id: 
                  deleter_id: 
                  deleted_at: 
                  created_at: '2020-08-27T15:07:20.750+01:00'
                  updated_at: '2020-08-27T15:07:20.750+01:00'
                  description: site description 19
                  project_ids:
                  - 18
                  location_obfuscated: false
                  custom_latitude: 55.101294
                  custom_longitude: 104.375337
                  timezone_information: 
                  image_urls:
                  - size: extralarge
                    url: "/images/site/site_span4.png"
                    width: 300
                    height: 300
                  - size: large
                    url: "/images/site/site_span3.png"
                    width: 220
                    height: 220
                  - size: medium
                    url: "/images/site/site_span2.png"
                    width: 140
                    height: 140
                  - size: small
                    url: "/images/site/site_span1.png"
                    width: 60
                    height: 60
                  - size: tiny
                    url: "/images/site/site_spanhalf.png"
                    width: 30
                    height: 30
                  description_html: "<p>site description 19</p>\n"
                  description_html_tagline: site description 19
              schema:
                allOf:
                - "$ref": "#/components/schemas/standard_response"
                - type: object
                  properties:
                    data:
                      "$ref": "#/components/schemas/site"
    patch:
      summary: update site
      security:
      - basic_auth_with_token: []
      parameters:
      - name: id
        in: path
        description: id
        required: true
        schema:
          type: integer
      tags:
      - sites
      description: |2

        Users that can invoke this route: `Admin`, `owner user`, `writer`, `reader`, `no_access`, `anyone`.<br />
        Users that can't: `Harvester`.

        Note: accessing a list/index/filter endpoint may return no results due to project permissions
      responses:
        '200':
          description: successful
          content:
            application/json:
              example:
                meta:
                  status: 200
                  message: OK
                data:
                  id: 19
                  name: site name 21
                  description: site description 21
                  notes: note number 21
                  updater_id: 1
                  creator_id: 76
                  deleted_at: 
                  deleter_id: 
                  created_at: '2020-08-27T15:07:20.978+01:00'
                  updated_at: '2020-08-27T15:07:21.154+01:00'
                  project_ids:
                  - 19
                  location_obfuscated: false
                  custom_latitude: -37.25948
                  custom_longitude: -144.76369
                  timezone_information: 
                  image_urls:
                  - size: extralarge
                    url: "/images/site/site_span4.png"
                    width: 300
                    height: 300
                  - size: large
                    url: "/images/site/site_span3.png"
                    width: 220
                    height: 220
                  - size: medium
                    url: "/images/site/site_span2.png"
                    width: 140
                    height: 140
                  - size: small
                    url: "/images/site/site_span1.png"
                    width: 60
                    height: 60
                  - size: tiny
                    url: "/images/site/site_spanhalf.png"
                    width: 30
                    height: 30
                  description_html: "<p>site description 21</p>\n"
                  description_html_tagline: site description 21
              schema:
                allOf:
                - "$ref": "#/components/schemas/standard_response"
                - type: object
                  properties:
                    data:
                      "$ref": "#/components/schemas/site"
      requestBody:
        content:
          application/json:
            schema:
              "$ref": "#/components/schemas/site"
  "/sites/new":
    get:
      summary: new site
      security:
      - basic_auth_with_token: []
      parameters: []
      tags:
      - sites
      description: |2

        Users that can invoke this route: `Admin`, `owner user`, `writer`, `reader`, `no_access`, `anyone`.<br />
        Users that can't: `Harvester`.

        Note: accessing a list/index/filter endpoint may return no results due to project permissions
      responses:
        '200':
          description: successful
          content:
            application/json:
              example:
                meta:
                  status: 200
                  message: OK
                data:
                  id: 
                  name: 
                  notes: 
                  creator_id: 
                  updater_id: 
                  deleter_id: 
                  deleted_at: 
                  created_at: 
                  updated_at: 
                  description: 
                  longitude: 
                  latitude: 
                  image: 
                  tzinfo_tz: 
                  rails_tz: 
  "/bookmarks":
    post:
      summary: create bookmark
      security:
      - basic_auth_with_token: []
      parameters: []
      tags:
      - bookmarks
      description: |2

        Users that can invoke this route: `Admin`, `owner user`, `writer`, `reader`, `no_access`.<br />
        Users that can't: `Harvester`, `anyone`.

        Note: accessing a list/index/filter endpoint may return no results due to project permissions
      responses:
        '201':
          description: successful
          content:
            application/json:
              example:
                meta:
                  status: 201
                  message: Created
                data:
                  id: 21
                  audio_recording_id: 21
                  offset_seconds: 4.0
                  name: name 21
                  creator_id: 1
                  updater_id: 
                  created_at: '2020-08-27T15:07:21.719+01:00'
                  updated_at: '2020-08-27T15:07:21.719+01:00'
                  description: description 21
                  category: category 21
                  description_html: "<p>description 21</p>\n"
                  description_html_tagline: description 21
              schema:
                allOf:
                - "$ref": "#/components/schemas/standard_response"
                - type: object
                  properties:
                    data:
                      "$ref": "#/components/schemas/bookmark"
      requestBody:
        content:
          application/json:
            schema:
              "$ref": "#/components/schemas/bookmark"
    get:
      summary: list bookmarks
      security:
      - basic_auth_with_token: []
      parameters: []
      tags:
      - bookmarks
      description: |2

        Users that can invoke this route: `Admin`, `owner user`, `writer`, `reader`, `no_access`.<br />
        Users that can't: `Harvester`, `anyone`.

        Note: accessing a list/index/filter endpoint may return no results due to project permissions
      responses:
        '200':
          description: successful
          content:
            application/json:
              example:
                meta:
                  status: 200
                  message: OK
                  sorting:
                    order_by: created_at
                    direction: desc
                  paging:
                    page: 1
                    items: 25
                    total: 1
                    max_page: 1
                    current: http://localhost:3000/bookmarks?direction=desc&items=25&order_by=created_at&page=1
                    previous: 
                    next: 
                data:
                - id: 22
                  audio_recording_id: 22
                  offset_seconds: 4.0
                  name: name 22
                  creator_id: 1
                  updater_id: 
                  created_at: '2020-08-27T15:07:21.842+01:00'
                  updated_at: '2020-08-27T15:07:21.842+01:00'
                  description: description 22
                  category: category 22
                  description_html: "<p>description 22</p>\n"
                  description_html_tagline: description 22
              schema:
                allOf:
                - "$ref": "#/components/schemas/standard_response"
                - type: object
                  properties:
                    data:
                      type: array
                      items:
                        "$ref": "#/components/schemas/bookmark"
  "/bookmarks/new":
    get:
      summary: new bookmark
      security:
      - basic_auth_with_token: []
      parameters: []
      tags:
      - bookmarks
      description: |2

        Users that can invoke this route: `Admin`, `owner user`, `writer`, `reader`, `no_access`.<br />
        Users that can't: `Harvester`, `anyone`.

        Note: accessing a list/index/filter endpoint may return no results due to project permissions
      responses:
        '200':
          description: successful
          content:
            application/json:
              example:
                meta:
                  status: 200
                  message: OK
                data:
                  id: 
                  audio_recording_id: 
                  offset_seconds: 
                  name: 
                  creator_id: 
                  updater_id: 
                  created_at: 
                  updated_at: 
                  description: 
                  category: 
  "/bookmarks/filter":
    post:
      summary: filter bookmark
      security:
      - basic_auth_with_token: []
      parameters: []
      tags:
      - bookmarks
      description: |2

        Users that can invoke this route: `Admin`, `owner user`, `writer`, `reader`, `no_access`.<br />
        Users that can't: `Harvester`, `anyone`.

        Note: accessing a list/index/filter endpoint may return no results due to project permissions
      responses:
        '200':
          description: successful
          content:
            application/json:
              example:
                meta:
                  status: 200
                  message: OK
                  sorting:
                    order_by: created_at
                    direction: desc
                  paging:
                    page: 1
                    items: 25
                    total: 1
                    max_page: 1
                    current: http://localhost:3000/bookmarks/filter?direction=desc&items=25&order_by=created_at&page=1
                    previous: 
                    next: 
                data:
                - id: 24
                  audio_recording_id: 24
                  offset_seconds: 4.0
                  name: name 24
                  creator_id: 1
                  updater_id: 
                  created_at: '2020-08-27T15:07:22.310+01:00'
                  updated_at: '2020-08-27T15:07:22.310+01:00'
                  description: description 24
                  category: category 24
                  description_html: "<p>description 24</p>\n"
                  description_html_tagline: description 24
              schema:
                allOf:
                - "$ref": "#/components/schemas/standard_response"
                - type: object
                  properties:
                    data:
                      type: array
                      items:
                        "$ref": "#/components/schemas/bookmark"
  "/bookmarks/{id}":
    put:
      summary: update bookmark
      security:
      - basic_auth_with_token: []
      parameters:
      - name: id
        in: path
        description: id
        required: true
        schema:
          type: integer
      tags:
      - bookmarks
      description: |2

        Users that can invoke this route: `Admin`, `owner user`, `writer`, `reader`, `no_access`.<br />
        Users that can't: `Harvester`, `anyone`.

        Note: accessing a list/index/filter endpoint may return no results due to project permissions
      responses:
        '200':
          description: successful
          content:
            application/json:
              example:
                meta:
                  status: 200
                  message: OK
                data:
                  id: 25
                  audio_recording_id: 26
                  name: name 26
                  description: description 26
                  offset_seconds: 4.0
                  category: category 26
                  updater_id: 1
                  creator_id: 1
                  created_at: '2020-08-27T15:07:22.552+01:00'
                  updated_at: '2020-08-27T15:07:22.724+01:00'
                  description_html: "<p>description 26</p>\n"
                  description_html_tagline: description 26
              schema:
                allOf:
                - "$ref": "#/components/schemas/standard_response"
                - type: object
                  properties:
                    data:
                      "$ref": "#/components/schemas/bookmark"
      requestBody:
        content:
          application/json:
            schema:
              "$ref": "#/components/schemas/bookmark"
    patch:
      summary: update bookmark
      security:
      - basic_auth_with_token: []
      parameters:
      - name: id
        in: path
        description: id
        required: true
        schema:
          type: integer
      tags:
      - bookmarks
      description: |2

        Users that can invoke this route: `Admin`, `owner user`, `writer`, `reader`, `no_access`.<br />
        Users that can't: `Harvester`, `anyone`.

        Note: accessing a list/index/filter endpoint may return no results due to project permissions
      responses:
        '200':
          description: successful
          content:
            application/json:
              example:
                meta:
                  status: 200
                  message: OK
                data:
                  id: 26
                  audio_recording_id: 28
                  name: name 28
                  description: description 28
                  offset_seconds: 4.0
                  category: category 28
                  updater_id: 1
                  creator_id: 1
                  created_at: '2020-08-27T15:07:22.894+01:00'
                  updated_at: '2020-08-27T15:07:23.073+01:00'
                  description_html: "<p>description 28</p>\n"
                  description_html_tagline: description 28
              schema:
                allOf:
                - "$ref": "#/components/schemas/standard_response"
                - type: object
                  properties:
                    data:
                      "$ref": "#/components/schemas/bookmark"
      requestBody:
        content:
          application/json:
            schema:
              "$ref": "#/components/schemas/bookmark"
    delete:
      summary: delete bookmark
      security:
      - basic_auth_with_token: []
      parameters:
      - name: id
        in: path
        description: id
        required: true
        schema:
          type: integer
      tags:
      - bookmarks
      description: |2

        Users that can invoke this route: `Admin`, `owner user`, `writer`, `reader`, `no_access`.<br />
        Users that can't: `Harvester`, `anyone`.

        Note: accessing a list/index/filter endpoint may return no results due to project permissions
      responses:
        '204':
          description: successful
          content:
            application/json:
              example: 
    get:
      summary: show bookmark
      security:
      - basic_auth_with_token: []
      parameters:
      - name: id
        in: path
        description: id
        required: true
        schema:
          type: integer
      tags:
      - bookmarks
      description: |2

        Users that can invoke this route: `Admin`, `owner user`, `writer`, `reader`, `no_access`.<br />
        Users that can't: `Harvester`, `anyone`.

        Note: accessing a list/index/filter endpoint may return no results due to project permissions
      responses:
        '200':
          description: successful
          content:
            application/json:
              example:
                meta:
                  status: 200
                  message: OK
                data:
                  id: 28
                  audio_recording_id: 30
                  offset_seconds: 4.0
                  name: name 30
                  creator_id: 1
                  updater_id: 
                  created_at: '2020-08-27T15:07:23.421+01:00'
                  updated_at: '2020-08-27T15:07:23.421+01:00'
                  description: description 30
                  category: category 30
                  description_html: "<p>description 30</p>\n"
                  description_html_tagline: description 30
              schema:
                allOf:
                - "$ref": "#/components/schemas/standard_response"
                - type: object
                  properties:
                    data:
                      "$ref": "#/components/schemas/bookmark"
  "/saved_searches/new":
    get:
      summary: new saved_search
      security:
      - basic_auth_with_token: []
      parameters: []
      tags:
      - saved_searches
      description: |2

        Users that can invoke this route: `Admin`, `owner user`, `writer`, `reader`, `no_access`.<br />
        Users that can't: `Harvester`, `anyone`.

        Note: accessing a list/index/filter endpoint may return no results due to project permissions
      responses:
        '200':
          description: successful
          content:
            application/json:
              example:
                meta:
                  status: 200
                  message: OK
                data:
                  id: 
                  name: 
                  description: 
                  stored_query: 
                  creator_id: 
                  created_at: 
                  deleter_id: 
                  deleted_at: 
  "/saved_searches/filter":
    post:
      summary: filter saved_search
      security:
      - basic_auth_with_token: []
      parameters: []
      tags:
      - saved_searches
      description: |2

        Users that can invoke this route: `Admin`, `owner user`, `writer`, `reader`, `no_access`, `anyone`.<br />
        Users that can't: `Harvester`.

        Note: accessing a list/index/filter endpoint may return no results due to project permissions
      responses:
        '200':
          description: successful
          content:
            application/json:
              example:
                meta:
                  status: 200
                  message: OK
                  sorting:
                    order_by: created_at
                    direction: desc
                  paging:
                    page: 1
                    items: 25
                    total: 1
                    max_page: 1
                    current: http://localhost:3000/saved_searches/filter?direction=desc&items=25&order_by=created_at&page=1
                    previous: 
                    next: 
                data:
                - id: 29
                  name: saved search name 29
                  description: saved search description 29
                  stored_query:
                    uuid:
                      eq: blah blah
                  creator_id: 134
                  created_at: '2020-08-27T15:07:23.896+01:00'
                  deleter_id: 
                  deleted_at: 
                  project_ids:
                  - 30
                  analysis_job_ids:
                  - 29
                  description_html: "<p>saved search description 29</p>\n"
                  description_html_tagline: saved search description 29
              schema:
                allOf:
                - "$ref": "#/components/schemas/standard_response"
                - type: object
                  properties:
                    data:
                      type: array
                      items:
                        "$ref": "#/components/schemas/saved_search"
  "/saved_searches/{id}":
    put:
      summary: can't update saved_search
      security:
      - basic_auth_with_token: []
      parameters:
      - name: id
        in: path
        description: id
        required: true
        schema:
          type: integer
      tags:
      - saved_searches
      description: |2

        Users that can invoke this route: `Admin`.<br />
        Users that can't: `Harvester`, `owner user`, `writer`, `reader`, `no_access`, `anyone`.

        Note: accessing a list/index/filter endpoint may return no results due to project permissions
      responses:
        '404':
          description: not found
          content:
            application/json:
              example:
                meta:
                  status: 404
                  message: Not Found
                  error:
                    details: Could not find the requested page.
                    info:
                      original_route: saved_searches/30
                      original_http_method: PUT
                data: 
      requestBody:
        content:
          application/json:
            schema:
              "$ref": "#/components/schemas/saved_search"
    delete:
      summary: delete saved_search
      security:
      - basic_auth_with_token: []
      parameters:
      - name: id
        in: path
        description: id
        required: true
        schema:
          type: integer
      tags:
      - saved_searches
      description: |2

        Users that can invoke this route: `Admin`, `owner user`, `writer`, `reader`, `no_access`, `anyone`.<br />
        Users that can't: `Harvester`.

        Note: accessing a list/index/filter endpoint may return no results due to project permissions
      responses:
        '204':
          description: successful
          content:
            application/json:
              example: 
    patch:
      summary: can't update saved_search
      security:
      - basic_auth_with_token: []
      parameters:
      - name: id
        in: path
        description: id
        required: true
        schema:
          type: integer
      tags:
      - saved_searches
      description: |2

        Users that can invoke this route: `Admin`.<br />
        Users that can't: `Harvester`, `owner user`, `writer`, `reader`, `no_access`, `anyone`.

        Note: accessing a list/index/filter endpoint may return no results due to project permissions
      responses:
        '404':
          description: not found
          content:
            application/json:
              example:
                meta:
                  status: 404
                  message: Not Found
                  error:
                    details: Could not find the requested page.
                    info:
                      original_route: saved_searches/32
                      original_http_method: PATCH
                data: 
      requestBody:
        content:
          application/json:
            schema:
              "$ref": "#/components/schemas/saved_search"
    get:
      summary: show saved_search
      security:
      - basic_auth_with_token: []
      parameters:
      - name: id
        in: path
        description: id
        required: true
        schema:
          type: integer
      tags:
      - saved_searches
      description: |2

        Users that can invoke this route: `Admin`, `owner user`, `writer`, `reader`, `no_access`, `anyone`.<br />
        Users that can't: `Harvester`.

        Note: accessing a list/index/filter endpoint may return no results due to project permissions
      responses:
        '200':
          description: successful
          content:
            application/json:
              example:
                meta:
                  status: 200
                  message: OK
                data:
                  id: 33
                  name: saved search name 35
                  description: saved search description 35
                  stored_query:
                    uuid:
                      eq: blah blah
                  creator_id: 152
                  created_at: '2020-08-27T15:07:24.864+01:00'
                  deleter_id: 
                  deleted_at: 
                  project_ids:
                  - 34
                  analysis_job_ids:
                  - 33
                  description_html: "<p>saved search description 35</p>\n"
                  description_html_tagline: saved search description 35
              schema:
                allOf:
                - "$ref": "#/components/schemas/standard_response"
                - type: object
                  properties:
                    data:
                      "$ref": "#/components/schemas/saved_search"
  "/saved_searches":
    get:
      summary: list saved_searches
      security:
      - basic_auth_with_token: []
      parameters: []
      tags:
      - saved_searches
      description: |2

        Users that can invoke this route: `Admin`, `owner user`, `writer`, `reader`, `no_access`, `anyone`.<br />
        Users that can't: `Harvester`.

        Note: accessing a list/index/filter endpoint may return no results due to project permissions
      responses:
        '200':
          description: successful
          content:
            application/json:
              example:
                meta:
                  status: 200
                  message: OK
                  sorting:
                    order_by: created_at
                    direction: desc
                  paging:
                    page: 1
                    items: 25
                    total: 1
                    max_page: 1
                    current: http://localhost:3000/saved_searches?direction=desc&items=25&order_by=created_at&page=1
                    previous: 
                    next: 
                data:
                - id: 34
                  name: saved search name 36
                  description: saved search description 36
                  stored_query:
                    uuid:
                      eq: blah blah
                  creator_id: 156
                  created_at: '2020-08-27T15:07:25.093+01:00'
                  deleter_id: 
                  deleted_at: 
                  project_ids:
                  - 35
                  analysis_job_ids:
                  - 34
                  description_html: "<p>saved search description 36</p>\n"
                  description_html_tagline: saved search description 36
              schema:
                allOf:
                - "$ref": "#/components/schemas/standard_response"
                - type: object
                  properties:
                    data:
                      type: array
                      items:
                        "$ref": "#/components/schemas/saved_search"
    post:
      summary: create saved_search
      security:
      - basic_auth_with_token: []
      parameters: []
      tags:
      - saved_searches
      description: |2

        Users that can invoke this route: `Admin`, `owner user`, `writer`, `reader`, `no_access`, `anyone`.<br />
        Users that can't: `Harvester`.

        Note: accessing a list/index/filter endpoint may return no results due to project permissions
      responses:
        '201':
          description: successful
          content:
            application/json:
              example:
                meta:
                  status: 201
                  message: Created
                data:
                  id: 36
                  name: saved search name 38
                  description: saved search description 38
                  stored_query:
                    uuid:
                      eq: blah blah
                  creator_id: 1
                  created_at: '2020-08-27T15:07:25.521+01:00'
                  deleter_id: 
                  deleted_at: 
                  project_ids: []
                  analysis_job_ids: []
                  description_html: "<p>saved search description 38</p>\n"
                  description_html_tagline: saved search description 38
              schema:
                allOf:
                - "$ref": "#/components/schemas/standard_response"
                - type: object
                  properties:
                    data:
                      "$ref": "#/components/schemas/saved_search"
      requestBody:
        content:
          application/json:
            schema:
              "$ref": "#/components/schemas/saved_search"
  "/analysis_jobs":
    get:
      summary: list analysis_jobs
      security:
      - basic_auth_with_token: []
      parameters: []
      tags:
      - analysis_jobs
      description: |2

        Users that can invoke this route: `Admin`, `owner user`, `writer`, `reader`, `no_access`, `anyone`.<br />
        Users that can't: `Harvester`.

        Note: accessing a list/index/filter endpoint may return no results due to project permissions
      responses:
        '200':
          description: successful
          content:
            application/json:
              example:
                meta:
                  status: 200
                  message: OK
                  sorting:
                    order_by: updated_at
                    direction: desc
                  paging:
                    page: 1
                    items: 25
                    total: 1
                    max_page: 1
                    current: http://localhost:3000/analysis_jobs?direction=desc&items=25&order_by=updated_at&page=1
                    previous: 
                    next: 
                data:
                - id: 36
                  name: job name 36
                  annotation_name: 
                  custom_settings: custom settings 36
                  script_id: 36
                  creator_id: 165
                  updater_id: 
                  deleter_id: 
                  deleted_at: 
                  created_at: '2020-08-27T15:07:25.710+01:00'
                  updated_at: '2020-08-27T15:07:25.710+01:00'
                  description: job description 36
                  saved_search_id: 37
                  started_at: '2020-08-27T15:07:25.705+01:00'
                  overall_status: new
                  overall_status_modified_at: '2020-08-27T15:07:25.705+01:00'
                  overall_progress:
                    new: 0
                    queued: 0
                    working: 0
                    successful: 0
                    failed: 0
                    timed_out: 0
                    cancelling: 0
                    cancelled: 0
                    total: 0
                  overall_progress_modified_at: '2020-08-27T15:07:25.706+01:00'
                  overall_count: 0
                  overall_duration_seconds: 0.0
                  overall_data_length_bytes: 0
                  description_html: "<p>job description 36</p>\n"
                  description_html_tagline: job description 36
              schema:
                allOf:
                - "$ref": "#/components/schemas/standard_response"
                - type: object
                  properties:
                    data:
                      type: array
                      items:
                        "$ref": "#/components/schemas/analysis_job"
    post:
      summary: create analysis_job
      security:
      - basic_auth_with_token: []
      parameters: []
      tags:
      - analysis_jobs
      description: |2

        Users that can invoke this route: `Admin`, `owner user`, `writer`, `reader`, `no_access`, `anyone`.<br />
        Users that can't: `Harvester`.

        Note: accessing a list/index/filter endpoint may return no results due to project permissions
      responses:
        '201':
          description: successful
          content:
            application/json:
              example:
                meta:
                  status: 201
                  message: Created
                data:
                  id: 38
                  name: job name 38
                  annotation_name: 
                  custom_settings: custom settings 38
                  script_id: 38
                  creator_id: 1
                  updater_id: 1
                  deleter_id: 
                  deleted_at: 
                  created_at: '2020-08-27T15:07:26.285+01:00'
                  updated_at: '2020-08-27T15:07:26.323+01:00'
                  description: job description 38
                  saved_search_id: 39
                  started_at: '2020-08-27T15:07:26.301+01:00'
                  overall_status: completed
                  overall_status_modified_at: '2020-08-27T15:07:26.318+01:00'
                  overall_progress:
                    new: 0
                    queued: 0
                    working: 0
                    successful: 0
                    failed: 0
                    timed_out: 0
                    cancelling: 0
                    cancelled: 0
                    total: 0
                  overall_progress_modified_at: '2020-08-27T15:07:26.319+01:00'
                  overall_count: 0
                  overall_duration_seconds: 0.0
                  overall_data_length_bytes: 0
                  description_html: "<p>job description 38</p>\n"
                  description_html_tagline: job description 38
              schema:
                allOf:
                - "$ref": "#/components/schemas/standard_response"
                - type: object
                  properties:
                    data:
                      "$ref": "#/components/schemas/analysis_job"
      requestBody:
        content:
          application/json:
            schema:
              "$ref": "#/components/schemas/analysis_job"
  "/analysis_jobs/{id}":
    delete:
      summary: delete analysis_job
      security:
      - basic_auth_with_token: []
      parameters:
      - name: id
        in: path
        description: id
        required: true
        schema:
          type: integer
      tags:
      - analysis_jobs
      description: |2

        Users that can invoke this route: `Admin`, `owner user`, `writer`, `reader`, `no_access`, `anyone`.<br />
        Users that can't: `Harvester`.

        Note: accessing a list/index/filter endpoint may return no results due to project permissions
      responses:
        '204':
          description: successful
          content:
            application/json:
              example: 
    get:
      summary: show analysis_job
      security:
      - basic_auth_with_token: []
      parameters:
      - name: id
        in: path
        description: id
        required: true
        schema:
          type: integer
      tags:
      - analysis_jobs
      description: |2

        Users that can invoke this route: `Admin`, `owner user`, `writer`, `reader`, `no_access`, `anyone`.<br />
        Users that can't: `Harvester`.

        Note: accessing a list/index/filter endpoint may return no results due to project permissions
      responses:
        '200':
          description: successful
          content:
            application/json:
              example:
                meta:
                  status: 200
                  message: OK
                data:
                  id: 40
                  name: job name 40
                  annotation_name: 
                  custom_settings: custom settings 40
                  script_id: 40
                  creator_id: 180
                  updater_id: 
                  deleter_id: 
                  deleted_at: 
                  created_at: '2020-08-27T15:07:26.760+01:00'
                  updated_at: '2020-08-27T15:07:26.760+01:00'
                  description: job description 40
                  saved_search_id: 41
                  started_at: '2020-08-27T15:07:26.754+01:00'
                  overall_status: completed
                  overall_status_modified_at: '2020-08-27T15:07:26.755+01:00'
                  overall_progress:
                    new: 0
                    queued: 0
                    working: 0
                    successful: 0
                    failed: 0
                    timed_out: 0
                    cancelling: 0
                    cancelled: 0
                    total: 0
                  overall_progress_modified_at: '2020-08-27T15:07:26.756+01:00'
                  overall_count: 0
                  overall_duration_seconds: 0.0
                  overall_data_length_bytes: 0
                  description_html: "<p>job description 40</p>\n"
                  description_html_tagline: job description 40
              schema:
                allOf:
                - "$ref": "#/components/schemas/standard_response"
                - type: object
                  properties:
                    data:
                      "$ref": "#/components/schemas/analysis_job"
    patch:
      summary: update analysis_job
      security:
      - basic_auth_with_token: []
      parameters:
      - name: id
        in: path
        description: id
        required: true
        schema:
          type: integer
      tags:
      - analysis_jobs
      description: |2

        Users that can invoke this route: `Admin`, `owner user`, `writer`, `reader`, `no_access`, `anyone`.<br />
        Users that can't: `Harvester`.

        Note: accessing a list/index/filter endpoint may return no results due to project permissions
      responses:
        '200':
          description: successful
          content:
            application/json:
              example:
                meta:
                  status: 200
                  message: OK
                data:
                  id: 41
                  name: job name 42
                  annotation_name: 
                  custom_settings: custom settings 41
                  script_id: 41
                  creator_id: 184
                  updater_id: 1
                  deleter_id: 
                  deleted_at: 
                  created_at: '2020-08-27T15:07:27.006+01:00'
                  updated_at: '2020-08-27T15:07:27.160+01:00'
                  description: job description 42
                  saved_search_id: 42
                  started_at: '2020-08-27T15:07:27.000+01:00'
                  overall_status: completed
                  overall_status_modified_at: '2020-08-27T15:07:27.000+01:00'
                  overall_progress:
                    new: 0
                    queued: 0
                    working: 0
                    successful: 0
                    failed: 0
                    timed_out: 0
                    cancelling: 0
                    cancelled: 0
                    total: 0
                  overall_progress_modified_at: '2020-08-27T15:07:27.002+01:00'
                  overall_count: 0
                  overall_duration_seconds: 0.0
                  overall_data_length_bytes: 0
                  description_html: "<p>job description 42</p>\n"
                  description_html_tagline: job description 42
              schema:
                allOf:
                - "$ref": "#/components/schemas/standard_response"
                - type: object
                  properties:
                    data:
                      "$ref": "#/components/schemas/analysis_job"
      requestBody:
        content:
          application/json:
            schema:
              "$ref": "#/components/schemas/analysis_job"
    put:
      summary: update analysis_job
      security:
      - basic_auth_with_token: []
      parameters:
      - name: id
        in: path
        description: id
        required: true
        schema:
          type: integer
      tags:
      - analysis_jobs
      description: |2

        Users that can invoke this route: `Admin`, `owner user`, `writer`, `reader`, `no_access`, `anyone`.<br />
        Users that can't: `Harvester`.

        Note: accessing a list/index/filter endpoint may return no results due to project permissions
      responses:
        '200':
          description: successful
          content:
            application/json:
              example:
                meta:
                  status: 200
                  message: OK
                data:
                  id: 42
                  name: job name 44
                  annotation_name: 
                  custom_settings: custom settings 43
                  script_id: 43
                  creator_id: 191
                  updater_id: 1
                  deleter_id: 
                  deleted_at: 
                  created_at: '2020-08-27T15:07:27.321+01:00'
                  updated_at: '2020-08-27T15:07:27.440+01:00'
                  description: job description 44
                  saved_search_id: 44
                  started_at: '2020-08-27T15:07:27.310+01:00'
                  overall_status: completed
                  overall_status_modified_at: '2020-08-27T15:07:27.311+01:00'
                  overall_progress:
                    new: 0
                    queued: 0
                    working: 0
                    successful: 0
                    failed: 0
                    timed_out: 0
                    cancelling: 0
                    cancelled: 0
                    total: 0
                  overall_progress_modified_at: '2020-08-27T15:07:27.314+01:00'
                  overall_count: 0
                  overall_duration_seconds: 0.0
                  overall_data_length_bytes: 0
                  description_html: "<p>job description 44</p>\n"
                  description_html_tagline: job description 44
              schema:
                allOf:
                - "$ref": "#/components/schemas/standard_response"
                - type: object
                  properties:
                    data:
                      "$ref": "#/components/schemas/analysis_job"
      requestBody:
        content:
          application/json:
            schema:
              "$ref": "#/components/schemas/analysis_job"
  "/analysis_jobs/new":
    get:
      summary: new analysis_job
      security:
      - basic_auth_with_token: []
      parameters: []
      tags:
      - analysis_jobs
      description: |2

        Users that can invoke this route: `Admin`, `owner user`, `writer`, `reader`, `no_access`, `anyone`.<br />
        Users that can't: `Harvester`.

        Note: accessing a list/index/filter endpoint may return no results due to project permissions
      responses:
        '200':
          description: successful
          content:
            application/json:
              example:
                meta:
                  status: 200
                  message: OK
                data:
                  id: 
                  name: 
                  annotation_name: 
                  custom_settings: 
                  script_id: 
                  creator_id: 
                  updater_id: 
                  deleter_id: 
                  deleted_at: 
                  created_at: 
                  updated_at: 
                  description: 
                  saved_search_id: 
                  started_at: 
                  overall_status: before_save
                  overall_status_modified_at: 
                  overall_progress: 
                  overall_progress_modified_at: 
                  overall_count: 
                  overall_duration_seconds: 
                  overall_data_length_bytes: 0
  "/analysis_jobs/filter":
    post:
      summary: filter analysis_job
      security:
      - basic_auth_with_token: []
      parameters: []
      tags:
      - analysis_jobs
      description: |2

        Users that can invoke this route: `Admin`, `owner user`, `writer`, `reader`, `no_access`, `anyone`.<br />
        Users that can't: `Harvester`.

        Note: accessing a list/index/filter endpoint may return no results due to project permissions
      responses:
        '200':
          description: successful
          content:
            application/json:
              example:
                meta:
                  status: 200
                  message: OK
                  sorting:
                    order_by: updated_at
                    direction: desc
                  paging:
                    page: 1
                    items: 25
                    total: 1
                    max_page: 1
                    current: http://localhost:3000/analysis_jobs/filter?direction=desc&items=25&order_by=updated_at&page=1
                    previous: 
                    next: 
                data:
                - id: 44
                  name: job name 46
                  annotation_name: 
                  custom_settings: custom settings 46
                  script_id: 46
                  creator_id: 202
                  updater_id: 
                  deleter_id: 
                  deleted_at: 
                  created_at: '2020-08-27T15:07:27.852+01:00'
                  updated_at: '2020-08-27T15:07:27.852+01:00'
                  description: job description 46
                  saved_search_id: 47
                  started_at: '2020-08-27T15:07:27.846+01:00'
                  overall_status: new
                  overall_status_modified_at: '2020-08-27T15:07:27.846+01:00'
                  overall_progress:
                    new: 0
                    queued: 0
                    working: 0
                    successful: 0
                    failed: 0
                    timed_out: 0
                    cancelling: 0
                    cancelled: 0
                    total: 0
                  overall_progress_modified_at: '2020-08-27T15:07:27.848+01:00'
                  overall_count: 0
                  overall_duration_seconds: 0.0
                  overall_data_length_bytes: 0
                  description_html: "<p>job description 46</p>\n"
                  description_html_tagline: job description 46
              schema:
                allOf:
                - "$ref": "#/components/schemas/standard_response"
                - type: object
                  properties:
                    data:
                      type: array
                      items:
                        "$ref": "#/components/schemas/analysis_job"
  "/datasets":
    get:
      summary: list datasets
      security:
      - basic_auth_with_token: []
      parameters: []
      tags:
      - datasets
      description: |2

        Users that can invoke this route: `Admin`, `owner user`, `writer`, `reader`, `no_access`, `anyone`.<br />
        Users that can't: `Harvester`.

        Note: accessing a list/index/filter endpoint may return no results due to project permissions
      responses:
        '200':
          description: successful
          content:
            application/json:
              example:
                meta:
                  status: 200
                  message: OK
                  sorting:
                    order_by: name
                    direction: asc
                  paging:
                    page: 1
                    items: 25
                    total: 2
                    max_page: 1
                    current: http://localhost:3000/datasets?direction=asc&items=25&order_by=name&page=1
                    previous: 
                    next: 
                data:
                - id: 1
                  creator_id: 1
                  updater_id: 
                  name: default
                  description: The default dataset
                  created_at: '2020-08-27T15:07:15.838+01:00'
                  updated_at: '2020-08-27T15:07:15.838+01:00'
                  description_html: "<p>The default dataset</p>\n"
                  description_html_tagline: The default dataset
                - id: 45
                  creator_id: 205
                  updater_id: 
                  name: gen_dataset_name44
                  description: dataset description 44
                  created_at: '2020-08-27T15:07:28.149+01:00'
                  updated_at: '2020-08-27T15:07:28.149+01:00'
                  description_html: "<p>dataset description 44</p>\n"
                  description_html_tagline: dataset description 44
              schema:
                allOf:
                - "$ref": "#/components/schemas/standard_response"
                - type: object
                  properties:
                    data:
                      type: array
                      items:
                        "$ref": "#/components/schemas/dataset"
    post:
      summary: create dataset
      security:
      - basic_auth_with_token: []
      parameters: []
      tags:
      - datasets
      description: |2

        Users that can invoke this route: `Admin`, `owner user`, `writer`, `reader`, `no_access`.<br />
        Users that can't: `Harvester`, `anyone`.

        Note: accessing a list/index/filter endpoint may return no results due to project permissions
      responses:
        '201':
          description: successful
          content:
            application/json:
              example:
                meta:
                  status: 201
                  message: Created
                data:
                  id: 47
                  creator_id: 1
                  updater_id: 
                  name: gen_dataset_name46
                  description: dataset description 46
                  created_at: '2020-08-27T15:07:28.461+01:00'
                  updated_at: '2020-08-27T15:07:28.461+01:00'
                  description_html: "<p>dataset description 46</p>\n"
                  description_html_tagline: dataset description 46
              schema:
                allOf:
                - "$ref": "#/components/schemas/standard_response"
                - type: object
                  properties:
                    data:
                      "$ref": "#/components/schemas/dataset"
      requestBody:
        content:
          application/json:
            schema:
              "$ref": "#/components/schemas/dataset"
  "/datasets/{id}":
    get:
      summary: show dataset
      security:
      - basic_auth_with_token: []
      parameters:
      - name: id
        in: path
        description: id
        required: true
        schema:
          type: integer
      tags:
      - datasets
      description: |2

        Users that can invoke this route: `Admin`, `owner user`, `writer`, `reader`, `no_access`, `anyone`.<br />
        Users that can't: `Harvester`.

        Note: accessing a list/index/filter endpoint may return no results due to project permissions
      responses:
        '200':
          description: successful
          content:
            application/json:
              example:
                meta:
                  status: 200
                  message: OK
                data:
                  id: 48
                  creator_id: 214
                  updater_id: 
                  name: gen_dataset_name47
                  description: dataset description 47
                  created_at: '2020-08-27T15:07:28.671+01:00'
                  updated_at: '2020-08-27T15:07:28.671+01:00'
                  description_html: "<p>dataset description 47</p>\n"
                  description_html_tagline: dataset description 47
              schema:
                allOf:
                - "$ref": "#/components/schemas/standard_response"
                - type: object
                  properties:
                    data:
                      "$ref": "#/components/schemas/dataset"
    patch:
      summary: update dataset
      security:
      - basic_auth_with_token: []
      parameters:
      - name: id
        in: path
        description: id
        required: true
        schema:
          type: integer
      tags:
      - datasets
      description: |2

        Users that can invoke this route: `Admin`, `owner user`, `writer`, `reader`, `no_access`, `anyone`.<br />
        Users that can't: `Harvester`.

        Note: accessing a list/index/filter endpoint may return no results due to project permissions
      responses:
        '200':
          description: successful
          content:
            application/json:
              example:
                meta:
                  status: 200
                  message: OK
                data:
                  id: 49
                  description: dataset description 49
                  name: gen_dataset_name49
                  updater_id: 1
                  creator_id: 218
                  created_at: '2020-08-27T15:07:28.927+01:00'
                  updated_at: '2020-08-27T15:07:29.003+01:00'
                  description_html: "<p>dataset description 49</p>\n"
                  description_html_tagline: dataset description 49
              schema:
                allOf:
                - "$ref": "#/components/schemas/standard_response"
                - type: object
                  properties:
                    data:
                      "$ref": "#/components/schemas/dataset"
      requestBody:
        content:
          application/json:
            schema:
              "$ref": "#/components/schemas/dataset"
    put:
      summary: update dataset
      security:
      - basic_auth_with_token: []
      parameters:
      - name: id
        in: path
        description: id
        required: true
        schema:
          type: integer
      tags:
      - datasets
      description: |2

        Users that can invoke this route: `Admin`, `owner user`, `writer`, `reader`, `no_access`, `anyone`.<br />
        Users that can't: `Harvester`.

        Note: accessing a list/index/filter endpoint may return no results due to project permissions
      responses:
        '200':
          description: successful
          content:
            application/json:
              example:
                meta:
                  status: 200
                  message: OK
                data:
                  id: 50
                  description: dataset description 51
                  name: gen_dataset_name51
                  updater_id: 1
                  creator_id: 223
                  created_at: '2020-08-27T15:07:29.181+01:00'
                  updated_at: '2020-08-27T15:07:29.233+01:00'
                  description_html: "<p>dataset description 51</p>\n"
                  description_html_tagline: dataset description 51
              schema:
                allOf:
                - "$ref": "#/components/schemas/standard_response"
                - type: object
                  properties:
                    data:
                      "$ref": "#/components/schemas/dataset"
      requestBody:
        content:
          application/json:
            schema:
              "$ref": "#/components/schemas/dataset"
    delete:
      summary: can't delete a dataset
      security:
      - basic_auth_with_token: []
      parameters:
      - name: id
        in: path
        description: id
        required: true
        schema:
          type: integer
      tags:
      - datasets
      description: |2

        Users that can invoke this route: `Admin`.<br />
        Users that can't: `Harvester`, `owner user`, `writer`, `reader`, `no_access`, `anyone`.

        Note: accessing a list/index/filter endpoint may return no results due to project permissions
      responses:
        '404':
          description: not found
          content:
            application/json:
              example:
                meta:
                  status: 404
                  message: Not Found
                  error:
                    details: Could not find the requested page.
                    info:
                      original_route: datasets/51
                      original_http_method: DELETE
                data: 
  "/datasets/new":
    get:
      summary: new dataset
      security:
      - basic_auth_with_token: []
      parameters: []
      tags:
      - datasets
      description: |2

        Users that can invoke this route: `Admin`, `owner user`, `writer`, `reader`, `no_access`, `anyone`.<br />
        Users that can't: `Harvester`.

        Note: accessing a list/index/filter endpoint may return no results due to project permissions
      responses:
        '200':
          description: successful
          content:
            application/json:
              example:
                meta:
                  status: 200
                  message: OK
                data:
                  id: 
                  creator_id: 
                  updater_id: 
                  name: 
                  description: 
=======
>>>>>>> 2d24ee1f
                  created_at: 
                  updated_at: 
  "/datasets/filter":
    post:
      summary: filter dataset
      security:
      - basic_auth_with_token: []
      parameters: []
      tags:
      - datasets
      description: |2

        Users that can invoke this route: `Admin`, `owner user`, `writer`, `reader`, `no_access`, `anyone`.<br />
        Users that can't: `Harvester`.

        Note: accessing a list/index/filter endpoint may return no results due to project permissions
      responses:
        '200':
          description: successful
          content:
            application/json:
              example:
                meta:
                  status: 200
                  message: OK
                  sorting:
                    order_by: name
                    direction: asc
                  paging:
                    page: 1
                    items: 25
                    total: 2
                    max_page: 1
                    current: http://localhost:3000/datasets/filter?direction=asc&items=25&order_by=name&page=1
                    previous: 
                    next: 
                data:
                - id: 1
                  creator_id: 1
                  updater_id: 
                  name: default
                  description: The default dataset
<<<<<<< HEAD
                  created_at: '2020-08-27T15:07:15.838+01:00'
                  updated_at: '2020-08-27T15:07:15.838+01:00'
                  description_html: "<p>The default dataset</p>\n"
                  description_html_tagline: The default dataset
                - id: 53
                  creator_id: 236
                  updater_id: 
                  name: gen_dataset_name54
                  description: dataset description 54
                  created_at: '2020-08-27T15:07:29.902+01:00'
                  updated_at: '2020-08-27T15:07:29.902+01:00'
                  description_html: "<p>dataset description 54</p>\n"
                  description_html_tagline: dataset description 54
=======
                  created_at: '2020-08-31T01:37:54.040+01:00'
                  updated_at: '2020-08-31T01:37:54.040+01:00'
                  description_html: "<p>The default dataset</p>\n"
                  description_html_tagline: The default dataset
                - id: 63
                  creator_id: 281
                  updater_id: 
                  name: gen_dataset_name64
                  description: dataset description 64
                  created_at: '2020-08-31T01:38:06.512+01:00'
                  updated_at: '2020-08-31T01:38:06.512+01:00'
                  description_html: "<p>dataset description 64</p>\n"
                  description_html_tagline: dataset description 64
>>>>>>> 2d24ee1f
              schema:
                allOf:
                - "$ref": "#/components/schemas/standard_response"
                - type: object
                  properties:
                    data:
                      type: array
                      items:
                        "$ref": "#/components/schemas/dataset"
servers:
- url: https://{defaultHost}
  variables:
    defaultHost:
      default: localhost
components:
  securitySchemes:
    basic_auth_with_token:
      type: http
      scheme: basic
    auth_token_query_string:
      type: apiKey
      name: auth_token
      in: query_string
  schemas:
    id:
      type: integer
      minimum: 0
      readOnly: true
    nullableId:
      anyOf:
      - type: integer
        minimum: 0
        readOnly: true
      - type: 'null'
    timezone_information:
      anyOf:
      - type: object
        properties:
          identifier_alt:
            type:
            - string
            - 'null'
          identifier:
            type: string
          friendly_identifier:
            type: string
          utc_offset:
            type: string
          utc_total_offset:
            type: integer
      - type: 'null'
    image_urls:
      type: array
      items:
        type: object
        properties:
          size:
            type: string
          url:
            type: string
            format: URI
          width:
            type: integer
          height:
            type: integer
<<<<<<< HEAD
=======
    permission_levels:
      type: string
      enum:
      - Owner
      - Writer
      - Reader
      - 
>>>>>>> 2d24ee1f
    meta:
      type: object
    meta_error:
      type: object
      properties:
        error:
          type: object
        required:
        - error
    standard_response:
      type: object
      additionalProperties: false
      properties:
        meta:
          "$ref": "#/components/schemas/meta"
        data:
          oneOf:
          - type: array
          - type: object
      required:
      - meta
      - data
    error_response:
      type: object
      additionalProperties: false
      properties:
        meta:
          allOf:
          - "$ref": "#/components/schemas/meta"
          - "$ref": "#/components/schemas/meta_error"
        data:
          type: 'null'
      required:
      - meta
      - data
    project:
      type: object
      additionalProperties: false
      properties:
        id:
          "$ref": "#/components/schemas/id"
          readOnly: true
        name:
          type: string
        description:
          type:
          - string
          - 'null'
        description_html:
          type:
          - string
          - 'null'
          readOnly: true
        description_html_tagline:
          type:
          - string
          - 'null'
          readOnly: true
        notes:
          type: string
        creator_id:
          "$ref": "#/components/schemas/id"
          readOnly: true
<<<<<<< HEAD
        updater_id:
          "$ref": "#/components/schemas/nullableId"
          readOnly: true
        deleter_id:
          "$ref": "#/components/schemas/nullableId"
          readOnly: true
        created_at:
          type: date
          readOnly: true
=======
        created_at:
          type: date
          readOnly: true
        updater_id:
          "$ref": "#/components/schemas/nullableId"
          readOnly: true
>>>>>>> 2d24ee1f
        updated_at:
          type:
          - 'null'
          - date
          readOnly: true
<<<<<<< HEAD
=======
        deleter_id:
          "$ref": "#/components/schemas/nullableId"
          readOnly: true
>>>>>>> 2d24ee1f
        deleted_at:
          type:
          - 'null'
          - date
          readOnly: true
        site_ids:
          type: array
          items:
<<<<<<< HEAD
            type: integer
=======
            "$ref": "#/components/schemas/id"
        owner_ids:
          type: array
          items:
            "$ref": "#/components/schemas/id"
          readOnly: true
        image_urls:
          "$ref": "#/components/schemas/image_urls"
        access_level:
          "$ref": "#/components/schemas/permission_levels"
>>>>>>> 2d24ee1f
      required:
      - id
      - name
      - description
      - description_html
      - description_html_tagline
      - notes
      - creator_id
      - created_at
      - updater_id
      - updated_at
      - deleter_id
      - deleted_at
<<<<<<< HEAD
      - site_ids
=======
      - owner_ids
      - site_ids
      - image_urls
>>>>>>> 2d24ee1f
    analysis_job:
      type: object
      additionalProperties: false
      properties:
        id:
          "$ref": "#/components/schemas/id"
          readOnly: true
        name:
          type: string
        annotation_name:
          type:
          - string
          - 'null'
        description:
          type:
          - string
          - 'null'
        description_html:
          type:
          - string
          - 'null'
          readOnly: true
        description_html_tagline:
          type:
          - string
          - 'null'
          readOnly: true
        custom_settings:
          type: string
        script_id:
          "$ref": "#/components/schemas/id"
        saved_search_id:
          "$ref": "#/components/schemas/id"
        started_at:
          type:
          - 'null'
          - date
          readOnly: true
        overall_status:
          type: string
          enum:
          - before_save
          - new
          - preparing
          - processing
          - completed
          - suspended
          readOnly: true
        overall_status_modified_at:
          type:
          - 'null'
          - date
          readOnly: true
        overall_progress:
          type: object
          readOnly: true
        overall_progress_modified_at:
          type:
          - 'null'
          - date
          readOnly: true
        overall_count:
          type: integer
          readOnly: true
        overall_duration_seconds:
          type: number
          readOnly: true
        overall_data_length_bytes:
          type: integer
          readOnly: true
        creator_id:
          "$ref": "#/components/schemas/id"
          readOnly: true
<<<<<<< HEAD
        updater_id:
          "$ref": "#/components/schemas/nullableId"
          readOnly: true
        deleter_id:
          "$ref": "#/components/schemas/nullableId"
          readOnly: true
        created_at:
          type: date
          readOnly: true
=======
        created_at:
          type: date
          readOnly: true
        updater_id:
          "$ref": "#/components/schemas/nullableId"
          readOnly: true
>>>>>>> 2d24ee1f
        updated_at:
          type:
          - 'null'
          - date
          readOnly: true
<<<<<<< HEAD
=======
        deleter_id:
          "$ref": "#/components/schemas/nullableId"
          readOnly: true
>>>>>>> 2d24ee1f
        deleted_at:
          type:
          - 'null'
          - date
          readOnly: true
      required:
      - id
      - name
      - description
      - description_html
      - description_html_tagline
      - custom_settings
      - script_id
      - saved_search_id
      - started_at
      - overall_status
      - overall_status_modified_at
      - overall_progress
      - overall_progress_modified_at
      - overall_count
      - overall_duration_seconds
      - overall_data_length_bytes
    bookmark:
      type: object
      additionalProperties: false
      properties:
        id:
          "$ref": "#/components/schemas/id"
          readOnly: true
        audio_recording_id:
          "$ref": "#/components/schemas/id"
        name:
          type: string
        category:
          type: string
        offset_seconds:
          type: number
        description:
          type:
          - string
          - 'null'
        description_html:
          type:
          - string
          - 'null'
          readOnly: true
        description_html_tagline:
          type:
          - string
          - 'null'
          readOnly: true
        creator_id:
          "$ref": "#/components/schemas/id"
          readOnly: true
<<<<<<< HEAD
        updater_id:
          "$ref": "#/components/schemas/nullableId"
          readOnly: true
        created_at:
          type: date
          readOnly: true
=======
        created_at:
          type: date
          readOnly: true
        updater_id:
          "$ref": "#/components/schemas/nullableId"
          readOnly: true
>>>>>>> 2d24ee1f
        updated_at:
          type:
          - 'null'
          - date
          readOnly: true
      required:
      - id
      - audio_recording_id
      - name
      - category
      - offset_seconds
      - description
      - description_html
      - description_html_tagline
      - creator_id
      - created_at
      - updater_id
      - updated_at
    dataset:
      type: object
      additionalProperties: false
      properties:
        id:
          "$ref": "#/components/schemas/id"
          readOnly: true
        name:
          type: string
        description:
          type:
          - string
          - 'null'
        description_html:
          type:
          - string
          - 'null'
          readOnly: true
        description_html_tagline:
          type:
          - string
          - 'null'
          readOnly: true
        creator_id:
          "$ref": "#/components/schemas/id"
          readOnly: true
<<<<<<< HEAD
        updater_id:
          "$ref": "#/components/schemas/nullableId"
          readOnly: true
        created_at:
          type: date
          readOnly: true
=======
        created_at:
          type: date
          readOnly: true
        updater_id:
          "$ref": "#/components/schemas/nullableId"
          readOnly: true
>>>>>>> 2d24ee1f
        updated_at:
          type:
          - 'null'
          - date
          readOnly: true
      required:
      - id
      - name
      - description
      - created_at
      - creator_id
      - updated_at
      - updater_id
    saved_search:
      type: object
      additionalProperties: false
      properties:
        id:
          "$ref": "#/components/schemas/id"
          readOnly: true
        analysis_job_ids:
          type: array
          items:
            "$ref": "#/components/schemas/id"
        project_ids:
          type: array
          items:
            "$ref": "#/components/schemas/id"
        name:
          type: string
        description:
          type:
          - string
          - 'null'
        description_html:
          type:
          - string
          - 'null'
          readOnly: true
        description_html_tagline:
          type:
          - string
          - 'null'
          readOnly: true
        stored_query:
          type: object
        creator_id:
          "$ref": "#/components/schemas/id"
          readOnly: true
<<<<<<< HEAD
        deleter_id:
          "$ref": "#/components/schemas/nullableId"
          readOnly: true
        created_at:
          type: date
          readOnly: true
=======
        created_at:
          type: date
          readOnly: true
        deleter_id:
          "$ref": "#/components/schemas/nullableId"
          readOnly: true
>>>>>>> 2d24ee1f
        deleted_at:
          type:
          - 'null'
          - date
          readOnly: true
      required:
      - id
      - name
      - description
      - description_html
      - description_html_tagline
      - stored_query
      - creator_id
      - created_at
      - deleter_id
      - deleted_at
    script:
      type: object
      additionalProperties: false
      properties:
        id:
          "$ref": "#/components/schemas/id"
          readOnly: true
        group_id:
          "$ref": "#/components/schemas/id"
          readOnly: true
        name:
          type: string
        description:
          type:
          - string
          - 'null'
        description_html:
          type:
          - string
          - 'null'
          readOnly: true
        description_html_tagline:
          type:
          - string
          - 'null'
          readOnly: true
        analysis_identifier:
          type: string
        executable_settings:
          type: string
        executable_settings_media_type:
          type: string
        version:
          type: number
        creator_id:
          "$ref": "#/components/schemas/id"
          readOnly: true
        created_at:
          type: date
          readOnly: true
        is_last_version:
          type: boolean
          readOnly: true
        is_first_version:
          type: boolean
          readOnly: true
        analysis_action_params:
          type: object
      required:
      - id
      - group_id
      - name
      - description
      - analysis_identifier
      - executable_settings_media_type
      - version
      - created_at
      - creator_id
      - is_last_version
      - is_first_version
      - analysis_action_params
    site:
      type: object
      additionalProperties: false
      properties:
        id:
          "$ref": "#/components/schemas/id"
          readOnly: true
        name:
          type: string
        description:
          type:
          - string
          - 'null'
        description_html:
          type:
          - string
          - 'null'
          readOnly: true
        description_html_tagline:
          type:
          - string
          - 'null'
          readOnly: true
        creator_id:
          "$ref": "#/components/schemas/id"
<<<<<<< HEAD
=======
          readOnly: true
        created_at:
          type: date
>>>>>>> 2d24ee1f
          readOnly: true
        updater_id:
          "$ref": "#/components/schemas/nullableId"
          readOnly: true
<<<<<<< HEAD
        deleter_id:
          "$ref": "#/components/schemas/nullableId"
          readOnly: true
        created_at:
          type: date
          readOnly: true
=======
>>>>>>> 2d24ee1f
        updated_at:
          type:
          - 'null'
          - date
          readOnly: true
<<<<<<< HEAD
=======
        deleter_id:
          "$ref": "#/components/schemas/nullableId"
          readOnly: true
>>>>>>> 2d24ee1f
        deleted_at:
          type:
          - 'null'
          - date
          readOnly: true
        notes:
          type: string
        project_ids:
          type: array
          items:
            type: integer
        location_obfuscated:
          type: boolean
        custom_latitude:
          type:
          - number
          - 'null'
          minimum: -90
          maximum: 90
        custom_longitude:
          type:
          - number
          - 'null'
          minimum: -180
          maximum: 180
        timezone_information:
          "$ref": "#/components/schemas/timezone_information"
        image_urls:
          "$ref": "#/components/schemas/image_urls"
      required:
      - id
      - name
      - description
      - description_html
      - description_html_tagline
      - creator_id
      - created_at
      - updater_id
      - updated_at
      - deleter_id
      - deleted_at
      - notes
      - project_ids
      - location_obfuscated
      - custom_latitude
      - custom_longitude
      - timezone_information
      - image_urls<|MERGE_RESOLUTION|>--- conflicted
+++ resolved
@@ -46,13 +46,8 @@
                   creator_id: 3
                   deleted_at: 
                   deleter_id: 
-<<<<<<< HEAD
-                  created_at: '2020-08-27T15:07:15.914+01:00'
-                  updated_at: '2020-08-27T15:07:16.766+01:00'
-=======
                   created_at: '2020-08-31T01:37:54.096+01:00'
                   updated_at: '2020-08-31T01:37:54.704+01:00'
->>>>>>> 2d24ee1f
                   site_ids:
                   - 1
                   owner_ids:
@@ -80,10 +75,7 @@
                     height: 30
                   description_html: "<p>project description 2</p>\n"
                   description_html_tagline: project description 2
-<<<<<<< HEAD
-=======
                   access_level: Owner
->>>>>>> 2d24ee1f
               schema:
                 allOf:
                 - "$ref": "#/components/schemas/standard_response"
@@ -133,13 +125,8 @@
                   updater_id: 
                   deleter_id: 
                   deleted_at: 
-<<<<<<< HEAD
-                  created_at: '2020-08-27T15:07:16.832+01:00'
-                  updated_at: '2020-08-27T15:07:16.832+01:00'
-=======
                   created_at: '2020-08-31T01:37:54.758+01:00'
                   updated_at: '2020-08-31T01:37:54.758+01:00'
->>>>>>> 2d24ee1f
                   site_ids:
                   - 2
                   owner_ids:
@@ -167,10 +154,7 @@
                     height: 30
                   description_html: "<p>project description 3</p>\n"
                   description_html_tagline: project description 3
-<<<<<<< HEAD
-=======
                   access_level: Owner
->>>>>>> 2d24ee1f
               schema:
                 allOf:
                 - "$ref": "#/components/schemas/standard_response"
@@ -240,13 +224,8 @@
                   creator_id: 16
                   deleted_at: 
                   deleter_id: 
-<<<<<<< HEAD
-                  created_at: '2020-08-27T15:07:17.343+01:00'
-                  updated_at: '2020-08-27T15:07:17.560+01:00'
-=======
                   created_at: '2020-08-31T01:37:55.108+01:00'
                   updated_at: '2020-08-31T01:37:55.277+01:00'
->>>>>>> 2d24ee1f
                   site_ids:
                   - 4
                   owner_ids:
@@ -274,10 +253,7 @@
                     height: 30
                   description_html: "<p>project description 6</p>\n"
                   description_html_tagline: project description 6
-<<<<<<< HEAD
-=======
                   access_level: Owner
->>>>>>> 2d24ee1f
               schema:
                 allOf:
                 - "$ref": "#/components/schemas/standard_response"
@@ -333,13 +309,8 @@
                   updater_id: 
                   deleter_id: 
                   deleted_at: 
-<<<<<<< HEAD
-                  created_at: '2020-08-27T15:07:17.622+01:00'
-                  updated_at: '2020-08-27T15:07:17.622+01:00'
-=======
                   created_at: '2020-08-31T01:37:55.323+01:00'
                   updated_at: '2020-08-31T01:37:55.323+01:00'
->>>>>>> 2d24ee1f
                   site_ids:
                   - 5
                   owner_ids:
@@ -367,10 +338,7 @@
                     height: 30
                   description_html: "<p>project description 7</p>\n"
                   description_html_tagline: project description 7
-<<<<<<< HEAD
-=======
                   access_level: Owner
->>>>>>> 2d24ee1f
               schema:
                 allOf:
                 - "$ref": "#/components/schemas/standard_response"
@@ -423,13 +391,8 @@
                   updater_id: 
                   deleter_id: 
                   deleted_at: 
-<<<<<<< HEAD
-                  created_at: '2020-08-27T15:07:17.944+01:00'
-                  updated_at: '2020-08-27T15:07:17.944+01:00'
-=======
                   created_at: '2020-08-31T01:37:55.506+01:00'
                   updated_at: '2020-08-31T01:37:55.506+01:00'
->>>>>>> 2d24ee1f
                   site_ids:
                   - 6
                   owner_ids:
@@ -457,10 +420,7 @@
                     height: 30
                   description_html: "<p>project description 8</p>\n"
                   description_html_tagline: project description 8
-<<<<<<< HEAD
-=======
                   access_level: Owner
->>>>>>> 2d24ee1f
               schema:
                 allOf:
                 - "$ref": "#/components/schemas/standard_response"
@@ -501,13 +461,8 @@
                   updater_id: 1
                   deleter_id: 
                   deleted_at: 
-<<<<<<< HEAD
-                  created_at: '2020-08-27T15:07:18.367+01:00'
-                  updated_at: '2020-08-27T15:07:18.367+01:00'
-=======
                   created_at: '2020-08-31T01:37:55.823+01:00'
                   updated_at: '2020-08-31T01:37:55.823+01:00'
->>>>>>> 2d24ee1f
                   site_ids: []
                   owner_ids:
                   - 1
@@ -534,8 +489,6 @@
                     height: 30
                   description_html: "<p>project description 10</p>\n"
                   description_html_tagline: project description 10
-<<<<<<< HEAD
-=======
                   access_level: Owner
               schema:
                 allOf:
@@ -3483,7 +3436,6 @@
                   updated_at: '2020-08-31T01:38:05.815+01:00'
                   description_html: "<p>dataset description 59</p>\n"
                   description_html_tagline: dataset description 59
->>>>>>> 2d24ee1f
               schema:
                 allOf:
                 - "$ref": "#/components/schemas/standard_response"
@@ -3609,2289 +3561,6 @@
                   updater_id: 
                   name: 
                   description: 
-<<<<<<< HEAD
-                  notes: 
-                  creator_id: 
-                  updater_id: 
-                  deleter_id: 
-                  deleted_at: 
-                  created_at: 
-                  updated_at: 
-  "/scripts":
-    get:
-      summary: list scripts
-      security:
-      - basic_auth_with_token: []
-      parameters: []
-      tags:
-      - scripts
-      description: |2
-
-        Users that can invoke this route: `Admin`, `owner user`, `writer`, `reader`, `no_access`, `anyone`.<br />
-        Users that can't: `Harvester`.
-
-        Note: accessing a list/index/filter endpoint may return no results due to project permissions
-      responses:
-        '200':
-          description: successful
-          content:
-            application/json:
-              example:
-                meta:
-                  status: 200
-                  message: OK
-                  sorting:
-                    order_by: name
-                    direction: asc
-                  paging:
-                    page: 1
-                    items: 25
-                    total: 1
-                    max_page: 1
-                    current: http://localhost:3000/scripts?direction=asc&items=25&order_by=name&page=1
-                    previous: 
-                    next: 
-                data:
-                - id: 9
-                  name: script name 9
-                  description: script description 9
-                  analysis_identifier: script machine identifier 9
-                  version: 0.09
-                  group_id: 9
-                  creator_id: 1
-                  created_at: '2020-08-27T15:07:18.732+01:00'
-                  executable_settings: executable settings 9
-                  executable_settings_media_type: text/plain
-                  analysis_action_params:
-                    file_executable: "./AnalysisPrograms/AnalysisPrograms.exe"
-                    copy_paths:
-                    - "./programs/AnalysisPrograms/Logs/log.txt"
-                    sub_folders: []
-                    custom_setting: 9
-                  is_last_version: true
-                  is_first_version: true
-                  description_html: "<p>script description 9</p>\n"
-                  description_html_tagline: script description 9
-              schema:
-                allOf:
-                - "$ref": "#/components/schemas/standard_response"
-                - type: object
-                  properties:
-                    data:
-                      type: array
-                      items:
-                        "$ref": "#/components/schemas/script"
-  "/scripts/{id}":
-    get:
-      summary: show script
-      security:
-      - basic_auth_with_token: []
-      parameters:
-      - name: id
-        in: path
-        description: id
-        required: true
-        schema:
-          type: integer
-      tags:
-      - scripts
-      description: |2
-
-        Users that can invoke this route: `Admin`, `owner user`, `writer`, `reader`, `no_access`.<br />
-        Users that can't: `Harvester`, `anyone`.
-
-        Note: accessing a list/index/filter endpoint may return no results due to project permissions
-      responses:
-        '200':
-          description: successful
-          content:
-            application/json:
-              example:
-                meta:
-                  status: 200
-                  message: OK
-                data:
-                  id: 10
-                  name: script name 10
-                  description: script description 10
-                  analysis_identifier: script machine identifier 10
-                  version: 0.1
-                  group_id: 10
-                  creator_id: 1
-                  created_at: '2020-08-27T15:07:18.983+01:00'
-                  executable_settings: executable settings 10
-                  executable_settings_media_type: text/plain
-                  analysis_action_params:
-                    file_executable: "./AnalysisPrograms/AnalysisPrograms.exe"
-                    copy_paths:
-                    - "./programs/AnalysisPrograms/Logs/log.txt"
-                    sub_folders: []
-                    custom_setting: 10
-                  is_last_version: true
-                  is_first_version: true
-                  description_html: "<p>script description 10</p>\n"
-                  description_html_tagline: script description 10
-              schema:
-                allOf:
-                - "$ref": "#/components/schemas/standard_response"
-                - type: object
-                  properties:
-                    data:
-                      "$ref": "#/components/schemas/script"
-  "/scripts/filter":
-    post:
-      summary: filter script
-      security:
-      - basic_auth_with_token: []
-      parameters: []
-      tags:
-      - scripts
-      description: |2
-
-        Users that can invoke this route: `Admin`, `owner user`, `writer`, `reader`, `no_access`, `anyone`.<br />
-        Users that can't: `Harvester`.
-
-        Note: accessing a list/index/filter endpoint may return no results due to project permissions
-      responses:
-        '200':
-          description: successful
-          content:
-            application/json:
-              example:
-                meta:
-                  status: 200
-                  message: OK
-                  sorting:
-                    order_by: name
-                    direction: asc
-                  paging:
-                    page: 1
-                    items: 25
-                    total: 1
-                    max_page: 1
-                    current: http://localhost:3000/scripts/filter?direction=asc&items=25&order_by=name&page=1
-                    previous: 
-                    next: 
-                data:
-                - id: 11
-                  name: script name 11
-                  description: script description 11
-                  analysis_identifier: script machine identifier 11
-                  version: 0.11
-                  group_id: 11
-                  creator_id: 1
-                  created_at: '2020-08-27T15:07:19.224+01:00'
-                  executable_settings: executable settings 11
-                  executable_settings_media_type: text/plain
-                  analysis_action_params:
-                    file_executable: "./AnalysisPrograms/AnalysisPrograms.exe"
-                    copy_paths:
-                    - "./programs/AnalysisPrograms/Logs/log.txt"
-                    sub_folders: []
-                    custom_setting: 11
-                  is_last_version: true
-                  is_first_version: true
-                  description_html: "<p>script description 11</p>\n"
-                  description_html_tagline: script description 11
-              schema:
-                allOf:
-                - "$ref": "#/components/schemas/standard_response"
-                - type: object
-                  properties:
-                    data:
-                      type: array
-                      items:
-                        "$ref": "#/components/schemas/script"
-  "/sites":
-    post:
-      summary: create site
-      security:
-      - basic_auth_with_token: []
-      parameters: []
-      tags:
-      - sites
-      description: |2
-
-        Users that can invoke this route: `Admin`, `owner user`, `writer`, `reader`, `no_access`, `anyone`.<br />
-        Users that can't: `Harvester`.
-
-        Note: accessing a list/index/filter endpoint may return no results due to project permissions
-      responses:
-        '201':
-          description: successful
-          content:
-            application/json:
-              example:
-                meta:
-                  status: 201
-                  message: Created
-                data:
-                  id: 13
-                  name: site name 13
-                  notes: note number 13
-                  creator_id: 1
-                  updater_id: 
-                  deleter_id: 
-                  deleted_at: 
-                  created_at: '2020-08-27T15:07:19.626+01:00'
-                  updated_at: '2020-08-27T15:07:19.626+01:00'
-                  description: site description 13
-                  project_ids: []
-                  location_obfuscated: true
-                  custom_latitude: 
-                  custom_longitude: 
-                  timezone_information: 
-                  image_urls:
-                  - size: extralarge
-                    url: "/images/site/site_span4.png"
-                    width: 300
-                    height: 300
-                  - size: large
-                    url: "/images/site/site_span3.png"
-                    width: 220
-                    height: 220
-                  - size: medium
-                    url: "/images/site/site_span2.png"
-                    width: 140
-                    height: 140
-                  - size: small
-                    url: "/images/site/site_span1.png"
-                    width: 60
-                    height: 60
-                  - size: tiny
-                    url: "/images/site/site_spanhalf.png"
-                    width: 30
-                    height: 30
-                  description_html: "<p>site description 13</p>\n"
-                  description_html_tagline: site description 13
-              schema:
-                allOf:
-                - "$ref": "#/components/schemas/standard_response"
-                - type: object
-                  properties:
-                    data:
-                      "$ref": "#/components/schemas/site"
-      requestBody:
-        content:
-          application/json:
-            schema:
-              "$ref": "#/components/schemas/site"
-    get:
-      summary: list sites
-      security:
-      - basic_auth_with_token: []
-      parameters: []
-      tags:
-      - sites
-      description: |2
-
-        Users that can invoke this route: `Admin`, `owner user`, `writer`, `reader`, `no_access`, `anyone`.<br />
-        Users that can't: `Harvester`.
-
-        Note: accessing a list/index/filter endpoint may return no results due to project permissions
-      responses:
-        '200':
-          description: successful
-          content:
-            application/json:
-              example:
-                meta:
-                  status: 200
-                  message: OK
-                  sorting:
-                    order_by: name
-                    direction: asc
-                  paging:
-                    page: 1
-                    items: 25
-                    total: 1
-                    max_page: 1
-                    current: http://localhost:3000/sites?direction=asc&items=25&order_by=name&page=1
-                    previous: 
-                    next: 
-                data:
-                - id: 14
-                  name: site name 14
-                  notes: note number 14
-                  creator_id: 55
-                  updater_id: 
-                  deleter_id: 
-                  deleted_at: 
-                  created_at: '2020-08-27T15:07:19.723+01:00'
-                  updated_at: '2020-08-27T15:07:19.723+01:00'
-                  description: site description 14
-                  project_ids:
-                  - 14
-                  location_obfuscated: false
-                  custom_latitude: -49.179023
-                  custom_longitude: 43.082595
-                  timezone_information: 
-                  image_urls:
-                  - size: extralarge
-                    url: "/images/site/site_span4.png"
-                    width: 300
-                    height: 300
-                  - size: large
-                    url: "/images/site/site_span3.png"
-                    width: 220
-                    height: 220
-                  - size: medium
-                    url: "/images/site/site_span2.png"
-                    width: 140
-                    height: 140
-                  - size: small
-                    url: "/images/site/site_span1.png"
-                    width: 60
-                    height: 60
-                  - size: tiny
-                    url: "/images/site/site_spanhalf.png"
-                    width: 30
-                    height: 30
-                  description_html: "<p>site description 14</p>\n"
-                  description_html_tagline: site description 14
-              schema:
-                allOf:
-                - "$ref": "#/components/schemas/standard_response"
-                - type: object
-                  properties:
-                    data:
-                      type: array
-                      items:
-                        "$ref": "#/components/schemas/site"
-  "/sites/filter":
-    post:
-      summary: filter site
-      security:
-      - basic_auth_with_token: []
-      parameters: []
-      tags:
-      - sites
-      description: |2
-
-        Users that can invoke this route: `Admin`, `owner user`, `writer`, `reader`, `no_access`, `anyone`.<br />
-        Users that can't: `Harvester`.
-
-        Note: accessing a list/index/filter endpoint may return no results due to project permissions
-      responses:
-        '200':
-          description: successful
-          content:
-            application/json:
-              example:
-                meta:
-                  status: 200
-                  message: OK
-                  sorting:
-                    order_by: name
-                    direction: asc
-                  paging:
-                    page: 1
-                    items: 25
-                    total: 1
-                    max_page: 1
-                    current: http://localhost:3000/sites/filter?direction=asc&items=25&order_by=name&page=1
-                    previous: 
-                    next: 
-                data:
-                - id: 15
-                  name: site name 15
-                  notes: note number 15
-                  creator_id: 59
-                  updater_id: 
-                  deleter_id: 
-                  deleted_at: 
-                  created_at: '2020-08-27T15:07:19.964+01:00'
-                  updated_at: '2020-08-27T15:07:19.964+01:00'
-                  description: site description 15
-                  project_ids:
-                  - 15
-                  location_obfuscated: false
-                  custom_latitude: -36.842571
-                  custom_longitude: 42.286205
-                  timezone_information: 
-                  image_urls:
-                  - size: extralarge
-                    url: "/images/site/site_span4.png"
-                    width: 300
-                    height: 300
-                  - size: large
-                    url: "/images/site/site_span3.png"
-                    width: 220
-                    height: 220
-                  - size: medium
-                    url: "/images/site/site_span2.png"
-                    width: 140
-                    height: 140
-                  - size: small
-                    url: "/images/site/site_span1.png"
-                    width: 60
-                    height: 60
-                  - size: tiny
-                    url: "/images/site/site_spanhalf.png"
-                    width: 30
-                    height: 30
-                  description_html: "<p>site description 15</p>\n"
-                  description_html_tagline: site description 15
-              schema:
-                allOf:
-                - "$ref": "#/components/schemas/standard_response"
-                - type: object
-                  properties:
-                    data:
-                      type: array
-                      items:
-                        "$ref": "#/components/schemas/site"
-  "/sites/{id}":
-    delete:
-      summary: delete site
-      security:
-      - basic_auth_with_token: []
-      parameters:
-      - name: id
-        in: path
-        description: id
-        required: true
-        schema:
-          type: integer
-      tags:
-      - sites
-      description: |2
-
-        Users that can invoke this route: `Admin`, `owner user`, `writer`, `reader`, `no_access`, `anyone`.<br />
-        Users that can't: `Harvester`.
-
-        Note: accessing a list/index/filter endpoint may return no results due to project permissions
-      responses:
-        '204':
-          description: successful
-          content:
-            application/json:
-              example: 
-    put:
-      summary: update site
-      security:
-      - basic_auth_with_token: []
-      parameters:
-      - name: id
-        in: path
-        description: id
-        required: true
-        schema:
-          type: integer
-      tags:
-      - sites
-      description: |2
-
-        Users that can invoke this route: `Admin`, `owner user`, `writer`, `reader`, `no_access`, `anyone`.<br />
-        Users that can't: `Harvester`.
-
-        Note: accessing a list/index/filter endpoint may return no results due to project permissions
-      responses:
-        '200':
-          description: successful
-          content:
-            application/json:
-              example:
-                meta:
-                  status: 200
-                  message: OK
-                data:
-                  id: 17
-                  name: site name 18
-                  description: site description 18
-                  notes: note number 18
-                  updater_id: 1
-                  creator_id: 67
-                  deleted_at: 
-                  deleter_id: 
-                  created_at: '2020-08-27T15:07:20.441+01:00'
-                  updated_at: '2020-08-27T15:07:20.615+01:00'
-                  project_ids:
-                  - 17
-                  location_obfuscated: false
-                  custom_latitude: 42.017445
-                  custom_longitude: -60.299422
-                  timezone_information: 
-                  image_urls:
-                  - size: extralarge
-                    url: "/images/site/site_span4.png"
-                    width: 300
-                    height: 300
-                  - size: large
-                    url: "/images/site/site_span3.png"
-                    width: 220
-                    height: 220
-                  - size: medium
-                    url: "/images/site/site_span2.png"
-                    width: 140
-                    height: 140
-                  - size: small
-                    url: "/images/site/site_span1.png"
-                    width: 60
-                    height: 60
-                  - size: tiny
-                    url: "/images/site/site_spanhalf.png"
-                    width: 30
-                    height: 30
-                  description_html: "<p>site description 18</p>\n"
-                  description_html_tagline: site description 18
-              schema:
-                allOf:
-                - "$ref": "#/components/schemas/standard_response"
-                - type: object
-                  properties:
-                    data:
-                      "$ref": "#/components/schemas/site"
-      requestBody:
-        content:
-          application/json:
-            schema:
-              "$ref": "#/components/schemas/site"
-    get:
-      summary: show site
-      security:
-      - basic_auth_with_token: []
-      parameters:
-      - name: id
-        in: path
-        description: id
-        required: true
-        schema:
-          type: integer
-      tags:
-      - sites
-      description: |2
-
-        Users that can invoke this route: `Admin`, `owner user`, `writer`, `reader`, `no_access`, `anyone`.<br />
-        Users that can't: `Harvester`.
-
-        Note: accessing a list/index/filter endpoint may return no results due to project permissions
-      responses:
-        '200':
-          description: successful
-          content:
-            application/json:
-              example:
-                meta:
-                  status: 200
-                  message: OK
-                data:
-                  id: 18
-                  name: site name 19
-                  notes: note number 19
-                  creator_id: 72
-                  updater_id: 
-                  deleter_id: 
-                  deleted_at: 
-                  created_at: '2020-08-27T15:07:20.750+01:00'
-                  updated_at: '2020-08-27T15:07:20.750+01:00'
-                  description: site description 19
-                  project_ids:
-                  - 18
-                  location_obfuscated: false
-                  custom_latitude: 55.101294
-                  custom_longitude: 104.375337
-                  timezone_information: 
-                  image_urls:
-                  - size: extralarge
-                    url: "/images/site/site_span4.png"
-                    width: 300
-                    height: 300
-                  - size: large
-                    url: "/images/site/site_span3.png"
-                    width: 220
-                    height: 220
-                  - size: medium
-                    url: "/images/site/site_span2.png"
-                    width: 140
-                    height: 140
-                  - size: small
-                    url: "/images/site/site_span1.png"
-                    width: 60
-                    height: 60
-                  - size: tiny
-                    url: "/images/site/site_spanhalf.png"
-                    width: 30
-                    height: 30
-                  description_html: "<p>site description 19</p>\n"
-                  description_html_tagline: site description 19
-              schema:
-                allOf:
-                - "$ref": "#/components/schemas/standard_response"
-                - type: object
-                  properties:
-                    data:
-                      "$ref": "#/components/schemas/site"
-    patch:
-      summary: update site
-      security:
-      - basic_auth_with_token: []
-      parameters:
-      - name: id
-        in: path
-        description: id
-        required: true
-        schema:
-          type: integer
-      tags:
-      - sites
-      description: |2
-
-        Users that can invoke this route: `Admin`, `owner user`, `writer`, `reader`, `no_access`, `anyone`.<br />
-        Users that can't: `Harvester`.
-
-        Note: accessing a list/index/filter endpoint may return no results due to project permissions
-      responses:
-        '200':
-          description: successful
-          content:
-            application/json:
-              example:
-                meta:
-                  status: 200
-                  message: OK
-                data:
-                  id: 19
-                  name: site name 21
-                  description: site description 21
-                  notes: note number 21
-                  updater_id: 1
-                  creator_id: 76
-                  deleted_at: 
-                  deleter_id: 
-                  created_at: '2020-08-27T15:07:20.978+01:00'
-                  updated_at: '2020-08-27T15:07:21.154+01:00'
-                  project_ids:
-                  - 19
-                  location_obfuscated: false
-                  custom_latitude: -37.25948
-                  custom_longitude: -144.76369
-                  timezone_information: 
-                  image_urls:
-                  - size: extralarge
-                    url: "/images/site/site_span4.png"
-                    width: 300
-                    height: 300
-                  - size: large
-                    url: "/images/site/site_span3.png"
-                    width: 220
-                    height: 220
-                  - size: medium
-                    url: "/images/site/site_span2.png"
-                    width: 140
-                    height: 140
-                  - size: small
-                    url: "/images/site/site_span1.png"
-                    width: 60
-                    height: 60
-                  - size: tiny
-                    url: "/images/site/site_spanhalf.png"
-                    width: 30
-                    height: 30
-                  description_html: "<p>site description 21</p>\n"
-                  description_html_tagline: site description 21
-              schema:
-                allOf:
-                - "$ref": "#/components/schemas/standard_response"
-                - type: object
-                  properties:
-                    data:
-                      "$ref": "#/components/schemas/site"
-      requestBody:
-        content:
-          application/json:
-            schema:
-              "$ref": "#/components/schemas/site"
-  "/sites/new":
-    get:
-      summary: new site
-      security:
-      - basic_auth_with_token: []
-      parameters: []
-      tags:
-      - sites
-      description: |2
-
-        Users that can invoke this route: `Admin`, `owner user`, `writer`, `reader`, `no_access`, `anyone`.<br />
-        Users that can't: `Harvester`.
-
-        Note: accessing a list/index/filter endpoint may return no results due to project permissions
-      responses:
-        '200':
-          description: successful
-          content:
-            application/json:
-              example:
-                meta:
-                  status: 200
-                  message: OK
-                data:
-                  id: 
-                  name: 
-                  notes: 
-                  creator_id: 
-                  updater_id: 
-                  deleter_id: 
-                  deleted_at: 
-                  created_at: 
-                  updated_at: 
-                  description: 
-                  longitude: 
-                  latitude: 
-                  image: 
-                  tzinfo_tz: 
-                  rails_tz: 
-  "/bookmarks":
-    post:
-      summary: create bookmark
-      security:
-      - basic_auth_with_token: []
-      parameters: []
-      tags:
-      - bookmarks
-      description: |2
-
-        Users that can invoke this route: `Admin`, `owner user`, `writer`, `reader`, `no_access`.<br />
-        Users that can't: `Harvester`, `anyone`.
-
-        Note: accessing a list/index/filter endpoint may return no results due to project permissions
-      responses:
-        '201':
-          description: successful
-          content:
-            application/json:
-              example:
-                meta:
-                  status: 201
-                  message: Created
-                data:
-                  id: 21
-                  audio_recording_id: 21
-                  offset_seconds: 4.0
-                  name: name 21
-                  creator_id: 1
-                  updater_id: 
-                  created_at: '2020-08-27T15:07:21.719+01:00'
-                  updated_at: '2020-08-27T15:07:21.719+01:00'
-                  description: description 21
-                  category: category 21
-                  description_html: "<p>description 21</p>\n"
-                  description_html_tagline: description 21
-              schema:
-                allOf:
-                - "$ref": "#/components/schemas/standard_response"
-                - type: object
-                  properties:
-                    data:
-                      "$ref": "#/components/schemas/bookmark"
-      requestBody:
-        content:
-          application/json:
-            schema:
-              "$ref": "#/components/schemas/bookmark"
-    get:
-      summary: list bookmarks
-      security:
-      - basic_auth_with_token: []
-      parameters: []
-      tags:
-      - bookmarks
-      description: |2
-
-        Users that can invoke this route: `Admin`, `owner user`, `writer`, `reader`, `no_access`.<br />
-        Users that can't: `Harvester`, `anyone`.
-
-        Note: accessing a list/index/filter endpoint may return no results due to project permissions
-      responses:
-        '200':
-          description: successful
-          content:
-            application/json:
-              example:
-                meta:
-                  status: 200
-                  message: OK
-                  sorting:
-                    order_by: created_at
-                    direction: desc
-                  paging:
-                    page: 1
-                    items: 25
-                    total: 1
-                    max_page: 1
-                    current: http://localhost:3000/bookmarks?direction=desc&items=25&order_by=created_at&page=1
-                    previous: 
-                    next: 
-                data:
-                - id: 22
-                  audio_recording_id: 22
-                  offset_seconds: 4.0
-                  name: name 22
-                  creator_id: 1
-                  updater_id: 
-                  created_at: '2020-08-27T15:07:21.842+01:00'
-                  updated_at: '2020-08-27T15:07:21.842+01:00'
-                  description: description 22
-                  category: category 22
-                  description_html: "<p>description 22</p>\n"
-                  description_html_tagline: description 22
-              schema:
-                allOf:
-                - "$ref": "#/components/schemas/standard_response"
-                - type: object
-                  properties:
-                    data:
-                      type: array
-                      items:
-                        "$ref": "#/components/schemas/bookmark"
-  "/bookmarks/new":
-    get:
-      summary: new bookmark
-      security:
-      - basic_auth_with_token: []
-      parameters: []
-      tags:
-      - bookmarks
-      description: |2
-
-        Users that can invoke this route: `Admin`, `owner user`, `writer`, `reader`, `no_access`.<br />
-        Users that can't: `Harvester`, `anyone`.
-
-        Note: accessing a list/index/filter endpoint may return no results due to project permissions
-      responses:
-        '200':
-          description: successful
-          content:
-            application/json:
-              example:
-                meta:
-                  status: 200
-                  message: OK
-                data:
-                  id: 
-                  audio_recording_id: 
-                  offset_seconds: 
-                  name: 
-                  creator_id: 
-                  updater_id: 
-                  created_at: 
-                  updated_at: 
-                  description: 
-                  category: 
-  "/bookmarks/filter":
-    post:
-      summary: filter bookmark
-      security:
-      - basic_auth_with_token: []
-      parameters: []
-      tags:
-      - bookmarks
-      description: |2
-
-        Users that can invoke this route: `Admin`, `owner user`, `writer`, `reader`, `no_access`.<br />
-        Users that can't: `Harvester`, `anyone`.
-
-        Note: accessing a list/index/filter endpoint may return no results due to project permissions
-      responses:
-        '200':
-          description: successful
-          content:
-            application/json:
-              example:
-                meta:
-                  status: 200
-                  message: OK
-                  sorting:
-                    order_by: created_at
-                    direction: desc
-                  paging:
-                    page: 1
-                    items: 25
-                    total: 1
-                    max_page: 1
-                    current: http://localhost:3000/bookmarks/filter?direction=desc&items=25&order_by=created_at&page=1
-                    previous: 
-                    next: 
-                data:
-                - id: 24
-                  audio_recording_id: 24
-                  offset_seconds: 4.0
-                  name: name 24
-                  creator_id: 1
-                  updater_id: 
-                  created_at: '2020-08-27T15:07:22.310+01:00'
-                  updated_at: '2020-08-27T15:07:22.310+01:00'
-                  description: description 24
-                  category: category 24
-                  description_html: "<p>description 24</p>\n"
-                  description_html_tagline: description 24
-              schema:
-                allOf:
-                - "$ref": "#/components/schemas/standard_response"
-                - type: object
-                  properties:
-                    data:
-                      type: array
-                      items:
-                        "$ref": "#/components/schemas/bookmark"
-  "/bookmarks/{id}":
-    put:
-      summary: update bookmark
-      security:
-      - basic_auth_with_token: []
-      parameters:
-      - name: id
-        in: path
-        description: id
-        required: true
-        schema:
-          type: integer
-      tags:
-      - bookmarks
-      description: |2
-
-        Users that can invoke this route: `Admin`, `owner user`, `writer`, `reader`, `no_access`.<br />
-        Users that can't: `Harvester`, `anyone`.
-
-        Note: accessing a list/index/filter endpoint may return no results due to project permissions
-      responses:
-        '200':
-          description: successful
-          content:
-            application/json:
-              example:
-                meta:
-                  status: 200
-                  message: OK
-                data:
-                  id: 25
-                  audio_recording_id: 26
-                  name: name 26
-                  description: description 26
-                  offset_seconds: 4.0
-                  category: category 26
-                  updater_id: 1
-                  creator_id: 1
-                  created_at: '2020-08-27T15:07:22.552+01:00'
-                  updated_at: '2020-08-27T15:07:22.724+01:00'
-                  description_html: "<p>description 26</p>\n"
-                  description_html_tagline: description 26
-              schema:
-                allOf:
-                - "$ref": "#/components/schemas/standard_response"
-                - type: object
-                  properties:
-                    data:
-                      "$ref": "#/components/schemas/bookmark"
-      requestBody:
-        content:
-          application/json:
-            schema:
-              "$ref": "#/components/schemas/bookmark"
-    patch:
-      summary: update bookmark
-      security:
-      - basic_auth_with_token: []
-      parameters:
-      - name: id
-        in: path
-        description: id
-        required: true
-        schema:
-          type: integer
-      tags:
-      - bookmarks
-      description: |2
-
-        Users that can invoke this route: `Admin`, `owner user`, `writer`, `reader`, `no_access`.<br />
-        Users that can't: `Harvester`, `anyone`.
-
-        Note: accessing a list/index/filter endpoint may return no results due to project permissions
-      responses:
-        '200':
-          description: successful
-          content:
-            application/json:
-              example:
-                meta:
-                  status: 200
-                  message: OK
-                data:
-                  id: 26
-                  audio_recording_id: 28
-                  name: name 28
-                  description: description 28
-                  offset_seconds: 4.0
-                  category: category 28
-                  updater_id: 1
-                  creator_id: 1
-                  created_at: '2020-08-27T15:07:22.894+01:00'
-                  updated_at: '2020-08-27T15:07:23.073+01:00'
-                  description_html: "<p>description 28</p>\n"
-                  description_html_tagline: description 28
-              schema:
-                allOf:
-                - "$ref": "#/components/schemas/standard_response"
-                - type: object
-                  properties:
-                    data:
-                      "$ref": "#/components/schemas/bookmark"
-      requestBody:
-        content:
-          application/json:
-            schema:
-              "$ref": "#/components/schemas/bookmark"
-    delete:
-      summary: delete bookmark
-      security:
-      - basic_auth_with_token: []
-      parameters:
-      - name: id
-        in: path
-        description: id
-        required: true
-        schema:
-          type: integer
-      tags:
-      - bookmarks
-      description: |2
-
-        Users that can invoke this route: `Admin`, `owner user`, `writer`, `reader`, `no_access`.<br />
-        Users that can't: `Harvester`, `anyone`.
-
-        Note: accessing a list/index/filter endpoint may return no results due to project permissions
-      responses:
-        '204':
-          description: successful
-          content:
-            application/json:
-              example: 
-    get:
-      summary: show bookmark
-      security:
-      - basic_auth_with_token: []
-      parameters:
-      - name: id
-        in: path
-        description: id
-        required: true
-        schema:
-          type: integer
-      tags:
-      - bookmarks
-      description: |2
-
-        Users that can invoke this route: `Admin`, `owner user`, `writer`, `reader`, `no_access`.<br />
-        Users that can't: `Harvester`, `anyone`.
-
-        Note: accessing a list/index/filter endpoint may return no results due to project permissions
-      responses:
-        '200':
-          description: successful
-          content:
-            application/json:
-              example:
-                meta:
-                  status: 200
-                  message: OK
-                data:
-                  id: 28
-                  audio_recording_id: 30
-                  offset_seconds: 4.0
-                  name: name 30
-                  creator_id: 1
-                  updater_id: 
-                  created_at: '2020-08-27T15:07:23.421+01:00'
-                  updated_at: '2020-08-27T15:07:23.421+01:00'
-                  description: description 30
-                  category: category 30
-                  description_html: "<p>description 30</p>\n"
-                  description_html_tagline: description 30
-              schema:
-                allOf:
-                - "$ref": "#/components/schemas/standard_response"
-                - type: object
-                  properties:
-                    data:
-                      "$ref": "#/components/schemas/bookmark"
-  "/saved_searches/new":
-    get:
-      summary: new saved_search
-      security:
-      - basic_auth_with_token: []
-      parameters: []
-      tags:
-      - saved_searches
-      description: |2
-
-        Users that can invoke this route: `Admin`, `owner user`, `writer`, `reader`, `no_access`.<br />
-        Users that can't: `Harvester`, `anyone`.
-
-        Note: accessing a list/index/filter endpoint may return no results due to project permissions
-      responses:
-        '200':
-          description: successful
-          content:
-            application/json:
-              example:
-                meta:
-                  status: 200
-                  message: OK
-                data:
-                  id: 
-                  name: 
-                  description: 
-                  stored_query: 
-                  creator_id: 
-                  created_at: 
-                  deleter_id: 
-                  deleted_at: 
-  "/saved_searches/filter":
-    post:
-      summary: filter saved_search
-      security:
-      - basic_auth_with_token: []
-      parameters: []
-      tags:
-      - saved_searches
-      description: |2
-
-        Users that can invoke this route: `Admin`, `owner user`, `writer`, `reader`, `no_access`, `anyone`.<br />
-        Users that can't: `Harvester`.
-
-        Note: accessing a list/index/filter endpoint may return no results due to project permissions
-      responses:
-        '200':
-          description: successful
-          content:
-            application/json:
-              example:
-                meta:
-                  status: 200
-                  message: OK
-                  sorting:
-                    order_by: created_at
-                    direction: desc
-                  paging:
-                    page: 1
-                    items: 25
-                    total: 1
-                    max_page: 1
-                    current: http://localhost:3000/saved_searches/filter?direction=desc&items=25&order_by=created_at&page=1
-                    previous: 
-                    next: 
-                data:
-                - id: 29
-                  name: saved search name 29
-                  description: saved search description 29
-                  stored_query:
-                    uuid:
-                      eq: blah blah
-                  creator_id: 134
-                  created_at: '2020-08-27T15:07:23.896+01:00'
-                  deleter_id: 
-                  deleted_at: 
-                  project_ids:
-                  - 30
-                  analysis_job_ids:
-                  - 29
-                  description_html: "<p>saved search description 29</p>\n"
-                  description_html_tagline: saved search description 29
-              schema:
-                allOf:
-                - "$ref": "#/components/schemas/standard_response"
-                - type: object
-                  properties:
-                    data:
-                      type: array
-                      items:
-                        "$ref": "#/components/schemas/saved_search"
-  "/saved_searches/{id}":
-    put:
-      summary: can't update saved_search
-      security:
-      - basic_auth_with_token: []
-      parameters:
-      - name: id
-        in: path
-        description: id
-        required: true
-        schema:
-          type: integer
-      tags:
-      - saved_searches
-      description: |2
-
-        Users that can invoke this route: `Admin`.<br />
-        Users that can't: `Harvester`, `owner user`, `writer`, `reader`, `no_access`, `anyone`.
-
-        Note: accessing a list/index/filter endpoint may return no results due to project permissions
-      responses:
-        '404':
-          description: not found
-          content:
-            application/json:
-              example:
-                meta:
-                  status: 404
-                  message: Not Found
-                  error:
-                    details: Could not find the requested page.
-                    info:
-                      original_route: saved_searches/30
-                      original_http_method: PUT
-                data: 
-      requestBody:
-        content:
-          application/json:
-            schema:
-              "$ref": "#/components/schemas/saved_search"
-    delete:
-      summary: delete saved_search
-      security:
-      - basic_auth_with_token: []
-      parameters:
-      - name: id
-        in: path
-        description: id
-        required: true
-        schema:
-          type: integer
-      tags:
-      - saved_searches
-      description: |2
-
-        Users that can invoke this route: `Admin`, `owner user`, `writer`, `reader`, `no_access`, `anyone`.<br />
-        Users that can't: `Harvester`.
-
-        Note: accessing a list/index/filter endpoint may return no results due to project permissions
-      responses:
-        '204':
-          description: successful
-          content:
-            application/json:
-              example: 
-    patch:
-      summary: can't update saved_search
-      security:
-      - basic_auth_with_token: []
-      parameters:
-      - name: id
-        in: path
-        description: id
-        required: true
-        schema:
-          type: integer
-      tags:
-      - saved_searches
-      description: |2
-
-        Users that can invoke this route: `Admin`.<br />
-        Users that can't: `Harvester`, `owner user`, `writer`, `reader`, `no_access`, `anyone`.
-
-        Note: accessing a list/index/filter endpoint may return no results due to project permissions
-      responses:
-        '404':
-          description: not found
-          content:
-            application/json:
-              example:
-                meta:
-                  status: 404
-                  message: Not Found
-                  error:
-                    details: Could not find the requested page.
-                    info:
-                      original_route: saved_searches/32
-                      original_http_method: PATCH
-                data: 
-      requestBody:
-        content:
-          application/json:
-            schema:
-              "$ref": "#/components/schemas/saved_search"
-    get:
-      summary: show saved_search
-      security:
-      - basic_auth_with_token: []
-      parameters:
-      - name: id
-        in: path
-        description: id
-        required: true
-        schema:
-          type: integer
-      tags:
-      - saved_searches
-      description: |2
-
-        Users that can invoke this route: `Admin`, `owner user`, `writer`, `reader`, `no_access`, `anyone`.<br />
-        Users that can't: `Harvester`.
-
-        Note: accessing a list/index/filter endpoint may return no results due to project permissions
-      responses:
-        '200':
-          description: successful
-          content:
-            application/json:
-              example:
-                meta:
-                  status: 200
-                  message: OK
-                data:
-                  id: 33
-                  name: saved search name 35
-                  description: saved search description 35
-                  stored_query:
-                    uuid:
-                      eq: blah blah
-                  creator_id: 152
-                  created_at: '2020-08-27T15:07:24.864+01:00'
-                  deleter_id: 
-                  deleted_at: 
-                  project_ids:
-                  - 34
-                  analysis_job_ids:
-                  - 33
-                  description_html: "<p>saved search description 35</p>\n"
-                  description_html_tagline: saved search description 35
-              schema:
-                allOf:
-                - "$ref": "#/components/schemas/standard_response"
-                - type: object
-                  properties:
-                    data:
-                      "$ref": "#/components/schemas/saved_search"
-  "/saved_searches":
-    get:
-      summary: list saved_searches
-      security:
-      - basic_auth_with_token: []
-      parameters: []
-      tags:
-      - saved_searches
-      description: |2
-
-        Users that can invoke this route: `Admin`, `owner user`, `writer`, `reader`, `no_access`, `anyone`.<br />
-        Users that can't: `Harvester`.
-
-        Note: accessing a list/index/filter endpoint may return no results due to project permissions
-      responses:
-        '200':
-          description: successful
-          content:
-            application/json:
-              example:
-                meta:
-                  status: 200
-                  message: OK
-                  sorting:
-                    order_by: created_at
-                    direction: desc
-                  paging:
-                    page: 1
-                    items: 25
-                    total: 1
-                    max_page: 1
-                    current: http://localhost:3000/saved_searches?direction=desc&items=25&order_by=created_at&page=1
-                    previous: 
-                    next: 
-                data:
-                - id: 34
-                  name: saved search name 36
-                  description: saved search description 36
-                  stored_query:
-                    uuid:
-                      eq: blah blah
-                  creator_id: 156
-                  created_at: '2020-08-27T15:07:25.093+01:00'
-                  deleter_id: 
-                  deleted_at: 
-                  project_ids:
-                  - 35
-                  analysis_job_ids:
-                  - 34
-                  description_html: "<p>saved search description 36</p>\n"
-                  description_html_tagline: saved search description 36
-              schema:
-                allOf:
-                - "$ref": "#/components/schemas/standard_response"
-                - type: object
-                  properties:
-                    data:
-                      type: array
-                      items:
-                        "$ref": "#/components/schemas/saved_search"
-    post:
-      summary: create saved_search
-      security:
-      - basic_auth_with_token: []
-      parameters: []
-      tags:
-      - saved_searches
-      description: |2
-
-        Users that can invoke this route: `Admin`, `owner user`, `writer`, `reader`, `no_access`, `anyone`.<br />
-        Users that can't: `Harvester`.
-
-        Note: accessing a list/index/filter endpoint may return no results due to project permissions
-      responses:
-        '201':
-          description: successful
-          content:
-            application/json:
-              example:
-                meta:
-                  status: 201
-                  message: Created
-                data:
-                  id: 36
-                  name: saved search name 38
-                  description: saved search description 38
-                  stored_query:
-                    uuid:
-                      eq: blah blah
-                  creator_id: 1
-                  created_at: '2020-08-27T15:07:25.521+01:00'
-                  deleter_id: 
-                  deleted_at: 
-                  project_ids: []
-                  analysis_job_ids: []
-                  description_html: "<p>saved search description 38</p>\n"
-                  description_html_tagline: saved search description 38
-              schema:
-                allOf:
-                - "$ref": "#/components/schemas/standard_response"
-                - type: object
-                  properties:
-                    data:
-                      "$ref": "#/components/schemas/saved_search"
-      requestBody:
-        content:
-          application/json:
-            schema:
-              "$ref": "#/components/schemas/saved_search"
-  "/analysis_jobs":
-    get:
-      summary: list analysis_jobs
-      security:
-      - basic_auth_with_token: []
-      parameters: []
-      tags:
-      - analysis_jobs
-      description: |2
-
-        Users that can invoke this route: `Admin`, `owner user`, `writer`, `reader`, `no_access`, `anyone`.<br />
-        Users that can't: `Harvester`.
-
-        Note: accessing a list/index/filter endpoint may return no results due to project permissions
-      responses:
-        '200':
-          description: successful
-          content:
-            application/json:
-              example:
-                meta:
-                  status: 200
-                  message: OK
-                  sorting:
-                    order_by: updated_at
-                    direction: desc
-                  paging:
-                    page: 1
-                    items: 25
-                    total: 1
-                    max_page: 1
-                    current: http://localhost:3000/analysis_jobs?direction=desc&items=25&order_by=updated_at&page=1
-                    previous: 
-                    next: 
-                data:
-                - id: 36
-                  name: job name 36
-                  annotation_name: 
-                  custom_settings: custom settings 36
-                  script_id: 36
-                  creator_id: 165
-                  updater_id: 
-                  deleter_id: 
-                  deleted_at: 
-                  created_at: '2020-08-27T15:07:25.710+01:00'
-                  updated_at: '2020-08-27T15:07:25.710+01:00'
-                  description: job description 36
-                  saved_search_id: 37
-                  started_at: '2020-08-27T15:07:25.705+01:00'
-                  overall_status: new
-                  overall_status_modified_at: '2020-08-27T15:07:25.705+01:00'
-                  overall_progress:
-                    new: 0
-                    queued: 0
-                    working: 0
-                    successful: 0
-                    failed: 0
-                    timed_out: 0
-                    cancelling: 0
-                    cancelled: 0
-                    total: 0
-                  overall_progress_modified_at: '2020-08-27T15:07:25.706+01:00'
-                  overall_count: 0
-                  overall_duration_seconds: 0.0
-                  overall_data_length_bytes: 0
-                  description_html: "<p>job description 36</p>\n"
-                  description_html_tagline: job description 36
-              schema:
-                allOf:
-                - "$ref": "#/components/schemas/standard_response"
-                - type: object
-                  properties:
-                    data:
-                      type: array
-                      items:
-                        "$ref": "#/components/schemas/analysis_job"
-    post:
-      summary: create analysis_job
-      security:
-      - basic_auth_with_token: []
-      parameters: []
-      tags:
-      - analysis_jobs
-      description: |2
-
-        Users that can invoke this route: `Admin`, `owner user`, `writer`, `reader`, `no_access`, `anyone`.<br />
-        Users that can't: `Harvester`.
-
-        Note: accessing a list/index/filter endpoint may return no results due to project permissions
-      responses:
-        '201':
-          description: successful
-          content:
-            application/json:
-              example:
-                meta:
-                  status: 201
-                  message: Created
-                data:
-                  id: 38
-                  name: job name 38
-                  annotation_name: 
-                  custom_settings: custom settings 38
-                  script_id: 38
-                  creator_id: 1
-                  updater_id: 1
-                  deleter_id: 
-                  deleted_at: 
-                  created_at: '2020-08-27T15:07:26.285+01:00'
-                  updated_at: '2020-08-27T15:07:26.323+01:00'
-                  description: job description 38
-                  saved_search_id: 39
-                  started_at: '2020-08-27T15:07:26.301+01:00'
-                  overall_status: completed
-                  overall_status_modified_at: '2020-08-27T15:07:26.318+01:00'
-                  overall_progress:
-                    new: 0
-                    queued: 0
-                    working: 0
-                    successful: 0
-                    failed: 0
-                    timed_out: 0
-                    cancelling: 0
-                    cancelled: 0
-                    total: 0
-                  overall_progress_modified_at: '2020-08-27T15:07:26.319+01:00'
-                  overall_count: 0
-                  overall_duration_seconds: 0.0
-                  overall_data_length_bytes: 0
-                  description_html: "<p>job description 38</p>\n"
-                  description_html_tagline: job description 38
-              schema:
-                allOf:
-                - "$ref": "#/components/schemas/standard_response"
-                - type: object
-                  properties:
-                    data:
-                      "$ref": "#/components/schemas/analysis_job"
-      requestBody:
-        content:
-          application/json:
-            schema:
-              "$ref": "#/components/schemas/analysis_job"
-  "/analysis_jobs/{id}":
-    delete:
-      summary: delete analysis_job
-      security:
-      - basic_auth_with_token: []
-      parameters:
-      - name: id
-        in: path
-        description: id
-        required: true
-        schema:
-          type: integer
-      tags:
-      - analysis_jobs
-      description: |2
-
-        Users that can invoke this route: `Admin`, `owner user`, `writer`, `reader`, `no_access`, `anyone`.<br />
-        Users that can't: `Harvester`.
-
-        Note: accessing a list/index/filter endpoint may return no results due to project permissions
-      responses:
-        '204':
-          description: successful
-          content:
-            application/json:
-              example: 
-    get:
-      summary: show analysis_job
-      security:
-      - basic_auth_with_token: []
-      parameters:
-      - name: id
-        in: path
-        description: id
-        required: true
-        schema:
-          type: integer
-      tags:
-      - analysis_jobs
-      description: |2
-
-        Users that can invoke this route: `Admin`, `owner user`, `writer`, `reader`, `no_access`, `anyone`.<br />
-        Users that can't: `Harvester`.
-
-        Note: accessing a list/index/filter endpoint may return no results due to project permissions
-      responses:
-        '200':
-          description: successful
-          content:
-            application/json:
-              example:
-                meta:
-                  status: 200
-                  message: OK
-                data:
-                  id: 40
-                  name: job name 40
-                  annotation_name: 
-                  custom_settings: custom settings 40
-                  script_id: 40
-                  creator_id: 180
-                  updater_id: 
-                  deleter_id: 
-                  deleted_at: 
-                  created_at: '2020-08-27T15:07:26.760+01:00'
-                  updated_at: '2020-08-27T15:07:26.760+01:00'
-                  description: job description 40
-                  saved_search_id: 41
-                  started_at: '2020-08-27T15:07:26.754+01:00'
-                  overall_status: completed
-                  overall_status_modified_at: '2020-08-27T15:07:26.755+01:00'
-                  overall_progress:
-                    new: 0
-                    queued: 0
-                    working: 0
-                    successful: 0
-                    failed: 0
-                    timed_out: 0
-                    cancelling: 0
-                    cancelled: 0
-                    total: 0
-                  overall_progress_modified_at: '2020-08-27T15:07:26.756+01:00'
-                  overall_count: 0
-                  overall_duration_seconds: 0.0
-                  overall_data_length_bytes: 0
-                  description_html: "<p>job description 40</p>\n"
-                  description_html_tagline: job description 40
-              schema:
-                allOf:
-                - "$ref": "#/components/schemas/standard_response"
-                - type: object
-                  properties:
-                    data:
-                      "$ref": "#/components/schemas/analysis_job"
-    patch:
-      summary: update analysis_job
-      security:
-      - basic_auth_with_token: []
-      parameters:
-      - name: id
-        in: path
-        description: id
-        required: true
-        schema:
-          type: integer
-      tags:
-      - analysis_jobs
-      description: |2
-
-        Users that can invoke this route: `Admin`, `owner user`, `writer`, `reader`, `no_access`, `anyone`.<br />
-        Users that can't: `Harvester`.
-
-        Note: accessing a list/index/filter endpoint may return no results due to project permissions
-      responses:
-        '200':
-          description: successful
-          content:
-            application/json:
-              example:
-                meta:
-                  status: 200
-                  message: OK
-                data:
-                  id: 41
-                  name: job name 42
-                  annotation_name: 
-                  custom_settings: custom settings 41
-                  script_id: 41
-                  creator_id: 184
-                  updater_id: 1
-                  deleter_id: 
-                  deleted_at: 
-                  created_at: '2020-08-27T15:07:27.006+01:00'
-                  updated_at: '2020-08-27T15:07:27.160+01:00'
-                  description: job description 42
-                  saved_search_id: 42
-                  started_at: '2020-08-27T15:07:27.000+01:00'
-                  overall_status: completed
-                  overall_status_modified_at: '2020-08-27T15:07:27.000+01:00'
-                  overall_progress:
-                    new: 0
-                    queued: 0
-                    working: 0
-                    successful: 0
-                    failed: 0
-                    timed_out: 0
-                    cancelling: 0
-                    cancelled: 0
-                    total: 0
-                  overall_progress_modified_at: '2020-08-27T15:07:27.002+01:00'
-                  overall_count: 0
-                  overall_duration_seconds: 0.0
-                  overall_data_length_bytes: 0
-                  description_html: "<p>job description 42</p>\n"
-                  description_html_tagline: job description 42
-              schema:
-                allOf:
-                - "$ref": "#/components/schemas/standard_response"
-                - type: object
-                  properties:
-                    data:
-                      "$ref": "#/components/schemas/analysis_job"
-      requestBody:
-        content:
-          application/json:
-            schema:
-              "$ref": "#/components/schemas/analysis_job"
-    put:
-      summary: update analysis_job
-      security:
-      - basic_auth_with_token: []
-      parameters:
-      - name: id
-        in: path
-        description: id
-        required: true
-        schema:
-          type: integer
-      tags:
-      - analysis_jobs
-      description: |2
-
-        Users that can invoke this route: `Admin`, `owner user`, `writer`, `reader`, `no_access`, `anyone`.<br />
-        Users that can't: `Harvester`.
-
-        Note: accessing a list/index/filter endpoint may return no results due to project permissions
-      responses:
-        '200':
-          description: successful
-          content:
-            application/json:
-              example:
-                meta:
-                  status: 200
-                  message: OK
-                data:
-                  id: 42
-                  name: job name 44
-                  annotation_name: 
-                  custom_settings: custom settings 43
-                  script_id: 43
-                  creator_id: 191
-                  updater_id: 1
-                  deleter_id: 
-                  deleted_at: 
-                  created_at: '2020-08-27T15:07:27.321+01:00'
-                  updated_at: '2020-08-27T15:07:27.440+01:00'
-                  description: job description 44
-                  saved_search_id: 44
-                  started_at: '2020-08-27T15:07:27.310+01:00'
-                  overall_status: completed
-                  overall_status_modified_at: '2020-08-27T15:07:27.311+01:00'
-                  overall_progress:
-                    new: 0
-                    queued: 0
-                    working: 0
-                    successful: 0
-                    failed: 0
-                    timed_out: 0
-                    cancelling: 0
-                    cancelled: 0
-                    total: 0
-                  overall_progress_modified_at: '2020-08-27T15:07:27.314+01:00'
-                  overall_count: 0
-                  overall_duration_seconds: 0.0
-                  overall_data_length_bytes: 0
-                  description_html: "<p>job description 44</p>\n"
-                  description_html_tagline: job description 44
-              schema:
-                allOf:
-                - "$ref": "#/components/schemas/standard_response"
-                - type: object
-                  properties:
-                    data:
-                      "$ref": "#/components/schemas/analysis_job"
-      requestBody:
-        content:
-          application/json:
-            schema:
-              "$ref": "#/components/schemas/analysis_job"
-  "/analysis_jobs/new":
-    get:
-      summary: new analysis_job
-      security:
-      - basic_auth_with_token: []
-      parameters: []
-      tags:
-      - analysis_jobs
-      description: |2
-
-        Users that can invoke this route: `Admin`, `owner user`, `writer`, `reader`, `no_access`, `anyone`.<br />
-        Users that can't: `Harvester`.
-
-        Note: accessing a list/index/filter endpoint may return no results due to project permissions
-      responses:
-        '200':
-          description: successful
-          content:
-            application/json:
-              example:
-                meta:
-                  status: 200
-                  message: OK
-                data:
-                  id: 
-                  name: 
-                  annotation_name: 
-                  custom_settings: 
-                  script_id: 
-                  creator_id: 
-                  updater_id: 
-                  deleter_id: 
-                  deleted_at: 
-                  created_at: 
-                  updated_at: 
-                  description: 
-                  saved_search_id: 
-                  started_at: 
-                  overall_status: before_save
-                  overall_status_modified_at: 
-                  overall_progress: 
-                  overall_progress_modified_at: 
-                  overall_count: 
-                  overall_duration_seconds: 
-                  overall_data_length_bytes: 0
-  "/analysis_jobs/filter":
-    post:
-      summary: filter analysis_job
-      security:
-      - basic_auth_with_token: []
-      parameters: []
-      tags:
-      - analysis_jobs
-      description: |2
-
-        Users that can invoke this route: `Admin`, `owner user`, `writer`, `reader`, `no_access`, `anyone`.<br />
-        Users that can't: `Harvester`.
-
-        Note: accessing a list/index/filter endpoint may return no results due to project permissions
-      responses:
-        '200':
-          description: successful
-          content:
-            application/json:
-              example:
-                meta:
-                  status: 200
-                  message: OK
-                  sorting:
-                    order_by: updated_at
-                    direction: desc
-                  paging:
-                    page: 1
-                    items: 25
-                    total: 1
-                    max_page: 1
-                    current: http://localhost:3000/analysis_jobs/filter?direction=desc&items=25&order_by=updated_at&page=1
-                    previous: 
-                    next: 
-                data:
-                - id: 44
-                  name: job name 46
-                  annotation_name: 
-                  custom_settings: custom settings 46
-                  script_id: 46
-                  creator_id: 202
-                  updater_id: 
-                  deleter_id: 
-                  deleted_at: 
-                  created_at: '2020-08-27T15:07:27.852+01:00'
-                  updated_at: '2020-08-27T15:07:27.852+01:00'
-                  description: job description 46
-                  saved_search_id: 47
-                  started_at: '2020-08-27T15:07:27.846+01:00'
-                  overall_status: new
-                  overall_status_modified_at: '2020-08-27T15:07:27.846+01:00'
-                  overall_progress:
-                    new: 0
-                    queued: 0
-                    working: 0
-                    successful: 0
-                    failed: 0
-                    timed_out: 0
-                    cancelling: 0
-                    cancelled: 0
-                    total: 0
-                  overall_progress_modified_at: '2020-08-27T15:07:27.848+01:00'
-                  overall_count: 0
-                  overall_duration_seconds: 0.0
-                  overall_data_length_bytes: 0
-                  description_html: "<p>job description 46</p>\n"
-                  description_html_tagline: job description 46
-              schema:
-                allOf:
-                - "$ref": "#/components/schemas/standard_response"
-                - type: object
-                  properties:
-                    data:
-                      type: array
-                      items:
-                        "$ref": "#/components/schemas/analysis_job"
-  "/datasets":
-    get:
-      summary: list datasets
-      security:
-      - basic_auth_with_token: []
-      parameters: []
-      tags:
-      - datasets
-      description: |2
-
-        Users that can invoke this route: `Admin`, `owner user`, `writer`, `reader`, `no_access`, `anyone`.<br />
-        Users that can't: `Harvester`.
-
-        Note: accessing a list/index/filter endpoint may return no results due to project permissions
-      responses:
-        '200':
-          description: successful
-          content:
-            application/json:
-              example:
-                meta:
-                  status: 200
-                  message: OK
-                  sorting:
-                    order_by: name
-                    direction: asc
-                  paging:
-                    page: 1
-                    items: 25
-                    total: 2
-                    max_page: 1
-                    current: http://localhost:3000/datasets?direction=asc&items=25&order_by=name&page=1
-                    previous: 
-                    next: 
-                data:
-                - id: 1
-                  creator_id: 1
-                  updater_id: 
-                  name: default
-                  description: The default dataset
-                  created_at: '2020-08-27T15:07:15.838+01:00'
-                  updated_at: '2020-08-27T15:07:15.838+01:00'
-                  description_html: "<p>The default dataset</p>\n"
-                  description_html_tagline: The default dataset
-                - id: 45
-                  creator_id: 205
-                  updater_id: 
-                  name: gen_dataset_name44
-                  description: dataset description 44
-                  created_at: '2020-08-27T15:07:28.149+01:00'
-                  updated_at: '2020-08-27T15:07:28.149+01:00'
-                  description_html: "<p>dataset description 44</p>\n"
-                  description_html_tagline: dataset description 44
-              schema:
-                allOf:
-                - "$ref": "#/components/schemas/standard_response"
-                - type: object
-                  properties:
-                    data:
-                      type: array
-                      items:
-                        "$ref": "#/components/schemas/dataset"
-    post:
-      summary: create dataset
-      security:
-      - basic_auth_with_token: []
-      parameters: []
-      tags:
-      - datasets
-      description: |2
-
-        Users that can invoke this route: `Admin`, `owner user`, `writer`, `reader`, `no_access`.<br />
-        Users that can't: `Harvester`, `anyone`.
-
-        Note: accessing a list/index/filter endpoint may return no results due to project permissions
-      responses:
-        '201':
-          description: successful
-          content:
-            application/json:
-              example:
-                meta:
-                  status: 201
-                  message: Created
-                data:
-                  id: 47
-                  creator_id: 1
-                  updater_id: 
-                  name: gen_dataset_name46
-                  description: dataset description 46
-                  created_at: '2020-08-27T15:07:28.461+01:00'
-                  updated_at: '2020-08-27T15:07:28.461+01:00'
-                  description_html: "<p>dataset description 46</p>\n"
-                  description_html_tagline: dataset description 46
-              schema:
-                allOf:
-                - "$ref": "#/components/schemas/standard_response"
-                - type: object
-                  properties:
-                    data:
-                      "$ref": "#/components/schemas/dataset"
-      requestBody:
-        content:
-          application/json:
-            schema:
-              "$ref": "#/components/schemas/dataset"
-  "/datasets/{id}":
-    get:
-      summary: show dataset
-      security:
-      - basic_auth_with_token: []
-      parameters:
-      - name: id
-        in: path
-        description: id
-        required: true
-        schema:
-          type: integer
-      tags:
-      - datasets
-      description: |2
-
-        Users that can invoke this route: `Admin`, `owner user`, `writer`, `reader`, `no_access`, `anyone`.<br />
-        Users that can't: `Harvester`.
-
-        Note: accessing a list/index/filter endpoint may return no results due to project permissions
-      responses:
-        '200':
-          description: successful
-          content:
-            application/json:
-              example:
-                meta:
-                  status: 200
-                  message: OK
-                data:
-                  id: 48
-                  creator_id: 214
-                  updater_id: 
-                  name: gen_dataset_name47
-                  description: dataset description 47
-                  created_at: '2020-08-27T15:07:28.671+01:00'
-                  updated_at: '2020-08-27T15:07:28.671+01:00'
-                  description_html: "<p>dataset description 47</p>\n"
-                  description_html_tagline: dataset description 47
-              schema:
-                allOf:
-                - "$ref": "#/components/schemas/standard_response"
-                - type: object
-                  properties:
-                    data:
-                      "$ref": "#/components/schemas/dataset"
-    patch:
-      summary: update dataset
-      security:
-      - basic_auth_with_token: []
-      parameters:
-      - name: id
-        in: path
-        description: id
-        required: true
-        schema:
-          type: integer
-      tags:
-      - datasets
-      description: |2
-
-        Users that can invoke this route: `Admin`, `owner user`, `writer`, `reader`, `no_access`, `anyone`.<br />
-        Users that can't: `Harvester`.
-
-        Note: accessing a list/index/filter endpoint may return no results due to project permissions
-      responses:
-        '200':
-          description: successful
-          content:
-            application/json:
-              example:
-                meta:
-                  status: 200
-                  message: OK
-                data:
-                  id: 49
-                  description: dataset description 49
-                  name: gen_dataset_name49
-                  updater_id: 1
-                  creator_id: 218
-                  created_at: '2020-08-27T15:07:28.927+01:00'
-                  updated_at: '2020-08-27T15:07:29.003+01:00'
-                  description_html: "<p>dataset description 49</p>\n"
-                  description_html_tagline: dataset description 49
-              schema:
-                allOf:
-                - "$ref": "#/components/schemas/standard_response"
-                - type: object
-                  properties:
-                    data:
-                      "$ref": "#/components/schemas/dataset"
-      requestBody:
-        content:
-          application/json:
-            schema:
-              "$ref": "#/components/schemas/dataset"
-    put:
-      summary: update dataset
-      security:
-      - basic_auth_with_token: []
-      parameters:
-      - name: id
-        in: path
-        description: id
-        required: true
-        schema:
-          type: integer
-      tags:
-      - datasets
-      description: |2
-
-        Users that can invoke this route: `Admin`, `owner user`, `writer`, `reader`, `no_access`, `anyone`.<br />
-        Users that can't: `Harvester`.
-
-        Note: accessing a list/index/filter endpoint may return no results due to project permissions
-      responses:
-        '200':
-          description: successful
-          content:
-            application/json:
-              example:
-                meta:
-                  status: 200
-                  message: OK
-                data:
-                  id: 50
-                  description: dataset description 51
-                  name: gen_dataset_name51
-                  updater_id: 1
-                  creator_id: 223
-                  created_at: '2020-08-27T15:07:29.181+01:00'
-                  updated_at: '2020-08-27T15:07:29.233+01:00'
-                  description_html: "<p>dataset description 51</p>\n"
-                  description_html_tagline: dataset description 51
-              schema:
-                allOf:
-                - "$ref": "#/components/schemas/standard_response"
-                - type: object
-                  properties:
-                    data:
-                      "$ref": "#/components/schemas/dataset"
-      requestBody:
-        content:
-          application/json:
-            schema:
-              "$ref": "#/components/schemas/dataset"
-    delete:
-      summary: can't delete a dataset
-      security:
-      - basic_auth_with_token: []
-      parameters:
-      - name: id
-        in: path
-        description: id
-        required: true
-        schema:
-          type: integer
-      tags:
-      - datasets
-      description: |2
-
-        Users that can invoke this route: `Admin`.<br />
-        Users that can't: `Harvester`, `owner user`, `writer`, `reader`, `no_access`, `anyone`.
-
-        Note: accessing a list/index/filter endpoint may return no results due to project permissions
-      responses:
-        '404':
-          description: not found
-          content:
-            application/json:
-              example:
-                meta:
-                  status: 404
-                  message: Not Found
-                  error:
-                    details: Could not find the requested page.
-                    info:
-                      original_route: datasets/51
-                      original_http_method: DELETE
-                data: 
-  "/datasets/new":
-    get:
-      summary: new dataset
-      security:
-      - basic_auth_with_token: []
-      parameters: []
-      tags:
-      - datasets
-      description: |2
-
-        Users that can invoke this route: `Admin`, `owner user`, `writer`, `reader`, `no_access`, `anyone`.<br />
-        Users that can't: `Harvester`.
-
-        Note: accessing a list/index/filter endpoint may return no results due to project permissions
-      responses:
-        '200':
-          description: successful
-          content:
-            application/json:
-              example:
-                meta:
-                  status: 200
-                  message: OK
-                data:
-                  id: 
-                  creator_id: 
-                  updater_id: 
-                  name: 
-                  description: 
-=======
->>>>>>> 2d24ee1f
                   created_at: 
                   updated_at: 
   "/datasets/filter":
@@ -5934,21 +3603,6 @@
                   updater_id: 
                   name: default
                   description: The default dataset
-<<<<<<< HEAD
-                  created_at: '2020-08-27T15:07:15.838+01:00'
-                  updated_at: '2020-08-27T15:07:15.838+01:00'
-                  description_html: "<p>The default dataset</p>\n"
-                  description_html_tagline: The default dataset
-                - id: 53
-                  creator_id: 236
-                  updater_id: 
-                  name: gen_dataset_name54
-                  description: dataset description 54
-                  created_at: '2020-08-27T15:07:29.902+01:00'
-                  updated_at: '2020-08-27T15:07:29.902+01:00'
-                  description_html: "<p>dataset description 54</p>\n"
-                  description_html_tagline: dataset description 54
-=======
                   created_at: '2020-08-31T01:37:54.040+01:00'
                   updated_at: '2020-08-31T01:37:54.040+01:00'
                   description_html: "<p>The default dataset</p>\n"
@@ -5962,7 +3616,6 @@
                   updated_at: '2020-08-31T01:38:06.512+01:00'
                   description_html: "<p>dataset description 64</p>\n"
                   description_html_tagline: dataset description 64
->>>>>>> 2d24ee1f
               schema:
                 allOf:
                 - "$ref": "#/components/schemas/standard_response"
@@ -6028,8 +3681,6 @@
             type: integer
           height:
             type: integer
-<<<<<<< HEAD
-=======
     permission_levels:
       type: string
       enum:
@@ -6037,7 +3688,6 @@
       - Writer
       - Reader
       - 
->>>>>>> 2d24ee1f
     meta:
       type: object
     meta_error:
@@ -6101,35 +3751,20 @@
         creator_id:
           "$ref": "#/components/schemas/id"
           readOnly: true
-<<<<<<< HEAD
+        created_at:
+          type: date
+          readOnly: true
         updater_id:
           "$ref": "#/components/schemas/nullableId"
           readOnly: true
-        deleter_id:
-          "$ref": "#/components/schemas/nullableId"
-          readOnly: true
-        created_at:
-          type: date
-          readOnly: true
-=======
-        created_at:
-          type: date
-          readOnly: true
-        updater_id:
-          "$ref": "#/components/schemas/nullableId"
-          readOnly: true
->>>>>>> 2d24ee1f
         updated_at:
           type:
           - 'null'
           - date
           readOnly: true
-<<<<<<< HEAD
-=======
         deleter_id:
           "$ref": "#/components/schemas/nullableId"
           readOnly: true
->>>>>>> 2d24ee1f
         deleted_at:
           type:
           - 'null'
@@ -6138,9 +3773,6 @@
         site_ids:
           type: array
           items:
-<<<<<<< HEAD
-            type: integer
-=======
             "$ref": "#/components/schemas/id"
         owner_ids:
           type: array
@@ -6151,7 +3783,6 @@
           "$ref": "#/components/schemas/image_urls"
         access_level:
           "$ref": "#/components/schemas/permission_levels"
->>>>>>> 2d24ee1f
       required:
       - id
       - name
@@ -6165,13 +3796,9 @@
       - updated_at
       - deleter_id
       - deleted_at
-<<<<<<< HEAD
-      - site_ids
-=======
       - owner_ids
       - site_ids
       - image_urls
->>>>>>> 2d24ee1f
     analysis_job:
       type: object
       additionalProperties: false
@@ -6245,35 +3872,20 @@
         creator_id:
           "$ref": "#/components/schemas/id"
           readOnly: true
-<<<<<<< HEAD
+        created_at:
+          type: date
+          readOnly: true
         updater_id:
           "$ref": "#/components/schemas/nullableId"
           readOnly: true
-        deleter_id:
-          "$ref": "#/components/schemas/nullableId"
-          readOnly: true
-        created_at:
-          type: date
-          readOnly: true
-=======
-        created_at:
-          type: date
-          readOnly: true
-        updater_id:
-          "$ref": "#/components/schemas/nullableId"
-          readOnly: true
->>>>>>> 2d24ee1f
         updated_at:
           type:
           - 'null'
           - date
           readOnly: true
-<<<<<<< HEAD
-=======
         deleter_id:
           "$ref": "#/components/schemas/nullableId"
           readOnly: true
->>>>>>> 2d24ee1f
         deleted_at:
           type:
           - 'null'
@@ -6328,21 +3940,12 @@
         creator_id:
           "$ref": "#/components/schemas/id"
           readOnly: true
-<<<<<<< HEAD
+        created_at:
+          type: date
+          readOnly: true
         updater_id:
           "$ref": "#/components/schemas/nullableId"
           readOnly: true
-        created_at:
-          type: date
-          readOnly: true
-=======
-        created_at:
-          type: date
-          readOnly: true
-        updater_id:
-          "$ref": "#/components/schemas/nullableId"
-          readOnly: true
->>>>>>> 2d24ee1f
         updated_at:
           type:
           - 'null'
@@ -6387,21 +3990,12 @@
         creator_id:
           "$ref": "#/components/schemas/id"
           readOnly: true
-<<<<<<< HEAD
+        created_at:
+          type: date
+          readOnly: true
         updater_id:
           "$ref": "#/components/schemas/nullableId"
           readOnly: true
-        created_at:
-          type: date
-          readOnly: true
-=======
-        created_at:
-          type: date
-          readOnly: true
-        updater_id:
-          "$ref": "#/components/schemas/nullableId"
-          readOnly: true
->>>>>>> 2d24ee1f
         updated_at:
           type:
           - 'null'
@@ -6451,21 +4045,12 @@
         creator_id:
           "$ref": "#/components/schemas/id"
           readOnly: true
-<<<<<<< HEAD
+        created_at:
+          type: date
+          readOnly: true
         deleter_id:
           "$ref": "#/components/schemas/nullableId"
           readOnly: true
-        created_at:
-          type: date
-          readOnly: true
-=======
-        created_at:
-          type: date
-          readOnly: true
-        deleter_id:
-          "$ref": "#/components/schemas/nullableId"
-          readOnly: true
->>>>>>> 2d24ee1f
         deleted_at:
           type:
           - 'null'
@@ -6568,36 +4153,21 @@
           readOnly: true
         creator_id:
           "$ref": "#/components/schemas/id"
-<<<<<<< HEAD
-=======
           readOnly: true
         created_at:
           type: date
->>>>>>> 2d24ee1f
           readOnly: true
         updater_id:
           "$ref": "#/components/schemas/nullableId"
           readOnly: true
-<<<<<<< HEAD
-        deleter_id:
-          "$ref": "#/components/schemas/nullableId"
-          readOnly: true
-        created_at:
-          type: date
-          readOnly: true
-=======
->>>>>>> 2d24ee1f
         updated_at:
           type:
           - 'null'
           - date
           readOnly: true
-<<<<<<< HEAD
-=======
         deleter_id:
           "$ref": "#/components/schemas/nullableId"
           readOnly: true
->>>>>>> 2d24ee1f
         deleted_at:
           type:
           - 'null'
