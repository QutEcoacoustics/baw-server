---
openapi: 3.0.1
info:
  title: BAW API
  version: v2
produces:
- application/json
consumes:
- application/json
paths:
  "/cms/{child_path}":
    get:
      summary: Retrieves the a child blob (rendered HTML)
      tags:
      - CMS
      parameters:
      - name: child_path
        in: path
        required: true
        schema:
          type: string
      security:
      responses:
        '200':
          description: blob retrieved
          content:
            application/json:
              example:
                id: 2
                site_id: 1
                layout_id: 1
                parent_id: 1
                target_page_id:
                label: Credits
                slug: credits
                full_path: "/credits"
                content_cache: |-
                  <link href='/cms/cms-css/1/default/1577934245.css' media='screen' rel='stylesheet' type='text/css' />

                  <h1><%= cms_page_label() %></h1>
                  <p>The development of this web application was an initiative of the
                  <a href="https://www.qut.edu.au/">Queensland University of Technology’s</a>
                  <a href="http://research.ecosounds.org/">Ecoacoustics Research Group</a>.
                  This website makes use of a range of other technologies and libraries.</p>

                  <p>More information can be found on the
                  <a href="https://github.com/QutEcoacoustics">QutEcoacoustics</a> Github project page.</p>

                  <h2 id="programs-and-libraries">Programs and libraries</h2>

                  <ul>
                    <li><a href="http://rubyonrails.org/">Ruby on Rails</a> (with a number of additional gems)</li>
                    <li><a href="https://github.com/resque/resque">Resque</a></li>
                    <li><a href="http://redis.io">Redis</a></li>
                    <li>Command line audio tools:</li>
                    <li><a href="http://www.ffmpeg.org/">ffmpeg</a> (for audio conversion and gathering audio file information)</li>
                    <li><a href="http://sox.sourceforge.net/">SoX</a> (to create spectrograms and resample audio)</li>
                    <li><a href="http://www.wavpack.com/">WavPack</a> (to expand compressed .wv files)</li>
                    <li><a href="http://mp3splt.sourceforge.net/mp3splt_page/home.php">mp3split</a> (for quickly segmenting large .mp3 files)</li>
                    <li><a href="https://angularjs.org/">AngularJS</a></li>
                    <li><a href="https://d3js.org/">D3.js</a></li>
                  </ul>

                  <h2 id="platforms-and-services">Platforms and services</h2>

                  <ul>
                    <li><a href="https://github.com">Github</a></li>
                    <li><a href="https://www.qriscloud.org.au/">QRISCloud</a></li>
                    <li><a href="https://https://nectar.org.au/">nectar</a></li>
                  </ul>


                  <script src='/cms/cms-js/1/default/1577934245.js' type='text/javascript'></script>
                position: 0
                children_count: 0
                is_published: true
                created_at: '2020-01-02T03:04:05.677+00:00'
                updated_at: '2020-01-02T03:04:05.677+00:00'
                children: []
              schema:
                "$ref": "#/components/schemas/cms_blob"
            text/html; charset=utf-8:
              example: |-
                <link href='/cms/cms-css/2/default/1577934245.css' media='screen' rel='stylesheet' type='text/css' />

                <h1>Credits</h1>
                <p>The development of this web application was an initiative of the
                <a href="https://www.qut.edu.au/">Queensland University of Technology’s</a>
                <a href="http://research.ecosounds.org/">Ecoacoustics Research Group</a>.
                This website makes use of a range of other technologies and libraries.</p>

                <p>More information can be found on the
                <a href="https://github.com/QutEcoacoustics">QutEcoacoustics</a> Github project page.</p>

                <h2 id="programs-and-libraries">Programs and libraries</h2>

                <ul>
                  <li><a href="http://rubyonrails.org/">Ruby on Rails</a> (with a number of additional gems)</li>
                  <li><a href="https://github.com/resque/resque">Resque</a></li>
                  <li><a href="http://redis.io">Redis</a></li>
                  <li>Command line audio tools:</li>
                  <li><a href="http://www.ffmpeg.org/">ffmpeg</a> (for audio conversion and gathering audio file information)</li>
                  <li><a href="http://sox.sourceforge.net/">SoX</a> (to create spectrograms and resample audio)</li>
                  <li><a href="http://www.wavpack.com/">WavPack</a> (to expand compressed .wv files)</li>
                  <li><a href="http://mp3splt.sourceforge.net/mp3splt_page/home.php">mp3split</a> (for quickly segmenting large .mp3 files)</li>
                  <li><a href="https://angularjs.org/">AngularJS</a></li>
                  <li><a href="https://d3js.org/">D3.js</a></li>
                </ul>

                <h2 id="platforms-and-services">Platforms and services</h2>

                <ul>
                  <li><a href="https://github.com">Github</a></li>
                  <li><a href="https://www.qriscloud.org.au/">QRISCloud</a></li>
                  <li><a href="https://https://nectar.org.au/">nectar</a></li>
                </ul>


                <script src='/cms/cms-js/2/default/1577934245.js' type='text/javascript'></script>
  "/cms":
    get:
      summary: Retrieves the index blob (rendered HTML)
      tags:
      - CMS
      security:
      parameters: []
      responses:
        '200':
          description: blob retrieved
          content:
            application/json:
              example:
                id: 11
                site_id: 3
                layout_id: 3
                parent_id:
                target_page_id:
                label: Home
                slug: index
                full_path: "/"
                content_cache: |-
                  <link href='/cms/cms-css/3/default/1577934245.css' media='screen' rel='stylesheet' type='text/css' />

                  <h1></h1>
                  <p>Welcome! This is an Acoustic Workbench website. It is a repository of
                  environmental audio recordings.</p>


                  <script src='/cms/cms-js/3/default/1577934245.js' type='text/javascript'></script>
                position: 0
                children_count: 4
                is_published: true
                created_at: '2020-01-02T03:04:05.677+00:00'
                updated_at: '2020-01-02T03:04:05.677+00:00'
                children:
                - label: Credits
                  full_path: "/credits"
                - label: Data Upload
                  full_path: "/data_upload"
                - label: Ethics
                  full_path: "/ethics"
                - label: Privacy
                  full_path: "/privacy"
              schema:
                "$ref": "#/components/schemas/cms_blob"
            text/html; charset=utf-8:
              example: |-
                <link href='/cms/cms-css/4/default/1577934245.css' media='screen' rel='stylesheet' type='text/css' />

                <h1></h1>
                <p>Welcome! This is an Acoustic Workbench website. It is a repository of
                environmental audio recordings.</p>


                <script src='/cms/cms-js/4/default/1577934245.js' type='text/javascript'></script>
  "/projects/{id}":
    patch:
      summary: update project
      security:
      - basic_auth_with_token: []
      parameters:
      - name: id
        in: path
        description: id
        required: true
        schema:
          type: integer
      tags:
      - projects
      description: |2

        Users that can invoke this route: `Admin`, `owner user`, `writer`, `reader`, `no_access`, `anyone`.<br />
        Users that can't: `Harvester`.

        Note: accessing a list/index/filter endpoint may return no results due to project permissions
      responses:
        '200':
          description: successful
          content:
            application/json:
              example:
                meta:
                  status: 200
                  message: OK
                data:
                  id: 1
                  description: project description 2
                  name: gen_project2
                  notes: note number 2
                  updater_id: 1
                  creator_id: 3
                  deleted_at:
                  deleter_id:
                  created_at: '2020-01-02T03:04:05.677+00:00'
                  updated_at: '2020-01-02T03:04:05.677+00:00'
                  site_ids:
                  - 1
                  owner_ids:
                  - 3
                  image_urls:
                  - size: extralarge
                    url: "/images/project/project_span4.png"
                    width: 300
                    height: 300
                  - size: large
                    url: "/images/project/project_span3.png"
                    width: 220
                    height: 220
                  - size: medium
                    url: "/images/project/project_span2.png"
                    width: 140
                    height: 140
                  - size: small
                    url: "/images/project/project_span1.png"
                    width: 60
                    height: 60
                  - size: tiny
                    url: "/images/project/project_spanhalf.png"
                    width: 30
                    height: 30
                  description_html: "<p>project description 2</p>\n"
                  description_html_tagline: project description 2
                  access_level: Owner
              schema:
                allOf:
                - "$ref": "#/components/schemas/standard_response"
                - type: object
                  properties:
                    data:
                      "$ref": "#/components/schemas/project"
      requestBody:
        content:
          application/json:
            schema:
              "$ref": "#/components/schemas/project"
    get:
      summary: show project
      security:
      - basic_auth_with_token: []
      parameters:
      - name: id
        in: path
        description: id
        required: true
        schema:
          type: integer
      tags:
      - projects
      description: |2

        Users that can invoke this route: `Admin`, `owner user`, `writer`, `reader`, `no_access`, `anyone`.<br />
        Users that can't: `Harvester`.

        Note: accessing a list/index/filter endpoint may return no results due to project permissions
      responses:
        '200':
          description: successful
          content:
            application/json:
              example:
                meta:
                  status: 200
                  message: OK
                data:
                  id: 2
                  name: gen_project3
                  description: project description 3
                  notes: note number 3
                  creator_id: 8
                  updater_id:
                  deleter_id:
                  deleted_at:
                  created_at: '2020-01-02T03:04:05.677+00:00'
                  updated_at: '2020-01-02T03:04:05.677+00:00'
                  site_ids:
                  - 2
                  owner_ids:
                  - 8
                  image_urls:
                  - size: extralarge
                    url: "/images/project/project_span4.png"
                    width: 300
                    height: 300
                  - size: large
                    url: "/images/project/project_span3.png"
                    width: 220
                    height: 220
                  - size: medium
                    url: "/images/project/project_span2.png"
                    width: 140
                    height: 140
                  - size: small
                    url: "/images/project/project_span1.png"
                    width: 60
                    height: 60
                  - size: tiny
                    url: "/images/project/project_spanhalf.png"
                    width: 30
                    height: 30
                  description_html: "<p>project description 3</p>\n"
                  description_html_tagline: project description 3
                  access_level: Owner
              schema:
                allOf:
                - "$ref": "#/components/schemas/standard_response"
                - type: object
                  properties:
                    data:
                      "$ref": "#/components/schemas/project"
    delete:
      summary: delete project
      security:
      - basic_auth_with_token: []
      parameters:
      - name: id
        in: path
        description: id
        required: true
        schema:
          type: integer
      tags:
      - projects
      description: |2

        Users that can invoke this route: `Admin`, `owner user`, `writer`, `reader`, `no_access`, `anyone`.<br />
        Users that can't: `Harvester`.

        Note: accessing a list/index/filter endpoint may return no results due to project permissions
      responses:
        '204':
          description: successful
          content: {}
    put:
      summary: update project
      security:
      - basic_auth_with_token: []
      parameters:
      - name: id
        in: path
        description: id
        required: true
        schema:
          type: integer
      tags:
      - projects
      description: |2

        Users that can invoke this route: `Admin`, `owner user`, `writer`, `reader`, `no_access`, `anyone`.<br />
        Users that can't: `Harvester`.

        Note: accessing a list/index/filter endpoint may return no results due to project permissions
      responses:
        '200':
          description: successful
          content:
            application/json:
              example:
                meta:
                  status: 200
                  message: OK
                data:
                  id: 4
                  description: project description 6
                  name: gen_project6
                  notes: note number 6
                  updater_id: 1
                  creator_id: 16
                  deleted_at:
                  deleter_id:
                  created_at: '2020-01-02T03:04:05.677+00:00'
                  updated_at: '2020-01-02T03:04:05.677+00:00'
                  site_ids:
                  - 4
                  owner_ids:
                  - 16
                  image_urls:
                  - size: extralarge
                    url: "/images/project/project_span4.png"
                    width: 300
                    height: 300
                  - size: large
                    url: "/images/project/project_span3.png"
                    width: 220
                    height: 220
                  - size: medium
                    url: "/images/project/project_span2.png"
                    width: 140
                    height: 140
                  - size: small
                    url: "/images/project/project_span1.png"
                    width: 60
                    height: 60
                  - size: tiny
                    url: "/images/project/project_spanhalf.png"
                    width: 30
                    height: 30
                  description_html: "<p>project description 6</p>\n"
                  description_html_tagline: project description 6
                  access_level: Owner
              schema:
                allOf:
                - "$ref": "#/components/schemas/standard_response"
                - type: object
                  properties:
                    data:
                      "$ref": "#/components/schemas/project"
      requestBody:
        content:
          application/json:
            schema:
              "$ref": "#/components/schemas/project"
  "/projects/filter":
    post:
      summary: filter project
      security:
      - basic_auth_with_token: []
      parameters: []
      tags:
      - projects
      description: |2

        Users that can invoke this route: `Admin`, `owner user`, `writer`, `reader`, `no_access`, `anyone`.<br />
        Users that can't: `Harvester`.

        Note: accessing a list/index/filter endpoint may return no results due to project permissions
      responses:
        '200':
          description: successful
          content:
            application/json:
              example:
                meta:
                  status: 200
                  message: OK
                  sorting:
                    order_by: name
                    direction: asc
                  paging:
                    page: 1
                    items: 25
                    total: 1
                    max_page: 1
                    current: http://localhost:3000/projects/filter?direction=asc&items=25&order_by=name&page=1
                    previous:
                    next:
                data:
                - id: 5
                  name: gen_project7
                  description: project description 7
                  notes: note number 7
                  creator_id: 21
                  updater_id:
                  deleter_id:
                  deleted_at:
                  created_at: '2020-01-02T03:04:05.677+00:00'
                  updated_at: '2020-01-02T03:04:05.677+00:00'
                  site_ids:
                  - 5
                  owner_ids:
                  - 21
                  image_urls:
                  - size: extralarge
                    url: "/images/project/project_span4.png"
                    width: 300
                    height: 300
                  - size: large
                    url: "/images/project/project_span3.png"
                    width: 220
                    height: 220
                  - size: medium
                    url: "/images/project/project_span2.png"
                    width: 140
                    height: 140
                  - size: small
                    url: "/images/project/project_span1.png"
                    width: 60
                    height: 60
                  - size: tiny
                    url: "/images/project/project_spanhalf.png"
                    width: 30
                    height: 30
                  description_html: "<p>project description 7</p>\n"
                  description_html_tagline: project description 7
                  access_level: Owner
              schema:
                allOf:
                - "$ref": "#/components/schemas/standard_response"
                - type: object
                  properties:
                    data:
                      type: array
                      items:
                        "$ref": "#/components/schemas/project"
  "/projects":
    get:
      summary: list projects
      security:
      - basic_auth_with_token: []
      parameters: []
      tags:
      - projects
      description: |2

        Users that can invoke this route: `Admin`, `owner user`, `writer`, `reader`, `no_access`, `anyone`.<br />
        Users that can't: `Harvester`.

        Note: accessing a list/index/filter endpoint may return no results due to project permissions
      responses:
        '200':
          description: successful
          content:
            application/json:
              example:
                meta:
                  status: 200
                  message: OK
                  sorting:
                    order_by: name
                    direction: asc
                  paging:
                    page: 1
                    items: 25
                    total: 1
                    max_page: 1
                    current: http://localhost:3000/projects?direction=asc&items=25&order_by=name&page=1
                    previous:
                    next:
                data:
                - id: 6
                  name: gen_project8
                  description: project description 8
                  notes: note number 8
                  creator_id: 25
                  updater_id:
                  deleter_id:
                  deleted_at:
                  created_at: '2020-01-02T03:04:05.677+00:00'
                  updated_at: '2020-01-02T03:04:05.677+00:00'
                  site_ids:
                  - 6
                  owner_ids:
                  - 25
                  image_urls:
                  - size: extralarge
                    url: "/images/project/project_span4.png"
                    width: 300
                    height: 300
                  - size: large
                    url: "/images/project/project_span3.png"
                    width: 220
                    height: 220
                  - size: medium
                    url: "/images/project/project_span2.png"
                    width: 140
                    height: 140
                  - size: small
                    url: "/images/project/project_span1.png"
                    width: 60
                    height: 60
                  - size: tiny
                    url: "/images/project/project_spanhalf.png"
                    width: 30
                    height: 30
                  description_html: "<p>project description 8</p>\n"
                  description_html_tagline: project description 8
                  access_level: Owner
              schema:
                allOf:
                - "$ref": "#/components/schemas/standard_response"
                - type: object
                  properties:
                    data:
                      type: array
                      items:
                        "$ref": "#/components/schemas/project"
    post:
      summary: create project
      security:
      - basic_auth_with_token: []
      parameters: []
      tags:
      - projects
      description: |2

        Users that can invoke this route: `Admin`, `owner user`, `writer`, `reader`, `no_access`.<br />
        Users that can't: `Harvester`, `anyone`.

        Note: accessing a list/index/filter endpoint may return no results due to project permissions
      responses:
        '201':
          description: successful
          content:
            application/json:
              example:
                meta:
                  status: 201
                  message: Created
                data:
                  id: 8
                  name: gen_project10
                  description: project description 10
                  notes: note number 10
                  creator_id: 1
                  updater_id: 1
                  deleter_id:
                  deleted_at:
                  created_at: '2020-01-02T03:04:05.677+00:00'
                  updated_at: '2020-01-02T03:04:05.677+00:00'
                  site_ids: []
                  owner_ids:
                  - 1
                  image_urls:
                  - size: extralarge
                    url: "/images/project/project_span4.png"
                    width: 300
                    height: 300
                  - size: large
                    url: "/images/project/project_span3.png"
                    width: 220
                    height: 220
                  - size: medium
                    url: "/images/project/project_span2.png"
                    width: 140
                    height: 140
                  - size: small
                    url: "/images/project/project_span1.png"
                    width: 60
                    height: 60
                  - size: tiny
                    url: "/images/project/project_spanhalf.png"
                    width: 30
                    height: 30
                  description_html: "<p>project description 10</p>\n"
                  description_html_tagline: project description 10
                  access_level: Owner
              schema:
                allOf:
                - "$ref": "#/components/schemas/standard_response"
                - type: object
                  properties:
                    data:
                      "$ref": "#/components/schemas/project"
      requestBody:
        content:
          application/json:
            schema:
              "$ref": "#/components/schemas/project"
  "/projects/new":
    get:
      summary: new project
      security:
      - basic_auth_with_token: []
      parameters: []
      tags:
      - projects
      description: |2

        Users that can invoke this route: `Admin`, `owner user`, `writer`, `reader`, `no_access`, `anyone`.<br />
        Users that can't: `Harvester`.

        Note: accessing a list/index/filter endpoint may return no results due to project permissions
      responses:
        '200':
          description: successful
          content:
            application/json:
              example:
                meta:
                  status: 200
                  message: OK
                data:
                  id:
                  name:
                  description:
                  notes:
                  creator_id:
                  updater_id:
                  deleter_id:
                  deleted_at:
                  created_at:
                  updated_at:
  "/scripts":
    get:
      summary: list scripts
      security:
      - basic_auth_with_token: []
      parameters: []
      tags:
      - scripts
      description: |2

        Users that can invoke this route: `Admin`, `owner user`, `writer`, `reader`, `no_access`, `anyone`.<br />
        Users that can't: `Harvester`.

        Note: accessing a list/index/filter endpoint may return no results due to project permissions
      responses:
        '200':
          description: successful
          content:
            application/json:
              example:
                meta:
                  status: 200
                  message: OK
                  sorting:
                    order_by: name
                    direction: asc
                  paging:
                    page: 1
                    items: 25
                    total: 1
                    max_page: 1
                    current: http://localhost:3000/scripts?direction=asc&items=25&order_by=name&page=1
                    previous:
                    next:
                data:
                - id: 9
                  name: script name 9
                  description: script description 9
                  analysis_identifier: script machine identifier 9
                  version: 0.09
                  group_id: 9
                  creator_id: 1
                  created_at: '2020-01-02T03:04:05.677+00:00'
                  executable_settings: executable settings 9
                  executable_settings_media_type: text/plain
                  analysis_action_params:
                    file_executable: "./AnalysisPrograms/AnalysisPrograms.exe"
                    copy_paths:
                    - "./programs/AnalysisPrograms/Logs/log.txt"
                    sub_folders: []
                    custom_setting: 9
                  is_last_version: true
                  is_first_version: true
                  description_html: "<p>script description 9</p>\n"
                  description_html_tagline: script description 9
              schema:
                allOf:
                - "$ref": "#/components/schemas/standard_response"
                - type: object
                  properties:
                    data:
                      type: array
                      items:
                        "$ref": "#/components/schemas/script"
  "/scripts/{id}":
    get:
      summary: show script
      security:
      - basic_auth_with_token: []
      parameters:
      - name: id
        in: path
        description: id
        required: true
        schema:
          type: integer
      tags:
      - scripts
      description: |2

        Users that can invoke this route: `Admin`, `owner user`, `writer`, `reader`, `no_access`.<br />
        Users that can't: `Harvester`, `anyone`.

        Note: accessing a list/index/filter endpoint may return no results due to project permissions
      responses:
        '200':
          description: successful
          content:
            application/json:
              example:
                meta:
                  status: 200
                  message: OK
                data:
                  id: 10
                  name: script name 10
                  description: script description 10
                  analysis_identifier: script machine identifier 10
                  version: 0.1
                  group_id: 10
                  creator_id: 1
                  created_at: '2020-01-02T03:04:05.677+00:00'
                  executable_settings: executable settings 10
                  executable_settings_media_type: text/plain
                  analysis_action_params:
                    file_executable: "./AnalysisPrograms/AnalysisPrograms.exe"
                    copy_paths:
                    - "./programs/AnalysisPrograms/Logs/log.txt"
                    sub_folders: []
                    custom_setting: 10
                  is_last_version: true
                  is_first_version: true
                  description_html: "<p>script description 10</p>\n"
                  description_html_tagline: script description 10
              schema:
                allOf:
                - "$ref": "#/components/schemas/standard_response"
                - type: object
                  properties:
                    data:
                      "$ref": "#/components/schemas/script"
  "/scripts/filter":
    post:
      summary: filter script
      security:
      - basic_auth_with_token: []
      parameters: []
      tags:
      - scripts
      description: |2

        Users that can invoke this route: `Admin`, `owner user`, `writer`, `reader`, `no_access`, `anyone`.<br />
        Users that can't: `Harvester`.

        Note: accessing a list/index/filter endpoint may return no results due to project permissions
      responses:
        '200':
          description: successful
          content:
            application/json:
              example:
                meta:
                  status: 200
                  message: OK
                  sorting:
                    order_by: name
                    direction: asc
                  paging:
                    page: 1
                    items: 25
                    total: 1
                    max_page: 1
                    current: http://localhost:3000/scripts/filter?direction=asc&items=25&order_by=name&page=1
                    previous:
                    next:
                data:
                - id: 11
                  name: script name 11
                  description: script description 11
                  analysis_identifier: script machine identifier 11
                  version: 0.11
                  group_id: 11
                  creator_id: 1
                  created_at: '2020-01-02T03:04:05.677+00:00'
                  executable_settings: executable settings 11
                  executable_settings_media_type: text/plain
                  analysis_action_params:
                    file_executable: "./AnalysisPrograms/AnalysisPrograms.exe"
                    copy_paths:
                    - "./programs/AnalysisPrograms/Logs/log.txt"
                    sub_folders: []
                    custom_setting: 11
                  is_last_version: true
                  is_first_version: true
                  description_html: "<p>script description 11</p>\n"
                  description_html_tagline: script description 11
              schema:
                allOf:
                - "$ref": "#/components/schemas/standard_response"
                - type: object
                  properties:
                    data:
                      type: array
                      items:
                        "$ref": "#/components/schemas/script"
  "/projects/{project_id}/sites/filter":
    post:
      summary: filter site
      security:
      - basic_auth_with_token: []
      parameters:
      - name: project_id
        in: path
        description: project_id
        required: true
        schema:
          type: integer
      tags:
      - sites
      description: |2

        Users that can invoke this route: `Admin`, `owner user`, `writer`, `reader`, `no_access`, `anyone`.<br />
        Users that can't: `Harvester`.

        Note: accessing a list/index/filter endpoint may return no results due to project permissions
      responses:
        '200':
          description: successful
          content:
            application/json:
              example:
                meta:
                  status: 200
                  message: OK
                  sorting:
                    order_by: name
                    direction: asc
                  paging:
                    page: 1
                    items: 25
                    total: 1
                    max_page: 1
                    current: http://localhost:3000/projects/13/sites/filter?direction=asc&items=25&order_by=name&page=1
                    previous:
                    next:
                data:
                - id: 12
                  name: site name 12
                  notes: note number 12
                  creator_id: 50
                  updater_id:
                  deleter_id:
                  deleted_at:
                  created_at: '2020-01-02T03:04:05.677+00:00'
                  updated_at: '2020-01-02T03:04:05.677+00:00'
                  description: site description 12
                  region_id: 12
                  project_ids:
                  - 13
                  location_obfuscated: false
                  custom_latitude: 49.530981
                  custom_longitude: -172.731998
                  timezone_information:
                  image_urls:
                  - size: extralarge
                    url: "/images/site/site_span4.png"
                    width: 300
                    height: 300
                  - size: large
                    url: "/images/site/site_span3.png"
                    width: 220
                    height: 220
                  - size: medium
                    url: "/images/site/site_span2.png"
                    width: 140
                    height: 140
                  - size: small
                    url: "/images/site/site_span1.png"
                    width: 60
                    height: 60
                  - size: tiny
                    url: "/images/site/site_spanhalf.png"
                    width: 30
                    height: 30
                  description_html: "<p>site description 12</p>\n"
                  description_html_tagline: site description 12
              schema:
                allOf:
                - "$ref": "#/components/schemas/standard_response"
                - type: object
                  properties:
                    data:
                      type: array
                      items:
                        "$ref": "#/components/schemas/site"
  "/projects/{project_id}/sites/new":
    get:
      summary: new site
      security:
      - basic_auth_with_token: []
      parameters:
      - name: project_id
        in: path
        description: project_id
        required: true
        schema:
          type: integer
      tags:
      - sites
      description: |2

        Users that can invoke this route: `Admin`, `owner user`, `writer`, `reader`, `no_access`, `anyone`.<br />
        Users that can't: `Harvester`.

        Note: accessing a list/index/filter endpoint may return no results due to project permissions
      responses:
        '200':
          description: successful
          content:
            application/json:
              example:
                meta:
                  status: 200
                  message: OK
                data:
                  id:
                  name:
                  notes:
                  creator_id:
                  updater_id:
                  deleter_id:
                  deleted_at:
                  created_at:
                  updated_at:
                  description:
                  region_id:
                  longitude:
                  latitude:
                  image:
                  tzinfo_tz:
                  rails_tz:
  "/projects/{project_id}/sites":
    get:
      summary: list sites
      security:
      - basic_auth_with_token: []
      parameters:
      - name: project_id
        in: path
        description: project_id
        required: true
        schema:
          type: integer
      tags:
      - sites
      description: |2

        Users that can invoke this route: `Admin`, `owner user`, `writer`, `reader`, `no_access`, `anyone`.<br />
        Users that can't: `Harvester`.

        Note: accessing a list/index/filter endpoint may return no results due to project permissions
      responses:
        '200':
          description: successful
          content:
            application/json:
              example:
                meta:
                  status: 200
                  message: OK
                  sorting:
                    order_by: name
                    direction: asc
                  paging:
                    page: 1
                    items: 25
                    total: 1
                    max_page: 1
                    current: http://localhost:3000/projects/15/sites?direction=asc&items=25&order_by=name&page=1
                    previous:
                    next:
                data:
                - id: 14
                  name: site name 14
                  notes: note number 14
                  creator_id: 58
                  updater_id:
                  deleter_id:
                  deleted_at:
                  created_at: '2020-01-02T03:04:05.677+00:00'
                  updated_at: '2020-01-02T03:04:05.677+00:00'
                  description: site description 14
                  region_id: 14
                  project_ids:
                  - 15
                  location_obfuscated: false
                  custom_latitude: -12.269087
                  custom_longitude: 165.051734
                  timezone_information:
                  image_urls:
                  - size: extralarge
                    url: "/images/site/site_span4.png"
                    width: 300
                    height: 300
                  - size: large
                    url: "/images/site/site_span3.png"
                    width: 220
                    height: 220
                  - size: medium
                    url: "/images/site/site_span2.png"
                    width: 140
                    height: 140
                  - size: small
                    url: "/images/site/site_span1.png"
                    width: 60
                    height: 60
                  - size: tiny
                    url: "/images/site/site_spanhalf.png"
                    width: 30
                    height: 30
                  description_html: "<p>site description 14</p>\n"
                  description_html_tagline: site description 14
              schema:
                allOf:
                - "$ref": "#/components/schemas/standard_response"
                - type: object
                  properties:
                    data:
                      type: array
                      items:
                        "$ref": "#/components/schemas/site"
    post:
      summary: create site
      security:
      - basic_auth_with_token: []
      parameters:
      - name: project_id
        in: path
        description: project_id
        required: true
        schema:
          type: integer
      tags:
      - sites
      description: |2

        Users that can invoke this route: `Admin`, `owner user`, `writer`, `reader`, `no_access`, `anyone`.<br />
        Users that can't: `Harvester`.

        Note: accessing a list/index/filter endpoint may return no results due to project permissions
      responses:
        '201':
          description: successful
          content:
            application/json:
              example:
                meta:
                  status: 201
                  message: Created
                data:
                  id: 16
                  name: site name 16
                  notes: note number 16
                  creator_id: 1
                  updater_id:
                  deleter_id:
                  deleted_at:
                  created_at: '2020-01-02T03:04:05.677+00:00'
                  updated_at: '2020-01-02T03:04:05.677+00:00'
                  description: site description 16
                  region_id:
                  project_ids:
                  - 16
                  location_obfuscated: false
                  custom_latitude:
                  custom_longitude:
                  timezone_information:
                  image_urls:
                  - size: extralarge
                    url: "/images/site/site_span4.png"
                    width: 300
                    height: 300
                  - size: large
                    url: "/images/site/site_span3.png"
                    width: 220
                    height: 220
                  - size: medium
                    url: "/images/site/site_span2.png"
                    width: 140
                    height: 140
                  - size: small
                    url: "/images/site/site_span1.png"
                    width: 60
                    height: 60
                  - size: tiny
                    url: "/images/site/site_spanhalf.png"
                    width: 30
                    height: 30
                  description_html: "<p>site description 16</p>\n"
                  description_html_tagline: site description 16
              schema:
                allOf:
                - "$ref": "#/components/schemas/standard_response"
                - type: object
                  properties:
                    data:
                      "$ref": "#/components/schemas/site"
      requestBody:
        content:
          application/json:
            schema:
              "$ref": "#/components/schemas/site"
  "/projects/{project_id}/sites/{id}":
    delete:
      summary: delete site
      security:
      - basic_auth_with_token: []
      parameters:
      - name: project_id
        in: path
        description: project_id
        required: true
        schema:
          type: integer
      - name: id
        in: path
        description: id
        required: true
        schema:
          type: integer
      tags:
      - sites
      description: |2

        Users that can invoke this route: `Admin`, `owner user`, `writer`, `reader`, `no_access`, `anyone`.<br />
        Users that can't: `Harvester`.

        Note: accessing a list/index/filter endpoint may return no results due to project permissions
      responses:
        '204':
          description: successful
          content: {}
    get:
      summary: show site
      security:
      - basic_auth_with_token: []
      parameters:
      - name: project_id
        in: path
        description: project_id
        required: true
        schema:
          type: integer
      - name: id
        in: path
        description: id
        required: true
        schema:
          type: integer
      tags:
      - sites
      description: |2

        Users that can invoke this route: `Admin`, `owner user`, `writer`, `reader`, `no_access`, `anyone`.<br />
        Users that can't: `Harvester`.

        Note: accessing a list/index/filter endpoint may return no results due to project permissions
      responses:
        '200':
          description: successful
          content:
            application/json:
              example:
                meta:
                  status: 200
                  message: OK
                data:
                  id: 18
                  name: site name 18
                  notes: note number 18
                  creator_id: 71
                  updater_id:
                  deleter_id:
                  deleted_at:
                  created_at: '2020-01-02T03:04:05.677+00:00'
                  updated_at: '2020-01-02T03:04:05.677+00:00'
                  description: site description 18
                  region_id: 17
                  project_ids:
                  - 18
                  location_obfuscated: false
                  custom_latitude: 55.101294
                  custom_longitude: 104.375337
                  timezone_information:
                  image_urls:
                  - size: extralarge
                    url: "/images/site/site_span4.png"
                    width: 300
                    height: 300
                  - size: large
                    url: "/images/site/site_span3.png"
                    width: 220
                    height: 220
                  - size: medium
                    url: "/images/site/site_span2.png"
                    width: 140
                    height: 140
                  - size: small
                    url: "/images/site/site_span1.png"
                    width: 60
                    height: 60
                  - size: tiny
                    url: "/images/site/site_spanhalf.png"
                    width: 30
                    height: 30
                  description_html: "<p>site description 18</p>\n"
                  description_html_tagline: site description 18
              schema:
                allOf:
                - "$ref": "#/components/schemas/standard_response"
                - type: object
                  properties:
                    data:
                      "$ref": "#/components/schemas/site"
    patch:
      summary: update site
      security:
      - basic_auth_with_token: []
      parameters:
      - name: project_id
        in: path
        description: project_id
        required: true
        schema:
          type: integer
      - name: id
        in: path
        description: id
        required: true
        schema:
          type: integer
      tags:
      - sites
      description: |2

        Users that can invoke this route: `Admin`, `owner user`, `writer`, `reader`, `no_access`, `anyone`.<br />
        Users that can't: `Harvester`.

        Note: accessing a list/index/filter endpoint may return no results due to project permissions
      responses:
        '200':
          description: successful
          content:
            application/json:
              example:
                meta:
                  status: 200
                  message: OK
                data:
                  id: 19
                  name: site name 20
                  description: site description 20
                  notes: note number 20
                  region_id:
                  updater_id: 1
                  creator_id: 75
                  deleted_at:
                  deleter_id:
                  created_at: '2020-01-02T03:04:05.677+00:00'
                  updated_at: '2020-01-02T03:04:05.677+00:00'
                  project_ids:
                  - 19
                  location_obfuscated: false
                  custom_latitude: -37.25948
                  custom_longitude: -144.76369
                  timezone_information:
                  image_urls:
                  - size: extralarge
                    url: "/images/site/site_span4.png"
                    width: 300
                    height: 300
                  - size: large
                    url: "/images/site/site_span3.png"
                    width: 220
                    height: 220
                  - size: medium
                    url: "/images/site/site_span2.png"
                    width: 140
                    height: 140
                  - size: small
                    url: "/images/site/site_span1.png"
                    width: 60
                    height: 60
                  - size: tiny
                    url: "/images/site/site_spanhalf.png"
                    width: 30
                    height: 30
                  description_html: "<p>site description 20</p>\n"
                  description_html_tagline: site description 20
              schema:
                allOf:
                - "$ref": "#/components/schemas/standard_response"
                - type: object
                  properties:
                    data:
                      "$ref": "#/components/schemas/site"
      requestBody:
        content:
          application/json:
            schema:
              "$ref": "#/components/schemas/site"
    put:
      summary: update site
      security:
      - basic_auth_with_token: []
      parameters:
      - name: project_id
        in: path
        description: project_id
        required: true
        schema:
          type: integer
      - name: id
        in: path
        description: id
        required: true
        schema:
          type: integer
      tags:
      - sites
      description: |2

        Users that can invoke this route: `Admin`, `owner user`, `writer`, `reader`, `no_access`, `anyone`.<br />
        Users that can't: `Harvester`.

        Note: accessing a list/index/filter endpoint may return no results due to project permissions
      responses:
        '200':
          description: successful
          content:
            application/json:
              example:
                meta:
                  status: 200
                  message: OK
                data:
                  id: 20
                  name: site name 22
                  description: site description 22
                  notes: note number 22
                  region_id:
                  updater_id: 1
                  creator_id: 80
                  deleted_at:
                  deleter_id:
                  created_at: '2020-01-02T03:04:05.677+00:00'
                  updated_at: '2020-01-02T03:04:05.677+00:00'
                  project_ids:
                  - 20
                  location_obfuscated: false
                  custom_latitude: -2.870882
                  custom_longitude: -20.846214
                  timezone_information:
                  image_urls:
                  - size: extralarge
                    url: "/images/site/site_span4.png"
                    width: 300
                    height: 300
                  - size: large
                    url: "/images/site/site_span3.png"
                    width: 220
                    height: 220
                  - size: medium
                    url: "/images/site/site_span2.png"
                    width: 140
                    height: 140
                  - size: small
                    url: "/images/site/site_span1.png"
                    width: 60
                    height: 60
                  - size: tiny
                    url: "/images/site/site_spanhalf.png"
                    width: 30
                    height: 30
                  description_html: "<p>site description 22</p>\n"
                  description_html_tagline: site description 22
              schema:
                allOf:
                - "$ref": "#/components/schemas/standard_response"
                - type: object
                  properties:
                    data:
                      "$ref": "#/components/schemas/site"
      requestBody:
        content:
          application/json:
            schema:
              "$ref": "#/components/schemas/site"
  "/projects/{project_id}/regions/new":
    get:
      summary: new region
      security:
      - basic_auth_with_token: []
      parameters:
      - name: project_id
        in: path
        description: project_id
        required: true
        schema:
          type: integer
      tags:
      - regions
      description: |2

        Users that can invoke this route: `Admin`, `owner user`, `writer`, `reader`, `no_access`, `anyone`.<br />
        Users that can't: `Harvester`.

        Note: accessing a list/index/filter endpoint may return no results due to project permissions
      responses:
        '200':
          description: successful
          content:
            application/json:
              example:
                meta:
                  status: 200
                  message: OK
                data:
                  id:
                  name:
                  description:
                  notes:
                  project_id:
                  creator_id:
                  updater_id:
                  deleter_id:
                  created_at:
                  updated_at:
                  deleted_at:
  "/projects/{project_id}/regions":
    post:
      summary: create region
      security:
      - basic_auth_with_token: []
      parameters:
      - name: project_id
        in: path
        description: project_id
        required: true
        schema:
          type: integer
      tags:
      - regions
      description: |2

        Users that can invoke this route: `Admin`, `owner user`, `writer`, `reader`, `no_access`, `anyone`.<br />
        Users that can't: `Harvester`.

        Note: accessing a list/index/filter endpoint may return no results due to project permissions
      responses:
        '201':
          description: successful
          content:
            application/json:
              example:
                meta:
                  status: 201
                  message: Created
                data:
                  id: 22
                  name: region name 22
                  description: site **description** 22
                  notes:
                    region_note_22: 22
                  project_id: 22
                  creator_id: 1
                  updater_id:
                  deleter_id:
                  created_at: '2020-01-02T03:04:05.677+00:00'
                  updated_at: '2020-01-02T03:04:05.677+00:00'
                  deleted_at:
                  site_ids: []
                  description_html: "<p>site <strong>description</strong> 22</p>\n"
                  description_html_tagline: site <strong>description</strong> 22
              schema:
                allOf:
                - "$ref": "#/components/schemas/standard_response"
                - type: object
                  properties:
                    data:
                      "$ref": "#/components/schemas/region"
      requestBody:
        content:
          application/json:
            schema:
              "$ref": "#/components/schemas/region"
    get:
      summary: list regions
      security:
      - basic_auth_with_token: []
      parameters:
      - name: project_id
        in: path
        description: project_id
        required: true
        schema:
          type: integer
      tags:
      - regions
      description: |2

        Users that can invoke this route: `Admin`, `owner user`, `writer`, `reader`, `no_access`, `anyone`.<br />
        Users that can't: `Harvester`.

        Note: accessing a list/index/filter endpoint may return no results due to project permissions
      responses:
        '200':
          description: successful
          content:
            application/json:
              example:
                meta:
                  status: 200
                  message: OK
                  sorting:
                    order_by: name
                    direction: asc
                  paging:
                    page: 1
                    items: 25
                    total: 1
                    max_page: 1
                    current: http://localhost:3000/projects/24/regions?direction=asc&items=25&order_by=name&page=1
                    previous:
                    next:
                data:
                - id: 23
                  name: region name 23
                  description: site **description** 23
                  notes:
                    region_note_23: 23
                  project_id: 24
                  creator_id: 95
                  updater_id:
                  deleter_id:
                  created_at: '2020-01-02T03:04:05.677+00:00'
                  updated_at: '2020-01-02T03:04:05.677+00:00'
                  deleted_at:
                  site_ids:
                  - 23
                  description_html: "<p>site <strong>description</strong> 23</p>\n"
                  description_html_tagline: site <strong>description</strong> 23
              schema:
                allOf:
                - "$ref": "#/components/schemas/standard_response"
                - type: object
                  properties:
                    data:
                      type: array
                      items:
                        "$ref": "#/components/schemas/region"
  "/projects/{project_id}/regions/{id}":
    delete:
      summary: delete region
      security:
      - basic_auth_with_token: []
      parameters:
      - name: project_id
        in: path
        description: project_id
        required: true
        schema:
          type: integer
      - name: id
        in: path
        description: id
        required: true
        schema:
          type: integer
      tags:
      - regions
      description: |2

        Users that can invoke this route: `Admin`, `owner user`, `writer`, `reader`, `no_access`, `anyone`.<br />
        Users that can't: `Harvester`.

        Note: accessing a list/index/filter endpoint may return no results due to project permissions
      responses:
        '204':
          description: successful
          content: {}
    get:
      summary: show region
      security:
      - basic_auth_with_token: []
      parameters:
      - name: project_id
        in: path
        description: project_id
        required: true
        schema:
          type: integer
      - name: id
        in: path
        description: id
        required: true
        schema:
          type: integer
      tags:
      - regions
      description: |2

        Users that can invoke this route: `Admin`, `owner user`, `writer`, `reader`, `no_access`, `anyone`.<br />
        Users that can't: `Harvester`.

        Note: accessing a list/index/filter endpoint may return no results due to project permissions
      responses:
        '200':
          description: successful
          content:
            application/json:
              example:
                meta:
                  status: 200
                  message: OK
                data:
                  id: 25
                  name: region name 25
                  description: site **description** 25
                  notes:
                    region_note_25: 25
                  project_id: 26
                  creator_id: 103
                  updater_id:
                  deleter_id:
                  created_at: '2020-01-02T03:04:05.677+00:00'
                  updated_at: '2020-01-02T03:04:05.677+00:00'
                  deleted_at:
                  site_ids:
                  - 25
                  description_html: "<p>site <strong>description</strong> 25</p>\n"
                  description_html_tagline: site <strong>description</strong> 25
              schema:
                allOf:
                - "$ref": "#/components/schemas/standard_response"
                - type: object
                  properties:
                    data:
                      "$ref": "#/components/schemas/region"
    put:
      summary: update region
      security:
      - basic_auth_with_token: []
      parameters:
      - name: project_id
        in: path
        description: project_id
        required: true
        schema:
          type: integer
      - name: id
        in: path
        description: id
        required: true
        schema:
          type: integer
      tags:
      - regions
      description: |2

        Users that can invoke this route: `Admin`, `owner user`, `writer`, `reader`, `no_access`, `anyone`.<br />
        Users that can't: `Harvester`.

        Note: accessing a list/index/filter endpoint may return no results due to project permissions
      responses:
        '200':
          description: successful
          content:
            application/json:
              example:
                meta:
                  status: 200
                  message: OK
                data:
                  project_id: 28
                  id: 26
                  name: region name 27
                  description: site **description** 27
                  notes:
                    region_note_27: 27
                  updater_id: 1
                  creator_id: 107
                  deleted_at:
                  deleter_id:
                  created_at: '2020-01-02T03:04:05.677+00:00'
                  updated_at: '2020-01-02T03:04:05.677+00:00'
                  site_ids:
                  - 26
                  description_html: "<p>site <strong>description</strong> 27</p>\n"
                  description_html_tagline: site <strong>description</strong> 27
              schema:
                allOf:
                - "$ref": "#/components/schemas/standard_response"
                - type: object
                  properties:
                    data:
                      "$ref": "#/components/schemas/region"
      requestBody:
        content:
          application/json:
            schema:
              "$ref": "#/components/schemas/region"
    patch:
      summary: update region
      security:
      - basic_auth_with_token: []
      parameters:
      - name: project_id
        in: path
        description: project_id
        required: true
        schema:
          type: integer
      - name: id
        in: path
        description: id
        required: true
        schema:
          type: integer
      tags:
      - regions
      description: |2

        Users that can invoke this route: `Admin`, `owner user`, `writer`, `reader`, `no_access`, `anyone`.<br />
        Users that can't: `Harvester`.

        Note: accessing a list/index/filter endpoint may return no results due to project permissions
      responses:
        '200':
          description: successful
          content:
            application/json:
              example:
                meta:
                  status: 200
                  message: OK
                data:
                  project_id: 30
                  id: 27
                  name: region name 29
                  description: site **description** 29
                  notes:
                    region_note_29: 29
                  updater_id: 1
                  creator_id: 113
                  deleted_at:
                  deleter_id:
                  created_at: '2020-01-02T03:04:05.677+00:00'
                  updated_at: '2020-01-02T03:04:05.677+00:00'
                  site_ids:
                  - 27
                  description_html: "<p>site <strong>description</strong> 29</p>\n"
                  description_html_tagline: site <strong>description</strong> 29
              schema:
                allOf:
                - "$ref": "#/components/schemas/standard_response"
                - type: object
                  properties:
                    data:
                      "$ref": "#/components/schemas/region"
      requestBody:
        content:
          application/json:
            schema:
              "$ref": "#/components/schemas/region"
  "/projects/{project_id}/regions/filter":
    post:
      summary: filter region
      security:
      - basic_auth_with_token: []
      parameters:
      - name: project_id
        in: path
        description: project_id
        required: true
        schema:
          type: integer
      tags:
      - regions
      description: |2

        Users that can invoke this route: `Admin`, `owner user`, `writer`, `reader`, `no_access`, `anyone`.<br />
        Users that can't: `Harvester`.

        Note: accessing a list/index/filter endpoint may return no results due to project permissions
      responses:
        '200':
          description: successful
          content:
            application/json:
              example:
                meta:
                  status: 200
                  message: OK
                  sorting:
                    order_by: name
                    direction: asc
                  paging:
                    page: 1
                    items: 25
                    total: 1
                    max_page: 1
                    current: http://localhost:3000/projects/31/regions/filter?direction=asc&items=25&order_by=name&page=1
                    previous:
                    next:
                data:
                - id: 28
                  name: region name 30
                  description: site **description** 30
                  notes:
                    region_note_30: 30
                  project_id: 31
                  creator_id: 119
                  updater_id:
                  deleter_id:
                  created_at: '2020-01-02T03:04:05.677+00:00'
                  updated_at: '2020-01-02T03:04:05.677+00:00'
                  deleted_at:
                  site_ids:
                  - 28
                  description_html: "<p>site <strong>description</strong> 30</p>\n"
                  description_html_tagline: site <strong>description</strong> 30
              schema:
                allOf:
                - "$ref": "#/components/schemas/standard_response"
                - type: object
                  properties:
                    data:
                      type: array
                      items:
                        "$ref": "#/components/schemas/region"
  "/sites":
    post:
      summary: create site
      security:
      - basic_auth_with_token: []
      parameters: []
      tags:
      - sites
      description: |2

        Users that can invoke this route: `Admin`, `owner user`, `writer`, `reader`, `no_access`, `anyone`.<br />
        Users that can't: `Harvester`.

        Note: accessing a list/index/filter endpoint may return no results due to project permissions
      responses:
        '201':
          description: successful
          content:
            application/json:
              example:
                meta:
                  status: 201
                  message: Created
                data:
                  id: 30
                  name: site name 32
                  notes: note number 32
                  creator_id: 1
                  updater_id:
                  deleter_id:
                  deleted_at:
                  created_at: '2020-01-02T03:04:05.677+00:00'
                  updated_at: '2020-01-02T03:04:05.677+00:00'
                  description: site description 32
                  region_id:
                  project_ids: []
                  location_obfuscated: true
                  custom_latitude:
                  custom_longitude:
                  timezone_information:
                  image_urls:
                  - size: extralarge
                    url: "/images/site/site_span4.png"
                    width: 300
                    height: 300
                  - size: large
                    url: "/images/site/site_span3.png"
                    width: 220
                    height: 220
                  - size: medium
                    url: "/images/site/site_span2.png"
                    width: 140
                    height: 140
                  - size: small
                    url: "/images/site/site_span1.png"
                    width: 60
                    height: 60
                  - size: tiny
                    url: "/images/site/site_spanhalf.png"
                    width: 30
                    height: 30
                  description_html: "<p>site description 32</p>\n"
                  description_html_tagline: site description 32
              schema:
                allOf:
                - "$ref": "#/components/schemas/standard_response"
                - type: object
                  properties:
                    data:
                      "$ref": "#/components/schemas/site"
      requestBody:
        content:
          application/json:
            schema:
              "$ref": "#/components/schemas/site"
    get:
      summary: list sites
      security:
      - basic_auth_with_token: []
      parameters: []
      tags:
      - sites
      description: |2

        Users that can invoke this route: `Admin`, `owner user`, `writer`, `reader`, `no_access`, `anyone`.<br />
        Users that can't: `Harvester`.

        Note: accessing a list/index/filter endpoint may return no results due to project permissions
      responses:
        '200':
          description: successful
          content:
            application/json:
              example:
                meta:
                  status: 200
                  message: OK
                  sorting:
                    order_by: name
                    direction: asc
                  paging:
                    page: 1
                    items: 25
                    total: 1
                    max_page: 1
                    current: http://localhost:3000/sites?direction=asc&items=25&order_by=name&page=1
                    previous:
                    next:
                data:
                - id: 31
                  name: site name 33
                  notes: note number 33
                  creator_id: 128
                  updater_id:
                  deleter_id:
                  deleted_at:
                  created_at: '2020-01-02T03:04:05.677+00:00'
                  updated_at: '2020-01-02T03:04:05.677+00:00'
                  description: site description 33
                  region_id: 30
                  project_ids:
                  - 33
                  location_obfuscated: false
                  custom_latitude: -2.07065
                  custom_longitude: -24.947142
                  timezone_information:
                  image_urls:
                  - size: extralarge
                    url: "/images/site/site_span4.png"
                    width: 300
                    height: 300
                  - size: large
                    url: "/images/site/site_span3.png"
                    width: 220
                    height: 220
                  - size: medium
                    url: "/images/site/site_span2.png"
                    width: 140
                    height: 140
                  - size: small
                    url: "/images/site/site_span1.png"
                    width: 60
                    height: 60
                  - size: tiny
                    url: "/images/site/site_spanhalf.png"
                    width: 30
                    height: 30
                  description_html: "<p>site description 33</p>\n"
                  description_html_tagline: site description 33
              schema:
                allOf:
                - "$ref": "#/components/schemas/standard_response"
                - type: object
                  properties:
                    data:
                      type: array
                      items:
                        "$ref": "#/components/schemas/site"
  "/sites/filter":
    post:
      summary: filter site
      security:
      - basic_auth_with_token: []
      parameters: []
      tags:
      - sites
      description: |2

        Users that can invoke this route: `Admin`, `owner user`, `writer`, `reader`, `no_access`, `anyone`.<br />
        Users that can't: `Harvester`.

        Note: accessing a list/index/filter endpoint may return no results due to project permissions
      responses:
        '200':
          description: successful
          content:
            application/json:
              example:
                meta:
                  status: 200
                  message: OK
                  sorting:
                    order_by: name
                    direction: asc
                  paging:
                    page: 1
                    items: 25
                    total: 1
                    max_page: 1
                    current: http://localhost:3000/sites/filter?direction=asc&items=25&order_by=name&page=1
                    previous:
                    next:
                data:
                - id: 32
                  name: site name 34
                  notes: note number 34
                  creator_id: 132
                  updater_id:
                  deleter_id:
                  deleted_at:
                  created_at: '2020-01-02T03:04:05.677+00:00'
                  updated_at: '2020-01-02T03:04:05.677+00:00'
                  description: site description 34
                  region_id: 31
                  project_ids:
                  - 34
                  location_obfuscated: false
                  custom_latitude: -12.172027
                  custom_longitude: 107.647494
                  timezone_information:
                  image_urls:
                  - size: extralarge
                    url: "/images/site/site_span4.png"
                    width: 300
                    height: 300
                  - size: large
                    url: "/images/site/site_span3.png"
                    width: 220
                    height: 220
                  - size: medium
                    url: "/images/site/site_span2.png"
                    width: 140
                    height: 140
                  - size: small
                    url: "/images/site/site_span1.png"
                    width: 60
                    height: 60
                  - size: tiny
                    url: "/images/site/site_spanhalf.png"
                    width: 30
                    height: 30
                  description_html: "<p>site description 34</p>\n"
                  description_html_tagline: site description 34
              schema:
                allOf:
                - "$ref": "#/components/schemas/standard_response"
                - type: object
                  properties:
                    data:
                      type: array
                      items:
                        "$ref": "#/components/schemas/site"
  "/sites/{id}":
    delete:
      summary: delete site
      security:
      - basic_auth_with_token: []
      parameters:
      - name: id
        in: path
        description: id
        required: true
        schema:
          type: integer
      tags:
      - sites
      description: |2

        Users that can invoke this route: `Admin`, `owner user`, `writer`, `reader`, `no_access`, `anyone`.<br />
        Users that can't: `Harvester`.

        Note: accessing a list/index/filter endpoint may return no results due to project permissions
      responses:
        '204':
          description: successful
          content: {}
    put:
      summary: update site
      security:
      - basic_auth_with_token: []
      parameters:
      - name: id
        in: path
        description: id
        required: true
        schema:
          type: integer
      tags:
      - sites
      description: |2

        Users that can invoke this route: `Admin`, `owner user`, `writer`, `reader`, `no_access`, `anyone`.<br />
        Users that can't: `Harvester`.

        Note: accessing a list/index/filter endpoint may return no results due to project permissions
      responses:
        '200':
          description: successful
          content:
            application/json:
              example:
                meta:
                  status: 200
                  message: OK
                data:
                  id: 34
                  name: site name 37
                  description: site description 37
                  notes: note number 37
                  region_id:
                  updater_id: 1
                  creator_id: 140
                  deleted_at:
                  deleter_id:
                  created_at: '2020-01-02T03:04:05.677+00:00'
                  updated_at: '2020-01-02T03:04:05.677+00:00'
                  project_ids:
                  - 36
                  location_obfuscated: false
                  custom_latitude: 89.154996
                  custom_longitude: 146.941347
                  timezone_information:
                  image_urls:
                  - size: extralarge
                    url: "/images/site/site_span4.png"
                    width: 300
                    height: 300
                  - size: large
                    url: "/images/site/site_span3.png"
                    width: 220
                    height: 220
                  - size: medium
                    url: "/images/site/site_span2.png"
                    width: 140
                    height: 140
                  - size: small
                    url: "/images/site/site_span1.png"
                    width: 60
                    height: 60
                  - size: tiny
                    url: "/images/site/site_spanhalf.png"
                    width: 30
                    height: 30
                  description_html: "<p>site description 37</p>\n"
                  description_html_tagline: site description 37
              schema:
                allOf:
                - "$ref": "#/components/schemas/standard_response"
                - type: object
                  properties:
                    data:
                      "$ref": "#/components/schemas/site"
      requestBody:
        content:
          application/json:
            schema:
              "$ref": "#/components/schemas/site"
    get:
      summary: show site
      security:
      - basic_auth_with_token: []
      parameters:
      - name: id
        in: path
        description: id
        required: true
        schema:
          type: integer
      tags:
      - sites
      description: |2

        Users that can invoke this route: `Admin`, `owner user`, `writer`, `reader`, `no_access`, `anyone`.<br />
        Users that can't: `Harvester`.

        Note: accessing a list/index/filter endpoint may return no results due to project permissions
      responses:
        '200':
          description: successful
          content:
            application/json:
              example:
                meta:
                  status: 200
                  message: OK
                data:
                  id: 35
                  name: site name 38
                  notes: note number 38
                  creator_id: 145
                  updater_id:
                  deleter_id:
                  deleted_at:
                  created_at: '2020-01-02T03:04:05.677+00:00'
                  updated_at: '2020-01-02T03:04:05.677+00:00'
                  description: site description 38
                  region_id: 34
                  project_ids:
                  - 37
                  location_obfuscated: false
                  custom_latitude: -53.921003
                  custom_longitude: 81.647996
                  timezone_information:
                  image_urls:
                  - size: extralarge
                    url: "/images/site/site_span4.png"
                    width: 300
                    height: 300
                  - size: large
                    url: "/images/site/site_span3.png"
                    width: 220
                    height: 220
                  - size: medium
                    url: "/images/site/site_span2.png"
                    width: 140
                    height: 140
                  - size: small
                    url: "/images/site/site_span1.png"
                    width: 60
                    height: 60
                  - size: tiny
                    url: "/images/site/site_spanhalf.png"
                    width: 30
                    height: 30
                  description_html: "<p>site description 38</p>\n"
                  description_html_tagline: site description 38
              schema:
                allOf:
                - "$ref": "#/components/schemas/standard_response"
                - type: object
                  properties:
                    data:
                      "$ref": "#/components/schemas/site"
    patch:
      summary: update site
      security:
      - basic_auth_with_token: []
      parameters:
      - name: id
        in: path
        description: id
        required: true
        schema:
          type: integer
      tags:
      - sites
      description: |2

        Users that can invoke this route: `Admin`, `owner user`, `writer`, `reader`, `no_access`, `anyone`.<br />
        Users that can't: `Harvester`.

        Note: accessing a list/index/filter endpoint may return no results due to project permissions
      responses:
        '200':
          description: successful
          content:
            application/json:
              example:
                meta:
                  status: 200
                  message: OK
                data:
                  id: 36
                  name: site name 40
                  description: site description 40
                  notes: note number 40
                  region_id:
                  updater_id: 1
                  creator_id: 149
                  deleted_at:
                  deleter_id:
                  created_at: '2020-01-02T03:04:05.677+00:00'
                  updated_at: '2020-01-02T03:04:05.677+00:00'
                  project_ids:
                  - 38
                  location_obfuscated: false
                  custom_latitude: -67.523369
                  custom_longitude: -26.341821
                  timezone_information:
                  image_urls:
                  - size: extralarge
                    url: "/images/site/site_span4.png"
                    width: 300
                    height: 300
                  - size: large
                    url: "/images/site/site_span3.png"
                    width: 220
                    height: 220
                  - size: medium
                    url: "/images/site/site_span2.png"
                    width: 140
                    height: 140
                  - size: small
                    url: "/images/site/site_span1.png"
                    width: 60
                    height: 60
                  - size: tiny
                    url: "/images/site/site_spanhalf.png"
                    width: 30
                    height: 30
                  description_html: "<p>site description 40</p>\n"
                  description_html_tagline: site description 40
              schema:
                allOf:
                - "$ref": "#/components/schemas/standard_response"
                - type: object
                  properties:
                    data:
                      "$ref": "#/components/schemas/site"
      requestBody:
        content:
          application/json:
            schema:
              "$ref": "#/components/schemas/site"
  "/sites/new":
    get:
      summary: new site
      security:
      - basic_auth_with_token: []
      parameters: []
      tags:
      - sites
      description: |2

        Users that can invoke this route: `Admin`, `owner user`, `writer`, `reader`, `no_access`, `anyone`.<br />
        Users that can't: `Harvester`.

        Note: accessing a list/index/filter endpoint may return no results due to project permissions
      responses:
        '200':
          description: successful
          content:
            application/json:
              example:
                meta:
                  status: 200
                  message: OK
                data:
                  id:
                  name:
                  notes:
                  creator_id:
                  updater_id:
                  deleter_id:
                  deleted_at:
                  created_at:
                  updated_at:
                  description:
                  region_id:
                  longitude:
                  latitude:
                  image:
                  tzinfo_tz:
                  rails_tz:
  "/bookmarks":
    post:
      summary: create bookmark
      security:
      - basic_auth_with_token: []
      parameters: []
      tags:
      - bookmarks
      description: |2

        Users that can invoke this route: `Admin`, `owner user`, `writer`, `reader`, `no_access`.<br />
        Users that can't: `Harvester`, `anyone`.

        Note: accessing a list/index/filter endpoint may return no results due to project permissions
      responses:
        '201':
          description: successful
          content:
            application/json:
              example:
                meta:
                  status: 201
                  message: Created
                data:
                  id: 37
                  audio_recording_id: 37
                  offset_seconds: 4.0
                  name: name 37
                  creator_id: 1
                  updater_id:
                  created_at: '2020-01-02T03:04:05.677+00:00'
                  updated_at: '2020-01-02T03:04:05.677+00:00'
                  description: description 37
                  category: category 37
                  description_html: "<p>description 37</p>\n"
                  description_html_tagline: description 37
              schema:
                allOf:
                - "$ref": "#/components/schemas/standard_response"
                - type: object
                  properties:
                    data:
                      "$ref": "#/components/schemas/bookmark"
      requestBody:
        content:
          application/json:
            schema:
              "$ref": "#/components/schemas/bookmark"
    get:
      summary: list bookmarks
      security:
      - basic_auth_with_token: []
      parameters: []
      tags:
      - bookmarks
      description: |2

        Users that can invoke this route: `Admin`, `owner user`, `writer`, `reader`, `no_access`.<br />
        Users that can't: `Harvester`, `anyone`.

        Note: accessing a list/index/filter endpoint may return no results due to project permissions
      responses:
        '200':
          description: successful
          content:
            application/json:
              example:
                meta:
                  status: 200
                  message: OK
                  sorting:
                    order_by: created_at
                    direction: desc
                  paging:
                    page: 1
                    items: 25
                    total: 1
                    max_page: 1
                    current: http://localhost:3000/bookmarks?direction=desc&items=25&order_by=created_at&page=1
                    previous:
                    next:
                data:
                - id: 38
                  audio_recording_id: 38
                  offset_seconds: 4.0
                  name: name 38
                  creator_id: 1
                  updater_id:
                  created_at: '2020-01-02T03:04:05.677+00:00'
                  updated_at: '2020-01-02T03:04:05.677+00:00'
                  description: description 38
                  category: category 38
                  description_html: "<p>description 38</p>\n"
                  description_html_tagline: description 38
              schema:
                allOf:
                - "$ref": "#/components/schemas/standard_response"
                - type: object
                  properties:
                    data:
                      type: array
                      items:
                        "$ref": "#/components/schemas/bookmark"
  "/bookmarks/new":
    get:
      summary: new bookmark
      security:
      - basic_auth_with_token: []
      parameters: []
      tags:
      - bookmarks
      description: |2

        Users that can invoke this route: `Admin`, `owner user`, `writer`, `reader`, `no_access`.<br />
        Users that can't: `Harvester`, `anyone`.

        Note: accessing a list/index/filter endpoint may return no results due to project permissions
      responses:
        '200':
          description: successful
          content:
            application/json:
              example:
                meta:
                  status: 200
                  message: OK
                data:
                  id:
                  audio_recording_id:
                  offset_seconds:
                  name:
                  creator_id:
                  updater_id:
                  created_at:
                  updated_at:
                  description:
                  category:
  "/bookmarks/filter":
    post:
      summary: filter bookmark
      security:
      - basic_auth_with_token: []
      parameters: []
      tags:
      - bookmarks
      description: |2

        Users that can invoke this route: `Admin`, `owner user`, `writer`, `reader`, `no_access`.<br />
        Users that can't: `Harvester`, `anyone`.

        Note: accessing a list/index/filter endpoint may return no results due to project permissions
      responses:
        '200':
          description: successful
          content:
            application/json:
              example:
                meta:
                  status: 200
                  message: OK
                  sorting:
                    order_by: created_at
                    direction: desc
                  paging:
                    page: 1
                    items: 25
                    total: 1
                    max_page: 1
                    current: http://localhost:3000/bookmarks/filter?direction=desc&items=25&order_by=created_at&page=1
                    previous:
                    next:
                data:
                - id: 40
                  audio_recording_id: 40
                  offset_seconds: 4.0
                  name: name 40
                  creator_id: 1
                  updater_id:
                  created_at: '2020-01-02T03:04:05.677+00:00'
                  updated_at: '2020-01-02T03:04:05.677+00:00'
                  description: description 40
                  category: category 40
                  description_html: "<p>description 40</p>\n"
                  description_html_tagline: description 40
              schema:
                allOf:
                - "$ref": "#/components/schemas/standard_response"
                - type: object
                  properties:
                    data:
                      type: array
                      items:
                        "$ref": "#/components/schemas/bookmark"
  "/bookmarks/{id}":
    put:
      summary: update bookmark
      security:
      - basic_auth_with_token: []
      parameters:
      - name: id
        in: path
        description: id
        required: true
        schema:
          type: integer
      tags:
      - bookmarks
      description: |2

        Users that can invoke this route: `Admin`, `owner user`, `writer`, `reader`, `no_access`.<br />
        Users that can't: `Harvester`, `anyone`.

        Note: accessing a list/index/filter endpoint may return no results due to project permissions
      responses:
        '200':
          description: successful
          content:
            application/json:
              example:
                meta:
                  status: 200
                  message: OK
                data:
                  id: 41
                  audio_recording_id: 42
                  name: name 42
                  description: description 42
                  offset_seconds: 4.0
                  category: category 42
                  updater_id: 1
                  creator_id: 1
                  created_at: '2020-01-02T03:04:05.677+00:00'
                  updated_at: '2020-01-02T03:04:05.677+00:00'
                  description_html: "<p>description 42</p>\n"
                  description_html_tagline: description 42
              schema:
                allOf:
                - "$ref": "#/components/schemas/standard_response"
                - type: object
                  properties:
                    data:
                      "$ref": "#/components/schemas/bookmark"
      requestBody:
        content:
          application/json:
            schema:
              "$ref": "#/components/schemas/bookmark"
    patch:
      summary: update bookmark
      security:
      - basic_auth_with_token: []
      parameters:
      - name: id
        in: path
        description: id
        required: true
        schema:
          type: integer
      tags:
      - bookmarks
      description: |2

        Users that can invoke this route: `Admin`, `owner user`, `writer`, `reader`, `no_access`.<br />
        Users that can't: `Harvester`, `anyone`.

        Note: accessing a list/index/filter endpoint may return no results due to project permissions
      responses:
        '200':
          description: successful
          content:
            application/json:
              example:
                meta:
                  status: 200
                  message: OK
                data:
                  id: 42
                  audio_recording_id: 44
                  name: name 44
                  description: description 44
                  offset_seconds: 4.0
                  category: category 44
                  updater_id: 1
                  creator_id: 1
                  created_at: '2020-01-02T03:04:05.677+00:00'
                  updated_at: '2020-01-02T03:04:05.677+00:00'
                  description_html: "<p>description 44</p>\n"
                  description_html_tagline: description 44
              schema:
                allOf:
                - "$ref": "#/components/schemas/standard_response"
                - type: object
                  properties:
                    data:
                      "$ref": "#/components/schemas/bookmark"
      requestBody:
        content:
          application/json:
            schema:
              "$ref": "#/components/schemas/bookmark"
    delete:
      summary: delete bookmark
      security:
      - basic_auth_with_token: []
      parameters:
      - name: id
        in: path
        description: id
        required: true
        schema:
          type: integer
      tags:
      - bookmarks
      description: |2

        Users that can invoke this route: `Admin`, `owner user`, `writer`, `reader`, `no_access`.<br />
        Users that can't: `Harvester`, `anyone`.

        Note: accessing a list/index/filter endpoint may return no results due to project permissions
      responses:
        '204':
          description: successful
          content: {}
    get:
      summary: show bookmark
      security:
      - basic_auth_with_token: []
      parameters:
      - name: id
        in: path
        description: id
        required: true
        schema:
          type: integer
      tags:
      - bookmarks
      description: |2

        Users that can invoke this route: `Admin`, `owner user`, `writer`, `reader`, `no_access`.<br />
        Users that can't: `Harvester`, `anyone`.

        Note: accessing a list/index/filter endpoint may return no results due to project permissions
      responses:
        '200':
          description: successful
          content:
            application/json:
              example:
                meta:
                  status: 200
                  message: OK
                data:
                  id: 44
                  audio_recording_id: 46
                  offset_seconds: 4.0
                  name: name 46
                  creator_id: 1
                  updater_id:
                  created_at: '2020-01-02T03:04:05.677+00:00'
                  updated_at: '2020-01-02T03:04:05.677+00:00'
                  description: description 46
                  category: category 46
                  description_html: "<p>description 46</p>\n"
                  description_html_tagline: description 46
              schema:
                allOf:
                - "$ref": "#/components/schemas/standard_response"
                - type: object
                  properties:
                    data:
                      "$ref": "#/components/schemas/bookmark"
  "/saved_searches/new":
    get:
      summary: new saved_search
      security:
      - basic_auth_with_token: []
      parameters: []
      tags:
      - saved_searches
      description: |2

        Users that can invoke this route: `Admin`, `owner user`, `writer`, `reader`, `no_access`.<br />
        Users that can't: `Harvester`, `anyone`.

        Note: accessing a list/index/filter endpoint may return no results due to project permissions
      responses:
        '200':
          description: successful
          content:
            application/json:
              example:
                meta:
                  status: 200
                  message: OK
                data:
                  id:
                  name:
                  description:
                  stored_query:
                  creator_id:
                  created_at:
                  deleter_id:
                  deleted_at:
  "/saved_searches/filter":
    post:
      summary: filter saved_search
      security:
      - basic_auth_with_token: []
      parameters: []
      tags:
      - saved_searches
      description: |2

        Users that can invoke this route: `Admin`, `owner user`, `writer`, `reader`, `no_access`, `anyone`.<br />
        Users that can't: `Harvester`.

        Note: accessing a list/index/filter endpoint may return no results due to project permissions
      responses:
        '200':
          description: successful
          content:
            application/json:
              example:
                meta:
                  status: 200
                  message: OK
                  sorting:
                    order_by: created_at
                    direction: desc
                  paging:
                    page: 1
                    items: 25
                    total: 1
                    max_page: 1
                    current: http://localhost:3000/saved_searches/filter?direction=desc&items=25&order_by=created_at&page=1
                    previous:
                    next:
                data:
                - id: 45
                  name: saved search name 45
                  description: saved search description 45
                  stored_query:
                    uuid:
                      eq: blah blah
                  creator_id: 207
                  created_at: '2020-01-02T03:04:05.677+00:00'
                  deleter_id:
                  deleted_at:
                  project_ids:
                  - 49
                  analysis_job_ids:
                  - 45
                  description_html: "<p>saved search description 45</p>\n"
                  description_html_tagline: saved search description 45
              schema:
                allOf:
                - "$ref": "#/components/schemas/standard_response"
                - type: object
                  properties:
                    data:
                      type: array
                      items:
                        "$ref": "#/components/schemas/saved_search"
  "/saved_searches/{id}":
    put:
      summary: can't update saved_search
      security:
      - basic_auth_with_token: []
      parameters:
      - name: id
        in: path
        description: id
        required: true
        schema:
          type: integer
      tags:
      - saved_searches
      description: |2

        Users that can invoke this route: `Admin`.<br />
        Users that can't: `Harvester`, `owner user`, `writer`, `reader`, `no_access`, `anyone`.

        Note: accessing a list/index/filter endpoint may return no results due to project permissions
      responses:
        '404':
          description: not found
          content:
            application/json:
              example:
                meta:
                  status: 404
                  message: Not Found
                  error:
                    details: Could not find the requested page.
                    info:
                      original_route: saved_searches/46
                      original_http_method: PUT
                data:
      requestBody:
        content:
          application/json:
            schema:
              "$ref": "#/components/schemas/saved_search"
    delete:
      summary: delete saved_search
      security:
      - basic_auth_with_token: []
      parameters:
      - name: id
        in: path
        description: id
        required: true
        schema:
          type: integer
      tags:
      - saved_searches
      description: |2

        Users that can invoke this route: `Admin`, `owner user`, `writer`, `reader`, `no_access`, `anyone`.<br />
        Users that can't: `Harvester`.

        Note: accessing a list/index/filter endpoint may return no results due to project permissions
      responses:
        '204':
          description: successful
          content: {}
    patch:
      summary: can't update saved_search
      security:
      - basic_auth_with_token: []
      parameters:
      - name: id
        in: path
        description: id
        required: true
        schema:
          type: integer
      tags:
      - saved_searches
      description: |2

        Users that can invoke this route: `Admin`.<br />
        Users that can't: `Harvester`, `owner user`, `writer`, `reader`, `no_access`, `anyone`.

        Note: accessing a list/index/filter endpoint may return no results due to project permissions
      responses:
        '404':
          description: not found
          content:
            application/json:
              example:
                meta:
                  status: 404
                  message: Not Found
                  error:
                    details: Could not find the requested page.
                    info:
                      original_route: saved_searches/48
                      original_http_method: PATCH
                data:
      requestBody:
        content:
          application/json:
            schema:
              "$ref": "#/components/schemas/saved_search"
    get:
      summary: show saved_search
      security:
      - basic_auth_with_token: []
      parameters:
      - name: id
        in: path
        description: id
        required: true
        schema:
          type: integer
      tags:
      - saved_searches
      description: |2

        Users that can invoke this route: `Admin`, `owner user`, `writer`, `reader`, `no_access`, `anyone`.<br />
        Users that can't: `Harvester`.

        Note: accessing a list/index/filter endpoint may return no results due to project permissions
      responses:
        '200':
          description: successful
          content:
            application/json:
              example:
                meta:
                  status: 200
                  message: OK
                data:
                  id: 49
                  name: saved search name 51
                  description: saved search description 51
                  stored_query:
                    uuid:
                      eq: blah blah
                  creator_id: 225
                  created_at: '2020-01-02T03:04:05.677+00:00'
                  deleter_id:
                  deleted_at:
                  project_ids:
                  - 53
                  analysis_job_ids:
                  - 49
                  description_html: "<p>saved search description 51</p>\n"
                  description_html_tagline: saved search description 51
              schema:
                allOf:
                - "$ref": "#/components/schemas/standard_response"
                - type: object
                  properties:
                    data:
                      "$ref": "#/components/schemas/saved_search"
  "/saved_searches":
    get:
      summary: list saved_searches
      security:
      - basic_auth_with_token: []
      parameters: []
      tags:
      - saved_searches
      description: |2

        Users that can invoke this route: `Admin`, `owner user`, `writer`, `reader`, `no_access`, `anyone`.<br />
        Users that can't: `Harvester`.

        Note: accessing a list/index/filter endpoint may return no results due to project permissions
      responses:
        '200':
          description: successful
          content:
            application/json:
              example:
                meta:
                  status: 200
                  message: OK
                  sorting:
                    order_by: created_at
                    direction: desc
                  paging:
                    page: 1
                    items: 25
                    total: 1
                    max_page: 1
                    current: http://localhost:3000/saved_searches?direction=desc&items=25&order_by=created_at&page=1
                    previous:
                    next:
                data:
                - id: 50
                  name: saved search name 52
                  description: saved search description 52
                  stored_query:
                    uuid:
                      eq: blah blah
                  creator_id: 229
                  created_at: '2020-01-02T03:04:05.677+00:00'
                  deleter_id:
                  deleted_at:
                  project_ids:
                  - 54
                  analysis_job_ids:
                  - 50
                  description_html: "<p>saved search description 52</p>\n"
                  description_html_tagline: saved search description 52
              schema:
                allOf:
                - "$ref": "#/components/schemas/standard_response"
                - type: object
                  properties:
                    data:
                      type: array
                      items:
                        "$ref": "#/components/schemas/saved_search"
    post:
      summary: create saved_search
      security:
      - basic_auth_with_token: []
      parameters: []
      tags:
      - saved_searches
      description: |2

        Users that can invoke this route: `Admin`, `owner user`, `writer`, `reader`, `no_access`, `anyone`.<br />
        Users that can't: `Harvester`.

        Note: accessing a list/index/filter endpoint may return no results due to project permissions
      responses:
        '201':
          description: successful
          content:
            application/json:
              example:
                meta:
                  status: 201
                  message: Created
                data:
                  id: 52
                  name: saved search name 54
                  description: saved search description 54
                  stored_query:
                    uuid:
                      eq: blah blah
                  creator_id: 1
                  created_at: '2020-01-02T03:04:05.677+00:00'
                  deleter_id:
                  deleted_at:
                  project_ids: []
                  analysis_job_ids: []
                  description_html: "<p>saved search description 54</p>\n"
                  description_html_tagline: saved search description 54
              schema:
                allOf:
                - "$ref": "#/components/schemas/standard_response"
                - type: object
                  properties:
                    data:
                      "$ref": "#/components/schemas/saved_search"
      requestBody:
        content:
          application/json:
            schema:
              "$ref": "#/components/schemas/saved_search"
  "/sites/orphans/filter":
    post:
      summary: filter site
      security:
      - basic_auth_with_token: []
      parameters: []
      tags:
      - sites
      description: |2

        Users that can invoke this route: `Admin`.<br />
        Users that can't: `Harvester`, `owner user`, `writer`, `reader`, `no_access`, `anyone`.

        Note: accessing a list/index/filter endpoint may return no results due to project permissions
      responses:
        '200':
          description: successful
          content:
            application/json:
              example:
                meta:
                  status: 200
                  message: OK
                  sorting:
                    order_by: name
                    direction: asc
                  paging:
                    page: 1
                    items: 25
                    total: 1
                    max_page: 1
                    current: http://localhost:3000/sites/orphans?direction=asc&items=25&order_by=name&page=1
                    previous:
                    next:
                data:
                - id: 58
                  name: site name 62
                  notes: note number 62
                  creator_id: 241
                  updater_id:
                  deleter_id:
                  deleted_at:
                  created_at: '2020-01-02T03:04:05.677+00:00'
                  updated_at: '2020-01-02T03:04:05.677+00:00'
                  description: site description 62
                  region_id:
                  project_ids: []
                  location_obfuscated: true
                  custom_latitude:
                  custom_longitude:
                  timezone_information:
                  image_urls:
                  - size: extralarge
                    url: "/images/site/site_span4.png"
                    width: 300
                    height: 300
                  - size: large
                    url: "/images/site/site_span3.png"
                    width: 220
                    height: 220
                  - size: medium
                    url: "/images/site/site_span2.png"
                    width: 140
                    height: 140
                  - size: small
                    url: "/images/site/site_span1.png"
                    width: 60
                    height: 60
                  - size: tiny
                    url: "/images/site/site_spanhalf.png"
                    width: 30
                    height: 30
                  description_html: "<p>site description 62</p>\n"
                  description_html_tagline: site description 62
              schema:
                allOf:
                - "$ref": "#/components/schemas/standard_response"
                - type: object
                  properties:
                    data:
                      type: array
                      items:
                        "$ref": "#/components/schemas/site"
  "/sites/orphans":
    get:
      summary: list sites
      security:
      - basic_auth_with_token: []
      parameters: []
      tags:
      - sites
      description: |2

        Users that can invoke this route: `Admin`.<br />
        Users that can't: `Harvester`, `owner user`, `writer`, `reader`, `no_access`, `anyone`.

        Note: accessing a list/index/filter endpoint may return no results due to project permissions
      responses:
        '200':
          description: successful
          content:
            application/json:
              example:
                meta:
                  status: 200
                  message: OK
                  sorting:
                    order_by: name
                    direction: asc
                  paging:
                    page: 1
                    items: 25
                    total: 1
                    max_page: 1
                    current: http://localhost:3000/sites/orphans?direction=asc&items=25&order_by=name&page=1
                    previous:
                    next:
                data:
                - id: 60
                  name: site name 64
                  notes: note number 64
                  creator_id: 246
                  updater_id:
                  deleter_id:
                  deleted_at:
                  created_at: '2020-01-02T03:04:05.677+00:00'
                  updated_at: '2020-01-02T03:04:05.677+00:00'
                  description: site description 64
                  region_id:
                  project_ids: []
                  location_obfuscated: true
                  custom_latitude:
                  custom_longitude:
                  timezone_information:
                  image_urls:
                  - size: extralarge
                    url: "/images/site/site_span4.png"
                    width: 300
                    height: 300
                  - size: large
                    url: "/images/site/site_span3.png"
                    width: 220
                    height: 220
                  - size: medium
                    url: "/images/site/site_span2.png"
                    width: 140
                    height: 140
                  - size: small
                    url: "/images/site/site_span1.png"
                    width: 60
                    height: 60
                  - size: tiny
                    url: "/images/site/site_spanhalf.png"
                    width: 30
                    height: 30
                  description_html: "<p>site description 64</p>\n"
                  description_html_tagline: site description 64
              schema:
                allOf:
                - "$ref": "#/components/schemas/standard_response"
                - type: object
                  properties:
                    data:
                      type: array
                      items:
                        "$ref": "#/components/schemas/site"
  "/regions":
    post:
      summary: create region
      security:
      - basic_auth_with_token: []
      parameters: []
      tags:
      - regions
      description: |2

        Users that can invoke this route: `Admin`, `owner user`, `writer`, `reader`, `no_access`, `anyone`.<br />
        Users that can't: `Harvester`.

        Note: accessing a list/index/filter endpoint may return no results due to project permissions
      responses:
        '201':
          description: successful
          content:
            application/json:
              example:
                meta:
                  status: 201
                  message: Created
                data:
                  id: 56
                  name: region name 58
                  description: site **description** 58
                  notes:
                    region_note_58: 58
                  project_id: 59
                  creator_id: 1
                  updater_id:
                  deleter_id:
                  created_at: '2020-01-02T03:04:05.677+00:00'
                  updated_at: '2020-01-02T03:04:05.677+00:00'
                  deleted_at:
                  site_ids: []
                  description_html: "<p>site <strong>description</strong> 58</p>\n"
                  description_html_tagline: site <strong>description</strong> 58
              schema:
                allOf:
                - "$ref": "#/components/schemas/standard_response"
                - type: object
                  properties:
                    data:
                      "$ref": "#/components/schemas/region"
      requestBody:
        content:
          application/json:
            schema:
              "$ref": "#/components/schemas/region"
    get:
      summary: list regions
      security:
      - basic_auth_with_token: []
      parameters: []
      tags:
      - regions
      description: |2

        Users that can invoke this route: `Admin`, `owner user`, `writer`, `reader`, `no_access`, `anyone`.<br />
        Users that can't: `Harvester`.

        Note: accessing a list/index/filter endpoint may return no results due to project permissions
      responses:
        '200':
          description: successful
          content:
            application/json:
              example:
                meta:
                  status: 200
                  message: OK
                  sorting:
                    order_by: name
                    direction: asc
                  paging:
                    page: 1
                    items: 25
                    total: 1
                    max_page: 1
                    current: http://localhost:3000/regions?direction=asc&items=25&order_by=name&page=1
                    previous:
                    next:
                data:
                - id: 57
                  name: region name 59
                  description: site **description** 59
                  notes:
                    region_note_59: 59
                  project_id: 60
                  creator_id: 253
                  updater_id:
                  deleter_id:
                  created_at: '2020-01-02T03:04:05.677+00:00'
                  updated_at: '2020-01-02T03:04:05.677+00:00'
                  deleted_at:
                  site_ids:
                  - 62
                  description_html: "<p>site <strong>description</strong> 59</p>\n"
                  description_html_tagline: site <strong>description</strong> 59
              schema:
                allOf:
                - "$ref": "#/components/schemas/standard_response"
                - type: object
                  properties:
                    data:
                      type: array
                      items:
                        "$ref": "#/components/schemas/region"
  "/regions/filter":
    post:
      summary: filter region
      security:
      - basic_auth_with_token: []
      parameters: []
      tags:
      - regions
      description: |2

        Users that can invoke this route: `Admin`, `owner user`, `writer`, `reader`, `no_access`, `anyone`.<br />
        Users that can't: `Harvester`.

        Note: accessing a list/index/filter endpoint may return no results due to project permissions
      responses:
        '200':
          description: successful
          content:
            application/json:
              example:
                meta:
                  status: 200
                  message: OK
                  sorting:
                    order_by: name
                    direction: asc
                  paging:
                    page: 1
                    items: 25
                    total: 1
                    max_page: 1
                    current: http://localhost:3000/regions/filter?direction=asc&items=25&order_by=name&page=1
                    previous:
                    next:
                data:
                - id: 58
                  name: region name 60
                  description: site **description** 60
                  notes:
                    region_note_60: 60
                  project_id: 61
                  creator_id: 257
                  updater_id:
                  deleter_id:
                  created_at: '2020-01-02T03:04:05.677+00:00'
                  updated_at: '2020-01-02T03:04:05.677+00:00'
                  deleted_at:
                  site_ids:
                  - 63
                  description_html: "<p>site <strong>description</strong> 60</p>\n"
                  description_html_tagline: site <strong>description</strong> 60
              schema:
                allOf:
                - "$ref": "#/components/schemas/standard_response"
                - type: object
                  properties:
                    data:
                      type: array
                      items:
                        "$ref": "#/components/schemas/region"
  "/regions/{id}":
    put:
      summary: update region
      security:
      - basic_auth_with_token: []
      parameters:
      - name: id
        in: path
        description: id
        required: true
        schema:
          type: integer
      tags:
      - regions
      description: |2

        Users that can invoke this route: `Admin`, `owner user`, `writer`, `reader`, `no_access`, `anyone`.<br />
        Users that can't: `Harvester`.

        Note: accessing a list/index/filter endpoint may return no results due to project permissions
      responses:
        '200':
          description: successful
          content:
            application/json:
              example:
                meta:
                  status: 200
                  message: OK
                data:
                  id: 59
                  name: region name 62
                  description: site **description** 62
                  project_id: 63
                  notes:
                    region_note_62: 62
                  updater_id: 1
                  creator_id: 261
                  deleted_at:
                  deleter_id:
                  created_at: '2020-01-02T03:04:05.677+00:00'
                  updated_at: '2020-01-02T03:04:05.677+00:00'
                  site_ids:
                  - 64
                  description_html: "<p>site <strong>description</strong> 62</p>\n"
                  description_html_tagline: site <strong>description</strong> 62
              schema:
                allOf:
                - "$ref": "#/components/schemas/standard_response"
                - type: object
                  properties:
                    data:
                      "$ref": "#/components/schemas/region"
      requestBody:
        content:
          application/json:
            schema:
              "$ref": "#/components/schemas/region"
    get:
      summary: show region
      security:
      - basic_auth_with_token: []
      parameters:
      - name: id
        in: path
        description: id
        required: true
        schema:
          type: integer
      tags:
      - regions
      description: |2

        Users that can invoke this route: `Admin`, `owner user`, `writer`, `reader`, `no_access`, `anyone`.<br />
        Users that can't: `Harvester`.

        Note: accessing a list/index/filter endpoint may return no results due to project permissions
      responses:
        '200':
          description: successful
          content:
            application/json:
              example:
                meta:
                  status: 200
                  message: OK
                data:
                  id: 60
                  name: region name 63
                  description: site **description** 63
                  notes:
                    region_note_63: 63
                  project_id: 64
                  creator_id: 267
                  updater_id:
                  deleter_id:
                  created_at: '2020-01-02T03:04:05.677+00:00'
                  updated_at: '2020-01-02T03:04:05.677+00:00'
                  deleted_at:
                  site_ids:
                  - 65
                  description_html: "<p>site <strong>description</strong> 63</p>\n"
                  description_html_tagline: site <strong>description</strong> 63
              schema:
                allOf:
                - "$ref": "#/components/schemas/standard_response"
                - type: object
                  properties:
                    data:
                      "$ref": "#/components/schemas/region"
    patch:
      summary: update region
      security:
      - basic_auth_with_token: []
      parameters:
      - name: id
        in: path
        description: id
        required: true
        schema:
          type: integer
      tags:
      - regions
      description: |2

        Users that can invoke this route: `Admin`, `owner user`, `writer`, `reader`, `no_access`, `anyone`.<br />
        Users that can't: `Harvester`.

        Note: accessing a list/index/filter endpoint may return no results due to project permissions
      responses:
        '200':
          description: successful
          content:
            application/json:
              example:
                meta:
                  status: 200
                  message: OK
                data:
                  id: 61
                  name: region name 65
                  description: site **description** 65
                  project_id: 66
                  notes:
                    region_note_65: 65
                  updater_id: 1
                  creator_id: 271
                  deleted_at:
                  deleter_id:
                  created_at: '2020-01-02T03:04:05.677+00:00'
                  updated_at: '2020-01-02T03:04:05.677+00:00'
                  site_ids:
                  - 66
                  description_html: "<p>site <strong>description</strong> 65</p>\n"
                  description_html_tagline: site <strong>description</strong> 65
              schema:
                allOf:
                - "$ref": "#/components/schemas/standard_response"
                - type: object
                  properties:
                    data:
                      "$ref": "#/components/schemas/region"
      requestBody:
        content:
          application/json:
            schema:
              "$ref": "#/components/schemas/region"
    delete:
      summary: delete region
      security:
      - basic_auth_with_token: []
      parameters:
      - name: id
        in: path
        description: id
        required: true
        schema:
          type: integer
      tags:
      - regions
      description: |2

        Users that can invoke this route: `Admin`, `owner user`, `writer`, `reader`, `no_access`, `anyone`.<br />
        Users that can't: `Harvester`.

        Note: accessing a list/index/filter endpoint may return no results due to project permissions
      responses:
        '204':
          description: successful
          content: {}
  "/regions/new":
    get:
      summary: new region
      security:
      - basic_auth_with_token: []
      parameters: []
      tags:
      - regions
      description: |2

        Users that can invoke this route: `Admin`, `owner user`, `writer`, `reader`, `no_access`, `anyone`.<br />
        Users that can't: `Harvester`.

        Note: accessing a list/index/filter endpoint may return no results due to project permissions
      responses:
        '200':
          description: successful
          content:
            application/json:
              example:
                meta:
                  status: 200
                  message: OK
                data:
                  id:
                  name:
                  description:
                  notes:
                  project_id:
                  creator_id:
                  updater_id:
                  deleter_id:
                  created_at:
                  updated_at:
                  deleted_at:
  "/analysis_jobs":
    get:
      summary: list analysis_jobs
      security:
      - basic_auth_with_token: []
      parameters: []
      tags:
      - analysis_jobs
      description: |2

        Users that can invoke this route: `Admin`, `owner user`, `writer`, `reader`, `no_access`, `anyone`.<br />
        Users that can't: `Harvester`.

        Note: accessing a list/index/filter endpoint may return no results due to project permissions
      responses:
        '200':
          description: successful
          content:
            application/json:
              example:
                meta:
                  status: 200
                  message: OK
                  sorting:
                    order_by: updated_at
                    direction: desc
                  paging:
                    page: 1
                    items: 25
                    total: 1
                    max_page: 1
                    current: http://localhost:3000/analysis_jobs?direction=desc&items=25&order_by=updated_at&page=1
                    previous:
                    next:
                data:
                - id: 62
                  name: job name 62
                  annotation_name:
                  custom_settings: custom settings 62
                  script_id: 62
                  creator_id: 286
                  updater_id:
                  deleter_id:
                  deleted_at:
                  created_at: '2020-01-02T03:04:05.677+00:00'
                  updated_at: '2020-01-02T03:04:05.677+00:00'
                  description: job description 62
                  saved_search_id: 63
                  started_at: '2020-01-02T03:04:05.677+00:00'
                  overall_status: new
                  overall_status_modified_at: '2020-01-02T03:04:05.677+00:00'
                  overall_progress:
                    new: 0
                    queued: 0
                    working: 0
                    successful: 0
                    failed: 0
                    timed_out: 0
                    cancelling: 0
                    cancelled: 0
                    total: 0
                  overall_progress_modified_at: '2020-01-02T03:04:05.677+00:00'
                  overall_count: 0
                  overall_duration_seconds: 0.0
                  overall_data_length_bytes: 0
                  description_html: "<p>job description 62</p>\n"
                  description_html_tagline: job description 62
              schema:
                allOf:
                - "$ref": "#/components/schemas/standard_response"
                - type: object
                  properties:
                    data:
                      type: array
                      items:
                        "$ref": "#/components/schemas/analysis_job"
    post:
      summary: create analysis_job
      security:
      - basic_auth_with_token: []
      parameters: []
      tags:
      - analysis_jobs
      description: |2

        Users that can invoke this route: `Admin`, `owner user`, `writer`, `reader`, `no_access`, `anyone`.<br />
        Users that can't: `Harvester`.

        Note: accessing a list/index/filter endpoint may return no results due to project permissions
      responses:
        '201':
          description: successful
          content:
            application/json:
              example:
                meta:
                  status: 201
                  message: Created
                data:
                  id: 64
                  name: job name 64
                  annotation_name:
                  custom_settings: custom settings 64
                  script_id: 64
                  creator_id: 1
                  updater_id: 1
                  deleter_id:
                  deleted_at:
                  created_at: '2020-01-02T03:04:05.677+00:00'
                  updated_at: '2020-01-02T03:04:05.677+00:00'
                  description: job description 64
                  saved_search_id: 65
                  started_at: '2020-01-02T03:04:05.677+00:00'
                  overall_status: completed
                  overall_status_modified_at: '2020-01-02T03:04:05.677+00:00'
                  overall_progress:
                    new: 0
                    queued: 0
                    working: 0
                    successful: 0
                    failed: 0
                    timed_out: 0
                    cancelling: 0
                    cancelled: 0
                    total: 0
                  overall_progress_modified_at: '2020-01-02T03:04:05.677+00:00'
                  overall_count: 0
                  overall_duration_seconds: 0.0
                  overall_data_length_bytes: 0
                  description_html: "<p>job description 64</p>\n"
                  description_html_tagline: job description 64
              schema:
                allOf:
                - "$ref": "#/components/schemas/standard_response"
                - type: object
                  properties:
                    data:
                      "$ref": "#/components/schemas/analysis_job"
      requestBody:
        content:
          application/json:
            schema:
              "$ref": "#/components/schemas/analysis_job"
  "/analysis_jobs/{id}":
    delete:
      summary: delete analysis_job
      security:
      - basic_auth_with_token: []
      parameters:
      - name: id
        in: path
        description: id
        required: true
        schema:
          type: integer
      tags:
      - analysis_jobs
      description: |2

        Users that can invoke this route: `Admin`, `owner user`, `writer`, `reader`, `no_access`, `anyone`.<br />
        Users that can't: `Harvester`.

        Note: accessing a list/index/filter endpoint may return no results due to project permissions
      responses:
        '204':
          description: successful
          content: {}
    get:
      summary: show analysis_job
      security:
      - basic_auth_with_token: []
      parameters:
      - name: id
        in: path
        description: id
        required: true
        schema:
          type: integer
      tags:
      - analysis_jobs
      description: |2

        Users that can invoke this route: `Admin`, `owner user`, `writer`, `reader`, `no_access`, `anyone`.<br />
        Users that can't: `Harvester`.

        Note: accessing a list/index/filter endpoint may return no results due to project permissions
      responses:
        '200':
          description: successful
          content:
            application/json:
              example:
                meta:
                  status: 200
                  message: OK
                data:
                  id: 66
                  name: job name 66
                  annotation_name:
                  custom_settings: custom settings 66
                  script_id: 66
                  creator_id: 301
                  updater_id:
                  deleter_id:
                  deleted_at:
                  created_at: '2020-01-02T03:04:05.677+00:00'
                  updated_at: '2020-01-02T03:04:05.677+00:00'
                  description: job description 66
                  saved_search_id: 67
                  started_at: '2020-01-02T03:04:05.677+00:00'
                  overall_status: completed
                  overall_status_modified_at: '2020-01-02T03:04:05.677+00:00'
                  overall_progress:
                    new: 0
                    queued: 0
                    working: 0
                    successful: 0
                    failed: 0
                    timed_out: 0
                    cancelling: 0
                    cancelled: 0
                    total: 0
                  overall_progress_modified_at: '2020-01-02T03:04:05.677+00:00'
                  overall_count: 0
                  overall_duration_seconds: 0.0
                  overall_data_length_bytes: 0
                  description_html: "<p>job description 66</p>\n"
                  description_html_tagline: job description 66
              schema:
                allOf:
                - "$ref": "#/components/schemas/standard_response"
                - type: object
                  properties:
                    data:
                      "$ref": "#/components/schemas/analysis_job"
    patch:
      summary: update analysis_job
      security:
      - basic_auth_with_token: []
      parameters:
      - name: id
        in: path
        description: id
        required: true
        schema:
          type: integer
      tags:
      - analysis_jobs
      description: |2

        Users that can invoke this route: `Admin`, `owner user`, `writer`, `reader`, `no_access`, `anyone`.<br />
        Users that can't: `Harvester`.

        Note: accessing a list/index/filter endpoint may return no results due to project permissions
      responses:
        '200':
          description: successful
          content:
            application/json:
              example:
                meta:
                  status: 200
                  message: OK
                data:
                  id: 67
                  name: job name 68
                  annotation_name:
                  custom_settings: custom settings 67
                  script_id: 67
                  creator_id: 305
                  updater_id: 1
                  deleter_id:
                  deleted_at:
                  created_at: '2020-01-02T03:04:05.677+00:00'
                  updated_at: '2020-01-02T03:04:05.677+00:00'
                  description: job description 68
                  saved_search_id: 68
                  started_at: '2020-01-02T03:04:05.677+00:00'
                  overall_status: completed
                  overall_status_modified_at: '2020-01-02T03:04:05.677+00:00'
                  overall_progress:
                    new: 0
                    queued: 0
                    working: 0
                    successful: 0
                    failed: 0
                    timed_out: 0
                    cancelling: 0
                    cancelled: 0
                    total: 0
                  overall_progress_modified_at: '2020-01-02T03:04:05.677+00:00'
                  overall_count: 0
                  overall_duration_seconds: 0.0
                  overall_data_length_bytes: 0
                  description_html: "<p>job description 68</p>\n"
                  description_html_tagline: job description 68
              schema:
                allOf:
                - "$ref": "#/components/schemas/standard_response"
                - type: object
                  properties:
                    data:
                      "$ref": "#/components/schemas/analysis_job"
      requestBody:
        content:
          application/json:
            schema:
              "$ref": "#/components/schemas/analysis_job"
    put:
      summary: update analysis_job
      security:
      - basic_auth_with_token: []
      parameters:
      - name: id
        in: path
        description: id
        required: true
        schema:
          type: integer
      tags:
      - analysis_jobs
      description: |2

        Users that can invoke this route: `Admin`, `owner user`, `writer`, `reader`, `no_access`, `anyone`.<br />
        Users that can't: `Harvester`.

        Note: accessing a list/index/filter endpoint may return no results due to project permissions
      responses:
        '200':
          description: successful
          content:
            application/json:
              example:
                meta:
                  status: 200
                  message: OK
                data:
                  id: 68
                  name: job name 70
                  annotation_name:
                  custom_settings: custom settings 69
                  script_id: 69
                  creator_id: 312
                  updater_id: 1
                  deleter_id:
                  deleted_at:
                  created_at: '2020-01-02T03:04:05.677+00:00'
                  updated_at: '2020-01-02T03:04:05.677+00:00'
                  description: job description 70
                  saved_search_id: 70
                  started_at: '2020-01-02T03:04:05.677+00:00'
                  overall_status: completed
                  overall_status_modified_at: '2020-01-02T03:04:05.677+00:00'
                  overall_progress:
                    new: 0
                    queued: 0
                    working: 0
                    successful: 0
                    failed: 0
                    timed_out: 0
                    cancelling: 0
                    cancelled: 0
                    total: 0
                  overall_progress_modified_at: '2020-01-02T03:04:05.677+00:00'
                  overall_count: 0
                  overall_duration_seconds: 0.0
                  overall_data_length_bytes: 0
                  description_html: "<p>job description 70</p>\n"
                  description_html_tagline: job description 70
              schema:
                allOf:
                - "$ref": "#/components/schemas/standard_response"
                - type: object
                  properties:
                    data:
                      "$ref": "#/components/schemas/analysis_job"
      requestBody:
        content:
          application/json:
            schema:
              "$ref": "#/components/schemas/analysis_job"
  "/analysis_jobs/new":
    get:
      summary: new analysis_job
      security:
      - basic_auth_with_token: []
      parameters: []
      tags:
      - analysis_jobs
      description: |2

        Users that can invoke this route: `Admin`, `owner user`, `writer`, `reader`, `no_access`, `anyone`.<br />
        Users that can't: `Harvester`.

        Note: accessing a list/index/filter endpoint may return no results due to project permissions
      responses:
        '200':
          description: successful
          content:
            application/json:
              example:
                meta:
                  status: 200
                  message: OK
                data:
                  id:
                  name:
                  annotation_name:
                  custom_settings:
                  script_id:
                  creator_id:
                  updater_id:
                  deleter_id:
                  deleted_at:
                  created_at:
                  updated_at:
                  description:
                  saved_search_id:
                  started_at:
                  overall_status: before_save
                  overall_status_modified_at:
                  overall_progress:
                  overall_progress_modified_at:
                  overall_count:
                  overall_duration_seconds:
                  overall_data_length_bytes: 0
  "/analysis_jobs/filter":
    post:
      summary: filter analysis_job
      security:
      - basic_auth_with_token: []
      parameters: []
      tags:
      - analysis_jobs
      description: |2

        Users that can invoke this route: `Admin`, `owner user`, `writer`, `reader`, `no_access`, `anyone`.<br />
        Users that can't: `Harvester`.

        Note: accessing a list/index/filter endpoint may return no results due to project permissions
      responses:
        '200':
          description: successful
          content:
            application/json:
              example:
                meta:
                  status: 200
                  message: OK
                  sorting:
                    order_by: updated_at
                    direction: desc
                  paging:
                    page: 1
                    items: 25
                    total: 1
                    max_page: 1
                    current: http://localhost:3000/analysis_jobs/filter?direction=desc&items=25&order_by=updated_at&page=1
                    previous:
                    next:
                data:
                - id: 70
                  name: job name 72
                  annotation_name:
                  custom_settings: custom settings 72
                  script_id: 72
                  creator_id: 323
                  updater_id:
                  deleter_id:
                  deleted_at:
                  created_at: '2020-01-02T03:04:05.677+00:00'
                  updated_at: '2020-01-02T03:04:05.677+00:00'
                  description: job description 72
                  saved_search_id: 73
                  started_at: '2020-01-02T03:04:05.677+00:00'
                  overall_status: new
                  overall_status_modified_at: '2020-01-02T03:04:05.677+00:00'
                  overall_progress:
                    new: 0
                    queued: 0
                    working: 0
                    successful: 0
                    failed: 0
                    timed_out: 0
                    cancelling: 0
                    cancelled: 0
                    total: 0
                  overall_progress_modified_at: '2020-01-02T03:04:05.677+00:00'
                  overall_count: 0
                  overall_duration_seconds: 0.0
                  overall_data_length_bytes: 0
                  description_html: "<p>job description 72</p>\n"
                  description_html_tagline: job description 72
              schema:
                allOf:
                - "$ref": "#/components/schemas/standard_response"
                - type: object
                  properties:
                    data:
                      type: array
                      items:
                        "$ref": "#/components/schemas/analysis_job"
  "/datasets":
    get:
      summary: list datasets
      security:
      - basic_auth_with_token: []
      parameters: []
      tags:
      - datasets
      description: |2

        Users that can invoke this route: `Admin`, `owner user`, `writer`, `reader`, `no_access`, `anyone`.<br />
        Users that can't: `Harvester`.

        Note: accessing a list/index/filter endpoint may return no results due to project permissions
      responses:
        '200':
          description: successful
          content:
            application/json:
              example:
                meta:
                  status: 200
                  message: OK
                  sorting:
                    order_by: name
                    direction: asc
                  paging:
                    page: 1
                    items: 25
                    total: 1
                    max_page: 1
                    current: http://localhost:3000/datasets?direction=asc&items=25&order_by=name&page=1
                    previous:
                    next:
                data:
<<<<<<< HEAD
=======
                - id: 1
                  creator_id: 1
                  updater_id: 
                  name: default
                  description: The default dataset
                  created_at: '2020-09-03T11:06:39.135+01:00'
                  updated_at: '2020-09-03T11:06:39.135+01:00'
                  description_html: "<p>The default dataset</p>\n"
                  description_html_tagline: The default dataset
>>>>>>> a03e3497
                - id: 71
                  creator_id: 326
                  updater_id:
                  name: gen_dataset_name70
                  description: dataset description 70
                  created_at: '2020-01-02T03:04:05.677+00:00'
                  updated_at: '2020-01-02T03:04:05.677+00:00'
                  description_html: "<p>dataset description 70</p>\n"
                  description_html_tagline: dataset description 70
              schema:
                allOf:
                - "$ref": "#/components/schemas/standard_response"
                - type: object
                  properties:
                    data:
                      type: array
                      items:
                        "$ref": "#/components/schemas/dataset"
    post:
      summary: create dataset
      security:
      - basic_auth_with_token: []
      parameters: []
      tags:
      - datasets
      description: |2

        Users that can invoke this route: `Admin`, `owner user`, `writer`, `reader`, `no_access`.<br />
        Users that can't: `Harvester`, `anyone`.

        Note: accessing a list/index/filter endpoint may return no results due to project permissions
      responses:
        '201':
          description: successful
          content:
            application/json:
              example:
                meta:
                  status: 201
                  message: Created
                data:
                  id: 73
                  creator_id: 1
                  updater_id:
                  name: gen_dataset_name72
                  description: dataset description 72
                  created_at: '2020-01-02T03:04:05.677+00:00'
                  updated_at: '2020-01-02T03:04:05.677+00:00'
                  description_html: "<p>dataset description 72</p>\n"
                  description_html_tagline: dataset description 72
              schema:
                allOf:
                - "$ref": "#/components/schemas/standard_response"
                - type: object
                  properties:
                    data:
                      "$ref": "#/components/schemas/dataset"
      requestBody:
        content:
          application/json:
            schema:
              "$ref": "#/components/schemas/dataset"
  "/datasets/{id}":
    get:
      summary: show dataset
      security:
      - basic_auth_with_token: []
      parameters:
      - name: id
        in: path
        description: id
        required: true
        schema:
          type: integer
      tags:
      - datasets
      description: |2

        Users that can invoke this route: `Admin`, `owner user`, `writer`, `reader`, `no_access`, `anyone`.<br />
        Users that can't: `Harvester`.

        Note: accessing a list/index/filter endpoint may return no results due to project permissions
      responses:
        '200':
          description: successful
          content:
            application/json:
              example:
                meta:
                  status: 200
                  message: OK
                data:
                  id: 74
                  creator_id: 335
                  updater_id:
                  name: gen_dataset_name73
                  description: dataset description 73
                  created_at: '2020-01-02T03:04:05.677+00:00'
                  updated_at: '2020-01-02T03:04:05.677+00:00'
                  description_html: "<p>dataset description 73</p>\n"
                  description_html_tagline: dataset description 73
              schema:
                allOf:
                - "$ref": "#/components/schemas/standard_response"
                - type: object
                  properties:
                    data:
                      "$ref": "#/components/schemas/dataset"
    patch:
      summary: update dataset
      security:
      - basic_auth_with_token: []
      parameters:
      - name: id
        in: path
        description: id
        required: true
        schema:
          type: integer
      tags:
      - datasets
      description: |2

        Users that can invoke this route: `Admin`, `owner user`, `writer`, `reader`, `no_access`, `anyone`.<br />
        Users that can't: `Harvester`.

        Note: accessing a list/index/filter endpoint may return no results due to project permissions
      responses:
        '200':
          description: successful
          content:
            application/json:
              example:
                meta:
                  status: 200
                  message: OK
                data:
                  id: 75
                  description: dataset description 75
                  name: gen_dataset_name75
                  updater_id: 1
                  creator_id: 339
                  created_at: '2020-01-02T03:04:05.677+00:00'
                  updated_at: '2020-01-02T03:04:05.677+00:00'
                  description_html: "<p>dataset description 75</p>\n"
                  description_html_tagline: dataset description 75
              schema:
                allOf:
                - "$ref": "#/components/schemas/standard_response"
                - type: object
                  properties:
                    data:
                      "$ref": "#/components/schemas/dataset"
      requestBody:
        content:
          application/json:
            schema:
              "$ref": "#/components/schemas/dataset"
    put:
      summary: update dataset
      security:
      - basic_auth_with_token: []
      parameters:
      - name: id
        in: path
        description: id
        required: true
        schema:
          type: integer
      tags:
      - datasets
      description: |2

        Users that can invoke this route: `Admin`, `owner user`, `writer`, `reader`, `no_access`, `anyone`.<br />
        Users that can't: `Harvester`.

        Note: accessing a list/index/filter endpoint may return no results due to project permissions
      responses:
        '200':
          description: successful
          content:
            application/json:
              example:
                meta:
                  status: 200
                  message: OK
                data:
                  id: 76
                  description: dataset description 77
                  name: gen_dataset_name77
                  updater_id: 1
                  creator_id: 344
                  created_at: '2020-01-02T03:04:05.677+00:00'
                  updated_at: '2020-01-02T03:04:05.677+00:00'
                  description_html: "<p>dataset description 77</p>\n"
                  description_html_tagline: dataset description 77
              schema:
                allOf:
                - "$ref": "#/components/schemas/standard_response"
                - type: object
                  properties:
                    data:
                      "$ref": "#/components/schemas/dataset"
      requestBody:
        content:
          application/json:
            schema:
              "$ref": "#/components/schemas/dataset"
    delete:
      summary: can't delete a dataset
      security:
      - basic_auth_with_token: []
      parameters:
      - name: id
        in: path
        description: id
        required: true
        schema:
          type: integer
      tags:
      - datasets
      description: |2

        Users that can invoke this route: `Admin`.<br />
        Users that can't: `Harvester`, `owner user`, `writer`, `reader`, `no_access`, `anyone`.

        Note: accessing a list/index/filter endpoint may return no results due to project permissions
      responses:
        '404':
          description: not found
          content:
            application/json:
              example:
                meta:
                  status: 404
                  message: Not Found
                  error:
                    details: Could not find the requested page.
                    info:
                      original_route: datasets/77
                      original_http_method: DELETE
                data:
  "/datasets/new":
    get:
      summary: new dataset
      security:
      - basic_auth_with_token: []
      parameters: []
      tags:
      - datasets
      description: |2

        Users that can invoke this route: `Admin`, `owner user`, `writer`, `reader`, `no_access`, `anyone`.<br />
        Users that can't: `Harvester`.

        Note: accessing a list/index/filter endpoint may return no results due to project permissions
      responses:
        '200':
          description: successful
          content:
            application/json:
              example:
                meta:
                  status: 200
                  message: OK
                data:
                  id:
                  creator_id:
                  updater_id:
                  name:
                  description:
                  created_at:
                  updated_at:
  "/datasets/filter":
    post:
      summary: filter dataset
      security:
      - basic_auth_with_token: []
      parameters: []
      tags:
      - datasets
      description: |2

        Users that can invoke this route: `Admin`, `owner user`, `writer`, `reader`, `no_access`, `anyone`.<br />
        Users that can't: `Harvester`.

        Note: accessing a list/index/filter endpoint may return no results due to project permissions
      responses:
        '200':
          description: successful
          content:
            application/json:
              example:
                meta:
                  status: 200
                  message: OK
                  sorting:
                    order_by: name
                    direction: asc
                  paging:
                    page: 1
                    items: 25
                    total: 1
                    max_page: 1
                    current: http://localhost:3000/datasets/filter?direction=asc&items=25&order_by=name&page=1
                    previous:
                    next:
                data:
<<<<<<< HEAD
=======
                - id: 1
                  creator_id: 1
                  updater_id: 
                  name: default
                  description: The default dataset
                  created_at: '2020-09-03T11:06:39.135+01:00'
                  updated_at: '2020-09-03T11:06:39.135+01:00'
                  description_html: "<p>The default dataset</p>\n"
                  description_html_tagline: The default dataset
>>>>>>> a03e3497
                - id: 79
                  creator_id: 357
                  updater_id:
                  name: gen_dataset_name80
                  description: dataset description 80
                  created_at: '2020-01-02T03:04:05.677+00:00'
                  updated_at: '2020-01-02T03:04:05.677+00:00'
                  description_html: "<p>dataset description 80</p>\n"
                  description_html_tagline: dataset description 80
              schema:
                allOf:
                - "$ref": "#/components/schemas/standard_response"
                - type: object
                  properties:
                    data:
                      type: array
                      items:
                        "$ref": "#/components/schemas/dataset"
servers:
- url: https://{defaultHost}
  variables:
    defaultHost:
      default: localhost
components:
  securitySchemes:
    basic_auth_with_token:
      type: http
      scheme: basic
    auth_token_query_string:
      type: apiKey
      name: auth_token
      in: query_string
  schemas:
    id:
      type: integer
      minimum: 0
      readOnly: true
    nullableId:
      type:
      - integer
      - 'null'
      minimum: 0
      readOnly: true
    timezone_information:
      anyOf:
      - type: object
        properties:
          identifier_alt:
            type:
            - string
            - 'null'
          identifier:
            type: string
          friendly_identifier:
            type: string
          utc_offset:
            type: string
          utc_total_offset:
            type: integer
      - type: 'null'
    image_urls:
      type: array
      items:
        type: object
        properties:
          size:
            type: string
          url:
            type: string
            format: URI
          width:
            type: integer
          height:
            type: integer
    permission_levels:
      type: string
      enum:
      - Owner
      - Writer
      - Reader
      -
    meta:
      type: object
    meta_error:
      type: object
      properties:
        error:
          type: object
        required:
        - error
    standard_response:
      type: object
      additionalProperties: false
      properties:
        meta:
          "$ref": "#/components/schemas/meta"
        data:
          oneOf:
          - type: array
          - type: object
      required:
      - meta
      - data
    error_response:
      type: object
      additionalProperties: false
      properties:
        meta:
          allOf:
          - "$ref": "#/components/schemas/meta"
          - "$ref": "#/components/schemas/meta_error"
        data:
          type: 'null'
      required:
      - meta
      - data
    cms_blob:
      type: object
      required:
      - id
      - site_id
      - layout_id
      - parent_id
      - target_page_id
      - label
      - slug
      - full_path
      - content_cache
      - position
      - children_count
      - is_published
      - created_at
      - updated_at
      - children
      properties:
        id:
          "$ref": "#/components/schemas/id"
        site_id:
          "$ref": "#/components/schemas/id"
        layout_id:
          "$ref": "#/components/schemas/id"
        parent_id:
          "$ref": "#/components/schemas/nullableId"
        target_page_id:
          "$ref": "#/components/schemas/nullableId"
        label:
          type: string
        slug:
          type: string
        full_path:
          type: string
          format: uri-reference
        content_cache:
          type: string
          format: html
        position:
          type: integer
        children_count:
          type: integer
        is_published:
          type: boolean
        created_at:
          type: string
          format: date-time
          readOnly: true
        updated_at:
          type:
          - 'null'
          - string
          format: date-time
          readOnly: true
        children:
          type: array
          additionalItems: true
          items:
            type: object
            properties:
              label:
                type: string
              full_path:
                type: string
                format: uri-reference
            additionalProperties: false
      additionalProperties: false
    project:
      type: object
      additionalProperties: false
      properties:
        id:
          "$ref": "#/components/schemas/id"
          readOnly: true
        name:
          type: string
        description:
          type:
          - string
          - 'null'
        description_html:
          type:
          - string
          - 'null'
          readOnly: true
        description_html_tagline:
          type:
          - string
          - 'null'
          readOnly: true
        notes:
          type: string
        creator_id:
          "$ref": "#/components/schemas/id"
          readOnly: true
        created_at:
          type: string
          format: date-time
          readOnly: true
        updater_id:
          "$ref": "#/components/schemas/nullableId"
          readOnly: true
        updated_at:
          type:
          - 'null'
          - string
          format: date-time
          readOnly: true
        deleter_id:
          "$ref": "#/components/schemas/nullableId"
          readOnly: true
        deleted_at:
          type:
          - 'null'
          - string
          format: date-time
          readOnly: true
        site_ids:
          type: array
          items:
            "$ref": "#/components/schemas/id"
        owner_ids:
          type: array
          items:
            "$ref": "#/components/schemas/id"
          readOnly: true
        image_urls:
          "$ref": "#/components/schemas/image_urls"
        access_level:
          "$ref": "#/components/schemas/permission_levels"
      required:
      - id
      - name
      - description
      - description_html
      - description_html_tagline
      - notes
      - creator_id
      - created_at
      - updater_id
      - updated_at
      - deleter_id
      - deleted_at
      - owner_ids
      - site_ids
      - image_urls
    analysis_job:
      type: object
      additionalProperties: false
      properties:
        id:
          "$ref": "#/components/schemas/id"
          readOnly: true
        name:
          type: string
        annotation_name:
          type:
          - string
          - 'null'
        description:
          type:
          - string
          - 'null'
        description_html:
          type:
          - string
          - 'null'
          readOnly: true
        description_html_tagline:
          type:
          - string
          - 'null'
          readOnly: true
        custom_settings:
          type: string
        script_id:
          "$ref": "#/components/schemas/id"
        saved_search_id:
          "$ref": "#/components/schemas/id"
        started_at:
          type:
          - 'null'
          - date
          readOnly: true
        overall_status:
          type: string
          enum:
          - before_save
          - new
          - preparing
          - processing
          - completed
          - suspended
          readOnly: true
        overall_status_modified_at:
          type:
          - 'null'
          - date
          readOnly: true
        overall_progress:
          type: object
          readOnly: true
        overall_progress_modified_at:
          type:
          - 'null'
          - date
          readOnly: true
        overall_count:
          type: integer
          readOnly: true
        overall_duration_seconds:
          type: number
          readOnly: true
        overall_data_length_bytes:
          type: integer
          readOnly: true
        creator_id:
          "$ref": "#/components/schemas/id"
          readOnly: true
        created_at:
          type: string
          format: date-time
          readOnly: true
        updater_id:
          "$ref": "#/components/schemas/nullableId"
          readOnly: true
        updated_at:
          type:
          - 'null'
          - string
          format: date-time
          readOnly: true
        deleter_id:
          "$ref": "#/components/schemas/nullableId"
          readOnly: true
        deleted_at:
          type:
          - 'null'
          - string
          format: date-time
          readOnly: true
      required:
      - id
      - name
      - description
      - description_html
      - description_html_tagline
      - custom_settings
      - script_id
      - saved_search_id
      - started_at
      - overall_status
      - overall_status_modified_at
      - overall_progress
      - overall_progress_modified_at
      - overall_count
      - overall_duration_seconds
      - overall_data_length_bytes
    bookmark:
      type: object
      additionalProperties: false
      properties:
        id:
          "$ref": "#/components/schemas/id"
          readOnly: true
        audio_recording_id:
          "$ref": "#/components/schemas/id"
        name:
          type: string
        category:
          type: string
        offset_seconds:
          type: number
        description:
          type:
          - string
          - 'null'
        description_html:
          type:
          - string
          - 'null'
          readOnly: true
        description_html_tagline:
          type:
          - string
          - 'null'
          readOnly: true
        creator_id:
          "$ref": "#/components/schemas/id"
          readOnly: true
        created_at:
          type: string
          format: date-time
          readOnly: true
        updater_id:
          "$ref": "#/components/schemas/nullableId"
          readOnly: true
        updated_at:
          type:
          - 'null'
          - string
          format: date-time
          readOnly: true
      required:
      - id
      - audio_recording_id
      - name
      - category
      - offset_seconds
      - description
      - description_html
      - description_html_tagline
      - creator_id
      - created_at
      - updater_id
      - updated_at
    dataset:
      type: object
      additionalProperties: false
      properties:
        id:
          "$ref": "#/components/schemas/id"
          readOnly: true
        name:
          type: string
        description:
          type:
          - string
          - 'null'
        description_html:
          type:
          - string
          - 'null'
          readOnly: true
        description_html_tagline:
          type:
          - string
          - 'null'
          readOnly: true
        creator_id:
          "$ref": "#/components/schemas/id"
          readOnly: true
        created_at:
          type: string
          format: date-time
          readOnly: true
        updater_id:
          "$ref": "#/components/schemas/nullableId"
          readOnly: true
        updated_at:
          type:
          - 'null'
          - string
          format: date-time
          readOnly: true
      required:
      - id
      - name
      - description
      - created_at
      - creator_id
      - updated_at
      - updater_id
    saved_search:
      type: object
      additionalProperties: false
      properties:
        id:
          "$ref": "#/components/schemas/id"
          readOnly: true
        analysis_job_ids:
          type: array
          items:
            "$ref": "#/components/schemas/id"
        project_ids:
          type: array
          items:
            "$ref": "#/components/schemas/id"
        name:
          type: string
        description:
          type:
          - string
          - 'null'
        description_html:
          type:
          - string
          - 'null'
          readOnly: true
        description_html_tagline:
          type:
          - string
          - 'null'
          readOnly: true
        stored_query:
          type: object
        creator_id:
          "$ref": "#/components/schemas/id"
          readOnly: true
        created_at:
          type: string
          format: date-time
          readOnly: true
        deleter_id:
          "$ref": "#/components/schemas/nullableId"
          readOnly: true
        deleted_at:
          type:
          - 'null'
          - string
          format: date-time
          readOnly: true
      required:
      - id
      - name
      - description
      - description_html
      - description_html_tagline
      - stored_query
      - creator_id
      - created_at
      - deleter_id
      - deleted_at
    script:
      type: object
      additionalProperties: false
      properties:
        id:
          "$ref": "#/components/schemas/id"
          readOnly: true
        group_id:
          "$ref": "#/components/schemas/id"
          readOnly: true
        name:
          type: string
        description:
          type:
          - string
          - 'null'
        description_html:
          type:
          - string
          - 'null'
          readOnly: true
        description_html_tagline:
          type:
          - string
          - 'null'
          readOnly: true
        analysis_identifier:
          type: string
        executable_settings:
          type: string
        executable_settings_media_type:
          type: string
        version:
          type: number
        creator_id:
          "$ref": "#/components/schemas/id"
          readOnly: true
        created_at:
          type: string
          format: date-time
          readOnly: true
        is_last_version:
          type: boolean
          readOnly: true
        is_first_version:
          type: boolean
          readOnly: true
        analysis_action_params:
          type: object
      required:
      - id
      - group_id
      - name
      - description
      - analysis_identifier
      - executable_settings_media_type
      - version
      - created_at
      - creator_id
      - is_last_version
      - is_first_version
      - analysis_action_params
    site:
      type: object
      additionalProperties: false
      properties:
        id:
          "$ref": "#/components/schemas/id"
          readOnly: true
        name:
          type: string
        description:
          type:
          - string
          - 'null'
        description_html:
          type:
          - string
          - 'null'
          readOnly: true
        description_html_tagline:
          type:
          - string
          - 'null'
          readOnly: true
        creator_id:
          "$ref": "#/components/schemas/id"
          readOnly: true
        created_at:
          type: string
          format: date-time
          readOnly: true
        updater_id:
          "$ref": "#/components/schemas/nullableId"
          readOnly: true
        updated_at:
          type:
          - 'null'
          - string
          format: date-time
          readOnly: true
        deleter_id:
          "$ref": "#/components/schemas/nullableId"
          readOnly: true
        deleted_at:
          type:
          - 'null'
          - string
          format: date-time
          readOnly: true
        notes:
          type: string
        project_ids:
          type: array
          items:
            "$ref": "#/components/schemas/id"
        location_obfuscated:
          type: boolean
        custom_latitude:
          type:
          - number
          - 'null'
          minimum: -90
          maximum: 90
        custom_longitude:
          type:
          - number
          - 'null'
          minimum: -180
          maximum: 180
        timezone_information:
          "$ref": "#/components/schemas/timezone_information"
        image_urls:
          "$ref": "#/components/schemas/image_urls"
        region_id:
          "$ref": "#/components/schemas/nullableId"
      required:
      - id
      - name
      - description
      - description_html
      - description_html_tagline
      - creator_id
      - created_at
      - updater_id
      - updated_at
      - deleter_id
      - deleted_at
      - notes
      - project_ids
      - location_obfuscated
      - custom_latitude
      - custom_longitude
      - timezone_information
      - image_urls
      - region_id
    region:
      type: object
      additionalProperties: false
      properties:
        id:
          "$ref": "#/components/schemas/id"
          readOnly: true
        name:
          type: string
        description:
          type:
          - string
          - 'null'
        description_html:
          type:
          - string
          - 'null'
          readOnly: true
        description_html_tagline:
          type:
          - string
          - 'null'
          readOnly: true
        creator_id:
          "$ref": "#/components/schemas/id"
          readOnly: true
        created_at:
          type: string
          format: date-time
          readOnly: true
        updater_id:
          "$ref": "#/components/schemas/nullableId"
          readOnly: true
        updated_at:
          type:
          - 'null'
          - string
          format: date-time
          readOnly: true
        deleter_id:
          "$ref": "#/components/schemas/nullableId"
          readOnly: true
        deleted_at:
          type:
          - 'null'
          - string
          format: date-time
          readOnly: true
        notes:
          type: object
        project_id:
          "$ref": "#/components/schemas/id"
        site_ids:
          type: array
          items:
            "$ref": "#/components/schemas/id"
      required:
      - id
      - name
      - notes
      - project_id
      - description
      - description_html
      - description_html_tagline
      - creator_id
      - created_at
      - updater_id
      - updated_at
      - deleter_id
      - deleted_at
      - site_ids<|MERGE_RESOLUTION|>--- conflicted
+++ resolved
@@ -4287,19 +4287,7 @@
                     current: http://localhost:3000/datasets?direction=asc&items=25&order_by=name&page=1
                     previous:
                     next:
-                data:
-<<<<<<< HEAD
-=======
-                - id: 1
-                  creator_id: 1
-                  updater_id: 
-                  name: default
-                  description: The default dataset
-                  created_at: '2020-09-03T11:06:39.135+01:00'
-                  updated_at: '2020-09-03T11:06:39.135+01:00'
-                  description_html: "<p>The default dataset</p>\n"
-                  description_html_tagline: The default dataset
->>>>>>> a03e3497
+                data: 
                 - id: 71
                   creator_id: 326
                   updater_id:
@@ -4608,18 +4596,6 @@
                     previous:
                     next:
                 data:
-<<<<<<< HEAD
-=======
-                - id: 1
-                  creator_id: 1
-                  updater_id: 
-                  name: default
-                  description: The default dataset
-                  created_at: '2020-09-03T11:06:39.135+01:00'
-                  updated_at: '2020-09-03T11:06:39.135+01:00'
-                  description_html: "<p>The default dataset</p>\n"
-                  description_html_tagline: The default dataset
->>>>>>> a03e3497
                 - id: 79
                   creator_id: 357
                   updater_id:
