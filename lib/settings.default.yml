--- conflicted
+++ resolved
@@ -6,15 +6,10 @@
     log_level: 1 # Severity::INFO
     polling_interval_seconds: 5
     background_pid_file: ./tmp/resque_worker.pid
-<<<<<<< HEAD
-    output_log_file: ./tmp/resque_worker.log
-    error_log_file: ./tmp/resque_worker_error.log
+    output_log_file: ./tmp/program_stdout.log
+    error_log_file: ./tmp/program_stderr.log
     queues:
       media: media_default
-=======
-    output_log_file: ./tmp/program_stdout.log
-    error_log_file: ./tmp/program_stderr.log
->>>>>>> 39780c41
   paths:
     original_audios:
       - ./tmp/_original_audio
