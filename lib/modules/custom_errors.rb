module CustomErrors
  public
  class RoutingArgumentError < ArgumentError; end
  class ItemNotFoundError < StandardError; end
  class RequestedMediaTypeError < StandardError
    attr_reader :available_formats_info
    def initialize(message = nil, available_formats_info = nil)
      @message = message
      @available_formats_info = available_formats_info
    end

    def to_s
      @message
    end
  end
  class NotAcceptableError < RequestedMediaTypeError; end
  class UnsupportedMediaTypeError < RequestedMediaTypeError; end
  class UnprocessableEntityError < StandardError
    attr_reader :additional_details
    def initialize(message = nil, additional_details = nil)
      @message = message
      @additional_details = additional_details
    end

    def to_s
      @message
    end
  end
  class BadRequestError < StandardError; end
  class FilterArgumentError < ArgumentError
    attr_reader :filter_segment
    def initialize(message = nil, filter_segment = nil)
      @message = message
      @filter_segment = filter_segment
    end

    def to_s
      @message
    end
  end
<<<<<<< HEAD
  class InvalidAttributeValuesError < StandardError; end
=======
  class AudioGenerationError < RuntimeError
    attr_reader :job_info
    def initialize(message = nil, job_info = nil)
      @message = message
      @job_info = job_info
    end

    def to_s
      @message
    end
  end
>>>>>>> c2ee3f03
end<|MERGE_RESOLUTION|>--- conflicted
+++ resolved
@@ -38,9 +38,7 @@
       @message
     end
   end
-<<<<<<< HEAD
   class InvalidAttributeValuesError < StandardError; end
-=======
   class AudioGenerationError < RuntimeError
     attr_reader :job_info
     def initialize(message = nil, job_info = nil)
@@ -52,5 +50,4 @@
       @message
     end
   end
->>>>>>> c2ee3f03
 end