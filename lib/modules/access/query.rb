module Access
  class Query
    class << self

      # Get all users that have levels access or higher to project.
      # @param [Project] project
      # @param [Symbol, Array<Symbol>] levels
      # @return [ActiveRecord::Relation] users
      def users(project, levels = Access::Core.levels_allow)
        fail NotImplementedError

<<<<<<< HEAD
      # Get highest access level for this user for these projects (checks Permission and Project creator).
      # @param [User] user
      # @param [Array<Project>] projects
      # @return [Symbol] level
      def level_projects(user, projects)
        projects = Access::Core.validate_projects(projects)
        user = Access::Core.validate_user(user)
=======
        levels = Access::Core.validate_levels(levels)
        project = Access::Core.validate_project(project)
>>>>>>> 3a0e86a4

        if levels == [:none]
          # get all users who have no access to the project
          # will never include any admins
          # if project has anon access, will always return empty
          # if project has logged in access, will return only 'guest'
          # SQL query for users where not exists permission entries for this project and equal or greater levels
          # SQL query should check user type, as admins will always have access
        else
          # get all users who have at least the lowest of levels access to the project
          # will always include all admins
          # needs to account for anon and logged in access settings
          # SQL query for users where exists permission entries for this project and equal or greater levels
          # SQL query should check user type, as admins will always have access
          lowest_level = Access::Core.lowest(levels)
          equal_or_greater_levels = Access::Core.equal_or_greater(lowest_level)
        end
      end

<<<<<<< HEAD
      # Get lowest access level for this user for these projects (checks Permission and Project creator).
      # @param [User] user
      # @param [Array<Project>] projects
      # @return [Symbol] level
      def level_projects_lowest(user, projects)
        projects = Access::Core.validate_projects(projects)
        user = Access::Core.validate_user(user)

        # check based on role
        if Access::Check.is_admin?(user)
          :owner
        elsif Access::Check.is_standard_user?(user)
          creator_lvl = level_project_creators(user, projects)
          permission_user_lvl = level_permissions_user(user, projects)
          #permission_logged_in_lvl = level_permissions_logged_in(projects)

          #levels = [permission_user_lvl, permission_logged_in_lvl].flatten.compact
          levels = [permission_user_lvl, creator_lvl].flatten.compact

          levels.blank? ? :none : Access::Core.lowest(levels)
        elsif Access::Check.is_guest?(user)
          #permission_anon_lvl = level_permissions_anon(projects)
          #permission_anon_lvl.blank? ? :none : Access::Core.highest([permission_anon_lvl].flatten)
          # remove :none once additional permissions are added
          :none
        else
          # guest, harvester, or invalid role
          :none
        end
      end

      # Get access level for this user for this project (only checks Permission).
=======
      # Get all projects for which this user has these access levels.
>>>>>>> 3a0e86a4
      # @param [User] user
      # @param [Symbol, Array<Symbol>] levels
      # @return [ActiveRecord::Relation] projects
      def projects(user, levels = Access::Core.levels_allow)
        user = Access::Core.validate_user(user)
        levels = Access::Core.validate_levels(levels)

        query = Project.order('lower(projects.name) ASC')
        Access::Apply.restrictions(user, levels, query)
      end

      # Get all projects this user can access.
      # @param [User] user
      # @return [ActiveRecord::Relation] projects
      def projects_accessible(user)
        projects(user, Access::Core.levels_allow)
      end

      # Get all projects this user can not access.
      # @param [User] user
      # @return [ActiveRecord::Relation] projects
      def projects_inaccessible(user)
        projects(user, Access::Core.levels_deny)
      end

      # Get all permissions.
      # @return [ActiveRecord::Relation] permissions
      def permissions
        Permission.order(updated_at: :desc)
      end

      # Get all permissions for this project.
      # @param [Project] project
      # @return [ActiveRecord::Relation] permissions
      def project_permissions(project)
        project = Access::Core.validate_project(project)
        Access::Query.permissions.where(project_id: project.id)
      end

      # Get all sites for which this user has these access levels.
      # @param [User] user
      # @param [Symbol, Array<Symbol>] levels
      # @return [ActiveRecord::Relation] sites
      def sites(user, levels = Access::Core.levels_allow)
        user = Access::Core.validate_user(user)
        levels = Access::Core.validate_levels(levels)

        query = Site.order('lower(sites.name) ASC')
        Access::Apply.restrictions(user, levels, query)
      end

      # Get all sites in project for which this user has these access levels.
      # @param [User] user
      # @param [Symbol, Array<Symbol>] levels
      # @return [ActiveRecord::Relation] sites
      def project_sites(project, user, levels = Access::Core.levels_allow)
        project = Access::Core.validate_project(project)

        query = Access::Query.sites(user, levels)
        Access::Apply.project_site_restrictions(project, query)
      end

      # Get all audio recordings for which this user has these access levels.
      # @param [User] user
      # @param [Symbol, Array<Symbol>] levels
      # @return [ActiveRecord::Relation] audio recordings
      def audio_recordings(user, levels = Access::Core.levels_allow)
        user = Access::Core.validate_user(user)
        levels = Access::Core.validate_levels(levels)

        query = AudioRecording
                    .joins(:site)
                    .order(recorded_date: :desc)
        Access::Apply.restrictions(user, levels, query)
      end

      # Get all audio events for which this user has this user has these access levels.
      # @param [User] user
      # @param [Symbol, Array<Symbol>] levels
      # @return [ActiveRecord::Relation] audio events
      def audio_events(user, levels = Access::Core.levels_allow)
        user = Access::Core.validate_user(user)
        levels = Access::Core.validate_levels(levels)

        query = AudioEvent
                    .joins(audio_recording: [:site])
                    .order(id: :desc)
        Access::Apply.restrictions(user, levels, query)
      end

      # Get all audio events attached to an audio recording
      # for which this user has this user has these access levels.
      # @param [AudioRecording] audio_recording
      # @param [User] user
      # @param [Symbol, Array<Symbol>] levels
      # @return [ActiveRecord::Relation] audio events
      def audio_recording_audio_events(audio_recording, user, levels = Access::Core.levels_allow)
        audio_recording = Access::Core.validate_audio_recording(audio_recording)

        query = Access::Query.audio_events(user, levels)
        query.where(audio_recording_id: audio_recording.id)
      end

      # Get all audio event comments for which this user has this user has these access levels.
      # @param [User] user
      # @param [Symbol, Array<Symbol>] levels
      # @return [ActiveRecord::Relation] audio event comments
      def comments(user, levels = Access::Core.levels_allow)
        user = Access::Core.validate_user(user)
        levels = Access::Core.validate_levels(levels)

        query = AudioEventComment
                    .joins(audio_event: [audio_recording: [:site]])
                    .order(updated_at: :desc)
        Access::Apply.restrictions(user, levels, query)
      end

      # Get all audio event comments attached to an audio event
      # for which this user has this user has these access levels.
      # @param [AudioEvent] audio_event
      # @param [User] user
      # @param [Symbol, Array<Symbol>] levels
      # @return [ActiveRecord::Relation] audio event comments
      def audio_event_comments(audio_event, user, levels = Access::Core.levels_allow)
        audio_event = Access::Core.validate_audio_event(audio_event)

        query = Access::Query.comments(user, levels)
        query.where(audio_event_id: audio_event.id)
      end

      # Get all taggings for which this user has this user has these access levels.
      # @param [User] user
      # @param [Symbol, Array<Symbol>] levels
      # @return [ActiveRecord::Relation] taggings
      def taggings(user, levels = Access::Core.levels_allow)
        user = Access::Core.validate_user(user)
        levels = Access::Core.validate_levels(levels)

        # need to do an exists query for audio_event to tags many to many table
        fail NotImplementedError
      end

      # Get all taggings of an audio event
      # for which this user has this user has these access levels.
      # @param [AudioEvent] audio_event
      # @param [User] user
      # @param [Symbol, Array<Symbol>] levels
      # @return [ActiveRecord::Relation] taggings
      def audio_event_taggings(audio_event, user, levels = Access::Core.levels_allow)
        audio_event = Access::Core.validate_audio_event(audio_event)

        query = Access::Query.taggings(user, levels)
        query.where(audio_event_id: audio_event.id)
      end

      # Get all tags of an audio event
      # for which this user has this user has these access levels.
      # @param [AudioEvent] audio_event
      # @param [User] user
      # @param [Symbol, Array<Symbol>] levels
      # @return [ActiveRecord::Relation] tags
      def audio_event_tags(audio_event, user, levels = Access::Core.levels_allow)
        audio_event = Access::Core.validate_audio_event(audio_event)
        user = Access::Core.validate_user(user)
        levels = Access::Core.validate_levels(levels)

        # need to do an exists query for audio_event to tags many to many table
        fail NotImplementedError
      end

      # Get all analysis jobs for which this user has this user has these access levels.
      # @param [User] user
      # @param [Symbol, Array<Symbol>] levels
      # @return [ActiveRecord::Relation] analysis jobs
      def analysis_jobs(user, levels)
        user = Access::Core.validate_user(user)
        levels = Access::Core.validate_levels(levels)

        query = AnalysisJob.joins(saved_searches: [:projects])

        Access::Core.query_project_access(user, levels, query)
      end

      # Get all saved searches for which this user has this user has these access levels.
      # @param [User] user
      # @param [Symbol, Array<Symbol>] levels
      # @return [ActiveRecord::Relation] saved searches
      def saved_searches(user, levels)
        user = Access::Core.validate_user(user)
        levels = Access::Core.validate_levels(levels)

        query = SavedSearch.joins(:projects)

        Access::Core.query_project_access(user, levels, query)
      end

      def taggings_modified(user)
        user = Access::Core.validate_user(user)
        Tagging.where('(audio_events_tags.creator_id = ? OR audio_events_tags.updater_id = ?)', user.id, user.id)
      end

      def audio_events_modified(user)
        user = Access::Core.validate_user(user)
        AudioEvent.where('(audio_events.creator_id = ? OR audio_events.updater_id = ?)', user.id, user.id)
      end

      def bookmarks_modified(user)
        user = Access::Core.validate_user(user)
        Bookmark.where('(bookmarks.creator_id = ? OR bookmarks.updater_id = ?)', user.id, user.id)
      end

      def audio_event_comments_modified(user)
        user = Access::Core.validate_user(user)
        AudioEventComment.where('(audio_event_comments.creator_id = ? OR audio_event_comments.updater_id = ?)', user.id, user.id)
      end

      def saved_searches_modified(user)
        user = Access::Core.validate_user(user)
        SavedSearch.where('(saved_searches.creator_id = ?)', user.id)
      end

      def analysis_jobs_modified(user)
        user = Access::Core.validate_user(user)
        AnalysisJob.where('(analysis_jobs.creator_id = ? OR analysis_jobs.updater_id = ?)', user.id, user.id)
      end

    end
  end
end<|MERGE_RESOLUTION|>--- conflicted
+++ resolved
@@ -9,18 +9,8 @@
       def users(project, levels = Access::Core.levels_allow)
         fail NotImplementedError
 
-<<<<<<< HEAD
-      # Get highest access level for this user for these projects (checks Permission and Project creator).
-      # @param [User] user
-      # @param [Array<Project>] projects
-      # @return [Symbol] level
-      def level_projects(user, projects)
-        projects = Access::Core.validate_projects(projects)
-        user = Access::Core.validate_user(user)
-=======
         levels = Access::Core.validate_levels(levels)
         project = Access::Core.validate_project(project)
->>>>>>> 3a0e86a4
 
         if levels == [:none]
           # get all users who have no access to the project
@@ -40,7 +30,6 @@
         end
       end
 
-<<<<<<< HEAD
       # Get lowest access level for this user for these projects (checks Permission and Project creator).
       # @param [User] user
       # @param [Array<Project>] projects
@@ -73,9 +62,6 @@
       end
 
       # Get access level for this user for this project (only checks Permission).
-=======
-      # Get all projects for which this user has these access levels.
->>>>>>> 3a0e86a4
       # @param [User] user
       # @param [Symbol, Array<Symbol>] levels
       # @return [ActiveRecord::Relation] projects
