require 'open3'
require File.dirname(__FILE__) + '/string'
require File.dirname(__FILE__) + '/hash'
require File.dirname(__FILE__) + '/audio_sox'
require File.dirname(__FILE__) + '/audio_mp3splt'
require File.dirname(__FILE__) + '/audio_wavpack'
require File.dirname(__FILE__) + '/audio_ffmpeg'
require File.dirname(__FILE__) + '/exceptions'
require File.dirname(__FILE__) + '/logger'

# the audio
module MediaTools
  class AudioMaster
    include Logging

    attr_reader :audio_ffmpeg, :audio_mp3splt, :audio_sox, :audio_wavpack, :temp_dir
<<<<<<< HEAD

    public

    def initialize(temp_dir)
      @temp_dir = temp_dir

      ffmpeg_executable = OS.windows? ? "./vendor/bin/ffmpeg/ffmpeg.exe" : "ffmpeg"
      ffprobe_executable = OS.windows? ? "./vendor/bin/ffmpeg/ffprobe.exe" : "ffprobe"
      mp3splt_executable = OS.windows? ? "./vendor/bin/mp3splt/mp3splt.exe" : "mp3splt"
      sox_executable = OS.windows? ? "./vendor/bin/sox/sox.exe" : "sox"
      wavpack_executable = OS.windows? ? "./vendor/bin/wavpack/wvunpack.exe" : "wvunpack"

      @audio_ffmpeg = AudioFfmpeg.new(ffmpeg_executable, ffprobe_executable, @temp_dir)
      @audio_mp3splt = AudioMp3splt.new(mp3splt_executable, @temp_dir)
      @audio_sox = AudioSox.new(sox_executable, @temp_dir)
      @audio_wavpack = AudioWavpack.new(wavpack_executable, @temp_dir)
    end

    # @return Path to a file. The file does not exist.
    def temp_file(extension)
      path = File.join(@temp_dir, SecureRandom.hex(7)+'.'+extension.trim('.', '')).to_s
      path
    end

    # Provides information about an audio file.
    def info(source)
      raise Exceptions::FileNotFoundError, "Source does not exist: #{source}" unless File.exists? source
      raise Exceptions::FileEmptyError, "Source exists, but has no content: #{source}" if File.size(source) < 1

      #sox_info_cmd = @audio_sox.info_command_info(source)
      #sox_info_output = execute(sox_info_cmd)
      #sox_info = @audio_sox.parse_info_output(sox_info_output[:stdout])

      sox_stat_cmd = @audio_sox.info_command_stat(source)
      sox_stat_output = execute(sox_stat_cmd)
      sox_stat = @audio_sox.parse_info_output(sox_stat_output[:stderr])

      ffmpeg_info_cmd = @audio_ffmpeg.info_command(source)
      ffmpeg_info_output = execute(ffmpeg_info_cmd)
      ffmpeg_info = @audio_ffmpeg.parse_ffprobe_output(ffmpeg_info_output[:stdout])

      @audio_sox.check_for_errors(sox_stat_output[:stdout],sox_stat_output[:stderr])
      @audio_ffmpeg.check_for_errors(ffmpeg_info_output[:stdout],ffmpeg_info_output[:stderr])

      # extract only necessary information into a flattened hash
      info_flattened = {
          media_type: @audio_ffmpeg.get_mime_type(ffmpeg_info),
          sample_rate_hertz: ffmpeg_info['STREAM sample_rate'].to_f,
          max_amplitude: sox_stat['Maximum amplitude'].to_f
      }

      if info_flattened[:media_type] == 'audio/wavpack'
        # only get wavpack info for wavpack files
        wavpack_info_cmd = @audio_wavpack.info_command(source)
        wavpack_info_output = execute(wavpack_info_cmd)
        wavpack_info = @audio_wavpack.parse_info_output(wavpack_info_output[:stdout])

        info_flattened[:bit_rate_bps] = wavpack_info['ave bitrate'].to_f
        info_flattened[:data_length_bytes] = wavpack_info['file size'].to_f
        info_flattened[:channels] = wavpack_info['channels'].to_i
        info_flattened[:duration_seconds] = wavpack_info['duration'].to_f

      elsif info_flattened[:media_type] == 'audio/wav'
        # only get shntool info for wav files
        shntool_info_cmd = @audio_shntool.info_command(source)
        shntool_info_output = execute(shntool_info_cmd)
        shntool_info = @audio_shntool.parse_info_output(shntool_info_output[:stdout])

        info_flattened[:bit_rate_bps] = shntool_info['ave bitrate'].to_f
        info_flattened[:data_length_bytes] = shntool_info['file size'].to_f
        info_flattened[:channels] = shntool_info['channels'].to_i
        info_flattened[:duration_seconds] = shntool_info['duration'].to_f

      else
        # get ffmpeg info for everything else
        info_flattened[:bit_rate_bps] = ffmpeg_info['FORMAT bit_rate'].to_i
        info_flattened[:data_length_bytes] = ffmpeg_info['FORMAT size'].to_i
        info_flattened[:channels] = ffmpeg_info['STREAM channels'].to_i
        info_flattened[:duration_seconds] = @audio_ffmpeg.parse_duration(ffmpeg_info['FORMAT duration']).to_f
      end

      Logging::logger.debug "Info for #{source}: #{info_flattened.to_json}"

      info_flattened
    end

    # Creates a new audio file from source path in target path, modified according to the
    # parameters in modify_parameters. Possible options:
    # :start_offset :end_offset :channel :sample_rate :format
    def modify(source, target, modify_parameters)
      raise ArgumentError, "Source and Target are the same file: #{target}" unless source != target
      raise Exceptions::FileNotFoundError, "Source does not exist: #{source}" unless File.exists? source
      raise Exceptions::FileAlreadyExistsError, "Target exists: #{target}" if File.exists? target

      # first get info about the source file
      source_info = info(source)

      # convert to wav, then to target file (might need to change channels or sample rate or format)
      if source_info[:media_type] == 'audio/wavpack'

        # put the wav file in a temp location
        temp_wav_file = temp_file('wav')
        @audio_wavpack.modify(source, temp_wav_file, modify_parameters)

        # remove start and end offset from modify_parameters (otherwise it will be done again!)
        wav_to_modify_params = modify_parameters.clone
        wav_to_modify_params.delete :start_offset if modify_parameters.include?(:start_offset)
        wav_to_modify_params.delete :end_offset if  modify_parameters.include?(:end_offset)

        modify(temp_wav_file, target, wav_to_modify_params)

        File.delete temp_wav_file

      elsif source.match(/\.mp3$/) && (modify_parameters.include?(:start_offset) || modify_parameters.include?(:end_offset))
        # segment the mp3, then to target file (might need to change channels or sample rate or format)
        # put the mp3 file in a temp location
        temp_wav_file = temp_file('mp3')
        @audio_mp3splt.modify(source, temp_wav_file, modify_parameters)

        # remove start and end offset from modify_parameters (otherwise it will be done again!)
        wav_to_modify_params = modify_parameters.clone
        wav_to_modify_params.delete :start_offset
        wav_to_modify_params.delete :end_offset

        modify(temp_wav_file, target, wav_to_modify_params)

        File.delete temp_wav_file

      elsif source.match(/\.wav$/)&& target.match(/\.mp3$/)
        @audio_sox.modify(source, target, modify_parameters)

      else
        @audio_ffmpeg.modify(source, target, modify_parameters)

      end

    end

    private

    def modify_private(info, source, target, modify_parameters)

    end

    def execute(command)
      stdout_str, stderr_str, status = Open3.capture3(command)

      msg = "Command status #{status.exitstatus}, executed #{command}"

      if !stderr_str.blank? && status.exitstatus != 0
        Logging::logger.warn msg+"\n Standard output: #{stdout_str}\n Standard Error: #{stderr_str}"
      else
        Logging::logger.debug msg
      end
      {
          command: command,
          stdout: stdout_str,
          stderr: stderr_str,
          status: status
      }
    end
=======

    public

    def initialize(temp_dir)
      @temp_dir = temp_dir

      ffmpeg_executable = OS.windows? ? "./vendor/bin/ffmpeg/ffmpeg.exe" : "ffmpeg"
      ffprobe_executable = OS.windows? ? "./vendor/bin/ffmpeg/ffprobe.exe" : "ffprobe"
      mp3splt_executable = OS.windows? ? "./vendor/bin/mp3splt/mp3splt.exe" : "mp3splt"
      sox_executable = OS.windows? ? "./vendor/bin/sox/sox.exe" : "sox"
      wavpack_executable = OS.windows? ? "./vendor/bin/wavpack/wvunpack.exe" : "wvunpack"

      @audio_ffmpeg = AudioFfmpeg.new(ffmpeg_executable, ffprobe_executable, @temp_dir)
      @audio_mp3splt = AudioMp3splt.new(mp3splt_executable, @temp_dir)
      @audio_sox = AudioSox.new(sox_executable, @temp_dir)
      @audio_wavpack = AudioWavpack.new(wavpack_executable, @temp_dir)
    end

    # @return Path to a file. The file does not exist.
    def temp_file(extension)
      path = File.join(@temp_dir, SecureRandom.hex(7)+'.'+extension.trim('.', '')).to_s
      path
    end

    # Provides information about an audio file.
    def info(source)
      raise Exceptions::FileNotFoundError, "Source does not exist: #{source}" unless File.exists? source
      raise Exceptions::FileEmptyError, "Source exists, but has no content: #{source}" if File.size(source) < 1

      result = {}

      sox = @audio_sox.info source
      result = result.deep_merge sox

      ffmpeg = @audio_ffmpeg.info source
      result = result.deep_merge ffmpeg

      wavpack = @audio_wavpack.info source
      result = result.deep_merge wavpack

      Logging::logger.debug "Info for #{source}: #{result.to_json}"

      #TODO: what to do if there is an error?

      # extract only necessary information into a flattened hash
      info_flattened = {
          media_type: @audio_ffmpeg.get_mime_type(result[:info][:ffmpeg]),
          sample_rate_hertz: result[:info][:ffmpeg]['STREAM sample_rate'].to_f,
          max_amplitude: result[:info][:sox]['Maximum amplitude'].to_f
      }

      if info_flattened[:media_type] == 'audio/wavpack'
        info_flattened[:bit_rate_bps] = result[:info][:wavpack]['ave bitrate'].to_f
        info_flattened[:data_length_bytes] = result[:info][:wavpack]['file size'].to_f
        info_flattened[:channels] = result[:info][:wavpack]['channels'].to_i
        info_flattened[:duration_seconds] = result[:info][:wavpack]['duration'].to_f
      else
        info_flattened[:bit_rate_bps] = result[:info][:ffmpeg]['FORMAT bit_rate'].to_i
        info_flattened[:data_length_bytes] = result[:info][:ffmpeg]['FORMAT size'].to_i
        info_flattened[:channels] = result[:info][:ffmpeg]['STREAM channels'].to_i
        info_flattened[:duration_seconds] = @audio_ffmpeg.parse_duration(result[:info][:ffmpeg]['FORMAT duration']).to_f
      end

      info_flattened
    end

    # Creates a new audio file from source path in target path, modified according to the
    # parameters in modify_parameters. Possible options:
    # :start_offset :end_offset :channel :sample_rate :format
    def modify(source, target, modify_parameters)
      raise ArgumentError, "Source and Target are the same file: #{target}" unless source != target
      raise Exceptions::FileNotFoundError, "Source does not exist: #{source}" unless File.exists? source
      raise Exceptions::FileAlreadyExistsError, "Target exists: #{target}" if File.exists? target

      if source.match(/\.wv$/)
        # convert to wav, then to target file (might need to change channels or sample rate or format)
        # put the wav file in a temp location
        temp_wav_file = temp_file('wav')
        @audio_wavpack.modify(source, temp_wav_file, modify_parameters)

        # remove start and end offset from modify_parameters (otherwise it will be done again!)
        wav_to_modify_params = modify_parameters.clone
        wav_to_modify_params.delete :start_offset if modify_parameters.include?(:start_offset)
        wav_to_modify_params.delete :end_offset if  modify_parameters.include?(:end_offset)

        modify(temp_wav_file, target, wav_to_modify_params)

        File.delete temp_wav_file

      elsif source.match(/\.mp3$/) && (modify_parameters.include?(:start_offset) || modify_parameters.include?(:end_offset))
        # segment the mp3, then to target file (might need to change channels or sample rate or format)
        # put the mp3 file in a temp location
        temp_wav_file = temp_file('mp3')
        @audio_mp3splt.modify(source, temp_wav_file, modify_parameters)

        # remove start and end offset from modify_parameters (otherwise it will be done again!)
        wav_to_modify_params = modify_parameters.clone
        wav_to_modify_params.delete :start_offset
        wav_to_modify_params.delete :end_offset

        modify(temp_wav_file, target, wav_to_modify_params)

        File.delete temp_wav_file

      elsif source.match(/\.wav$/)&& target.match(/\.mp3$/)
        @audio_sox.modify(source, target, modify_parameters)

      else
        @audio_ffmpeg.modify(source, target, modify_parameters)

      end
>>>>>>> 5d1e34d2

    end
  end
end<|MERGE_RESOLUTION|>--- conflicted
+++ resolved
@@ -5,6 +5,7 @@
 require File.dirname(__FILE__) + '/audio_mp3splt'
 require File.dirname(__FILE__) + '/audio_wavpack'
 require File.dirname(__FILE__) + '/audio_ffmpeg'
+require File.dirname(__FILE__) + '/audio_shntool'
 require File.dirname(__FILE__) + '/exceptions'
 require File.dirname(__FILE__) + '/logger'
 
@@ -14,7 +15,6 @@
     include Logging
 
     attr_reader :audio_ffmpeg, :audio_mp3splt, :audio_sox, :audio_wavpack, :temp_dir
-<<<<<<< HEAD
 
     public
 
@@ -26,11 +26,13 @@
       mp3splt_executable = OS.windows? ? "./vendor/bin/mp3splt/mp3splt.exe" : "mp3splt"
       sox_executable = OS.windows? ? "./vendor/bin/sox/sox.exe" : "sox"
       wavpack_executable = OS.windows? ? "./vendor/bin/wavpack/wvunpack.exe" : "wvunpack"
+      shntool_executable = OS.windows? ? "./vendor/bin/shntool/shntool.exe" : "shntool"
 
       @audio_ffmpeg = AudioFfmpeg.new(ffmpeg_executable, ffprobe_executable, @temp_dir)
       @audio_mp3splt = AudioMp3splt.new(mp3splt_executable, @temp_dir)
       @audio_sox = AudioSox.new(sox_executable, @temp_dir)
       @audio_wavpack = AudioWavpack.new(wavpack_executable, @temp_dir)
+      @audio_shntool = AudioShntool.new(shntool_executable, @temp_dir)
     end
 
     # @return Path to a file. The file does not exist.
@@ -56,8 +58,8 @@
       ffmpeg_info_output = execute(ffmpeg_info_cmd)
       ffmpeg_info = @audio_ffmpeg.parse_ffprobe_output(ffmpeg_info_output[:stdout])
 
-      @audio_sox.check_for_errors(sox_stat_output[:stdout],sox_stat_output[:stderr])
-      @audio_ffmpeg.check_for_errors(ffmpeg_info_output[:stdout],ffmpeg_info_output[:stderr])
+      @audio_sox.check_for_errors(sox_stat_output[:stdout], sox_stat_output[:stderr])
+      @audio_ffmpeg.check_for_errors(ffmpeg_info_output[:stdout], ffmpeg_info_output[:stderr])
 
       # extract only necessary information into a flattened hash
       info_flattened = {
@@ -176,120 +178,6 @@
           status: status
       }
     end
-=======
 
-    public
-
-    def initialize(temp_dir)
-      @temp_dir = temp_dir
-
-      ffmpeg_executable = OS.windows? ? "./vendor/bin/ffmpeg/ffmpeg.exe" : "ffmpeg"
-      ffprobe_executable = OS.windows? ? "./vendor/bin/ffmpeg/ffprobe.exe" : "ffprobe"
-      mp3splt_executable = OS.windows? ? "./vendor/bin/mp3splt/mp3splt.exe" : "mp3splt"
-      sox_executable = OS.windows? ? "./vendor/bin/sox/sox.exe" : "sox"
-      wavpack_executable = OS.windows? ? "./vendor/bin/wavpack/wvunpack.exe" : "wvunpack"
-
-      @audio_ffmpeg = AudioFfmpeg.new(ffmpeg_executable, ffprobe_executable, @temp_dir)
-      @audio_mp3splt = AudioMp3splt.new(mp3splt_executable, @temp_dir)
-      @audio_sox = AudioSox.new(sox_executable, @temp_dir)
-      @audio_wavpack = AudioWavpack.new(wavpack_executable, @temp_dir)
-    end
-
-    # @return Path to a file. The file does not exist.
-    def temp_file(extension)
-      path = File.join(@temp_dir, SecureRandom.hex(7)+'.'+extension.trim('.', '')).to_s
-      path
-    end
-
-    # Provides information about an audio file.
-    def info(source)
-      raise Exceptions::FileNotFoundError, "Source does not exist: #{source}" unless File.exists? source
-      raise Exceptions::FileEmptyError, "Source exists, but has no content: #{source}" if File.size(source) < 1
-
-      result = {}
-
-      sox = @audio_sox.info source
-      result = result.deep_merge sox
-
-      ffmpeg = @audio_ffmpeg.info source
-      result = result.deep_merge ffmpeg
-
-      wavpack = @audio_wavpack.info source
-      result = result.deep_merge wavpack
-
-      Logging::logger.debug "Info for #{source}: #{result.to_json}"
-
-      #TODO: what to do if there is an error?
-
-      # extract only necessary information into a flattened hash
-      info_flattened = {
-          media_type: @audio_ffmpeg.get_mime_type(result[:info][:ffmpeg]),
-          sample_rate_hertz: result[:info][:ffmpeg]['STREAM sample_rate'].to_f,
-          max_amplitude: result[:info][:sox]['Maximum amplitude'].to_f
-      }
-
-      if info_flattened[:media_type] == 'audio/wavpack'
-        info_flattened[:bit_rate_bps] = result[:info][:wavpack]['ave bitrate'].to_f
-        info_flattened[:data_length_bytes] = result[:info][:wavpack]['file size'].to_f
-        info_flattened[:channels] = result[:info][:wavpack]['channels'].to_i
-        info_flattened[:duration_seconds] = result[:info][:wavpack]['duration'].to_f
-      else
-        info_flattened[:bit_rate_bps] = result[:info][:ffmpeg]['FORMAT bit_rate'].to_i
-        info_flattened[:data_length_bytes] = result[:info][:ffmpeg]['FORMAT size'].to_i
-        info_flattened[:channels] = result[:info][:ffmpeg]['STREAM channels'].to_i
-        info_flattened[:duration_seconds] = @audio_ffmpeg.parse_duration(result[:info][:ffmpeg]['FORMAT duration']).to_f
-      end
-
-      info_flattened
-    end
-
-    # Creates a new audio file from source path in target path, modified according to the
-    # parameters in modify_parameters. Possible options:
-    # :start_offset :end_offset :channel :sample_rate :format
-    def modify(source, target, modify_parameters)
-      raise ArgumentError, "Source and Target are the same file: #{target}" unless source != target
-      raise Exceptions::FileNotFoundError, "Source does not exist: #{source}" unless File.exists? source
-      raise Exceptions::FileAlreadyExistsError, "Target exists: #{target}" if File.exists? target
-
-      if source.match(/\.wv$/)
-        # convert to wav, then to target file (might need to change channels or sample rate or format)
-        # put the wav file in a temp location
-        temp_wav_file = temp_file('wav')
-        @audio_wavpack.modify(source, temp_wav_file, modify_parameters)
-
-        # remove start and end offset from modify_parameters (otherwise it will be done again!)
-        wav_to_modify_params = modify_parameters.clone
-        wav_to_modify_params.delete :start_offset if modify_parameters.include?(:start_offset)
-        wav_to_modify_params.delete :end_offset if  modify_parameters.include?(:end_offset)
-
-        modify(temp_wav_file, target, wav_to_modify_params)
-
-        File.delete temp_wav_file
-
-      elsif source.match(/\.mp3$/) && (modify_parameters.include?(:start_offset) || modify_parameters.include?(:end_offset))
-        # segment the mp3, then to target file (might need to change channels or sample rate or format)
-        # put the mp3 file in a temp location
-        temp_wav_file = temp_file('mp3')
-        @audio_mp3splt.modify(source, temp_wav_file, modify_parameters)
-
-        # remove start and end offset from modify_parameters (otherwise it will be done again!)
-        wav_to_modify_params = modify_parameters.clone
-        wav_to_modify_params.delete :start_offset
-        wav_to_modify_params.delete :end_offset
-
-        modify(temp_wav_file, target, wav_to_modify_params)
-
-        File.delete temp_wav_file
-
-      elsif source.match(/\.wav$/)&& target.match(/\.mp3$/)
-        @audio_sox.modify(source, target, modify_parameters)
-
-      else
-        @audio_ffmpeg.modify(source, target, modify_parameters)
-
-      end
->>>>>>> 5d1e34d2
-
-    end
   end
 end