# syntax=docker/dockerfile:1.4
# Debian releases:
#
FROM ruby:3.2.2-slim-bullseye
ARG app_name=baw-server
ARG app_user=baw_web
ARG version=
# This saves about 150MB by not installing some gems and documentation
ARG trimmed=false

# install audio tools and other binaries
# apt is cleaned automatically: https://github.com/GoogleContainerTools/base-images-docker/blob/master/debian/reproducible/overlay/etc/apt/apt.conf.d/docker-clean
RUN --mount=type=bind,source=./provision,target=/provision \
  apt-get update \
  && DEBIAN_FRONTEND=noninteractive apt-get install -y --no-install-recommends \
  # - git: we'd like to remove git dependency but we have multiple git based dependencies
  # in our gem files
  # - curl is needed for passenger
  # - iproute2 install ip and basic network debugging tools
  # - gnupg is for validating apt public keys
  ca-certificates git curl gnupg iproute2 \
  # sqlite
  sqlite3 libsqlite3-dev libgmp-dev \
  # the following are for nokogiri and the like
  build-essential patch ruby-dev zlib1g-dev liblzma-dev \
  # for the pg gem we need postgresql-client (also used by rails rake db commands)
  && /provision/install_postgresql_client.sh \
  # install audio tools and other binaries
  && /provision/install_audio_tools.sh

RUN --mount=type=bind,source=./provision,target=/provision \
  # create a user for the app
  addgroup --gid 1000 ${app_user} \
  && adduser --uid 1000 --gid 1000 --home /home/${app_user} --shell /bin/sh --disabled-password --gecos "" ${app_user} \
  && mkdir /home/${app_user}/${app_name} \
  && chown -R ${app_user}:${app_user} /home/${app_user} \
  # allow bundle install to work as app_user
  # modified from here: https://github.com/docker-library/ruby/blob/6a7df7a72b4a3d1b3e06ead303841b3fdaca560e/2.6/buster/slim/Dockerfile#L114
  && mkdir -p "$GEM_HOME/bin" \
  && chmod 777 "$GEM_HOME/bin" \
  # https://github.com/moby/moby/issues/20437
  && mkdir -p /home/${app_user}/${app_name} \
  && chmod g+srx /home/${app_user}/${app_name} \
  && chown -R 1000:1000 /home/${app_user} \
  && mkdir -p /home/${app_user}/${app_name}/tmp \
  && mkdir /data \
  && chown -R 1000:1000 /data \
  && (if [ "x${trimmed}" != "xtrue" ]; then /provision/dev_setup.sh ; fi)


ENV RAILS_ENV=production \
  APP_USER=${app_user} \
  APP_NAME=${app_name} \
  BAW_SERVER_VERSION=${version} \
  # enable binstubs to take priority
  PATH=./bin:$PATH \
  BUNDLE_PATH__SYSTEM="true" \
  # migrate the database before booting the app. Recommended to run once per-deploy across cluster and then disable.
  # Also, must be false for worker instances.
  MIGRATE_DB=false \
  # generate assets for rails app
  # must be done in context (i.e. in production for production, not in dev for production)
  # should not be done for workers and in dev/test environments
  GENERATE_ASSETS=false \
  BINDING=0.0.0.0


# "Install" our metadata utility
COPY --from=qutecoacoustics/emu:7.0.3 --chown==${app_user} /emu /emu

# change the working directory to the user's home directory
WORKDIR /home/${app_user}/${app_name}

# add base dependency files for bundle install (so we don't invalidate docker cache)
COPY --chown=${app_user} Gemfile Gemfile.lock  /home/${app_user}/${app_name}/

# install deps
# skip installing gem documentation
<<<<<<< HEAD
  # run this as the app user
RUN <<EOF
  su ${app_user} << "EOF2"
    echo "Running as: $(whoami) || $(id)"
    set -eux

    # last known version that worked
    # gem version 3.5.21
    # bundler version 2.5.21
    gem update --system 3.5.21

    # skip installing gem documentation
    if [ "x${trimmed}" = "xtrue" ]; then
      echo 'gem: --no-document' >> "$HOME/.gemrc"
      bundle config set without development test
    fi

    # ensure required bundler version is installed
    # https://bundler.io/blog/2019/05/14/solutions-for-cant-find-gem-bundler-with-executable-bundle.html
    gem install bundler -v "$(grep -A 1 'BUNDLED WITH' Gemfile.lock | tail -n 1)"

    # install baw-server
    bundle install
EOF2
EOF
=======
RUN (([ "x${trimmed}" != "xtrue" ] && echo 'gem: --no-rdoc --no-ri' >> "$HOME/.gemrc") || true) \
  && (([ "x${trimmed}" = "xtrue" ] && bundle config set without development test) || true)
# ensure required bundler version is installed
# https://bundler.io/blog/2019/05/14/solutions-for-cant-find-gem-bundler-with-executable-bundle.html
RUN gem install bundler -v "$(grep -A 1 "BUNDLED WITH" Gemfile.lock | tail -n 1)" \
  # install baw-server
  && bundle install \
  # install docs for dev work
  && (([ "x${trimmed}" != "xtrue" ] && solargraph download-core && solargraph bundle) || true)
>>>>>>> fc5d35aa

# Add the Rails app
COPY --chown=${app_user} ./ /home/${app_user}/${app_name}

# copy the passenger production config
# use a mount/volume to override this file for other environments
#
# For development we use entrypoint to copy a development version into place
# Thus there is no conflict here
COPY --chown=${app_user}:${app_user} ./provision/Passengerfile.production.json /home/${app_user}/${app_name}/Passengerfile.json

# asign permissions to special things
RUN <<EOF bash
  set -ex

  # allow group to read
  chmod -R g+r .
  find . -type d -exec chmod g+srx {} \;

  # and write for assets compilation
  chmod -R g+ws ./public

  # ensure execute permssions for scripts
  chmod a+x ./provision/*.sh
  chmod a+x ./bin/*

  # https://github.com/moby/moby/issues/20437
  chmod 1777 ./tmp
EOF

USER ${app_user}

# precompile passenger standalone
RUN bundle exec passenger start --runtime-check-only

ENTRYPOINT [ "./provision/entrypoint.sh" ]
CMD [ "passenger", "start" ]
# used for prod
EXPOSE 8888
# used for dev
EXPOSE 3000
VOLUME [ "/data" ]<|MERGE_RESOLUTION|>--- conflicted
+++ resolved
@@ -76,7 +76,6 @@
 
 # install deps
 # skip installing gem documentation
-<<<<<<< HEAD
   # run this as the app user
 RUN <<EOF
   su ${app_user} << "EOF2"
@@ -102,17 +101,6 @@
     bundle install
 EOF2
 EOF
-=======
-RUN (([ "x${trimmed}" != "xtrue" ] && echo 'gem: --no-rdoc --no-ri' >> "$HOME/.gemrc") || true) \
-  && (([ "x${trimmed}" = "xtrue" ] && bundle config set without development test) || true)
-# ensure required bundler version is installed
-# https://bundler.io/blog/2019/05/14/solutions-for-cant-find-gem-bundler-with-executable-bundle.html
-RUN gem install bundler -v "$(grep -A 1 "BUNDLED WITH" Gemfile.lock | tail -n 1)" \
-  # install baw-server
-  && bundle install \
-  # install docs for dev work
-  && (([ "x${trimmed}" != "xtrue" ] && solargraph download-core && solargraph bundle) || true)
->>>>>>> fc5d35aa
 
 # Add the Rails app
 COPY --chown=${app_user} ./ /home/${app_user}/${app_name}
@@ -124,7 +112,7 @@
 # Thus there is no conflict here
 COPY --chown=${app_user}:${app_user} ./provision/Passengerfile.production.json /home/${app_user}/${app_name}/Passengerfile.json
 
-# asign permissions to special things
+# assign permissions to special things
 RUN <<EOF bash
   set -ex
 
@@ -135,7 +123,7 @@
   # and write for assets compilation
   chmod -R g+ws ./public
 
-  # ensure execute permssions for scripts
+  # ensure execute permissions for scripts
   chmod a+x ./provision/*.sh
   chmod a+x ./bin/*
 
