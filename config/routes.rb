--- conflicted
+++ resolved
@@ -12,12 +12,8 @@
 
   resources :user_accounts do
     resources :permissions
-<<<<<<< HEAD
-    resources :bookmarks, :only => [:index], :defaults => {:format => 'json'}
+    resources :bookmarks, only: [:index], defaults: {format: 'json'}
     resources :audio_event_comments, only: [:index], defaults: {format: 'json'}
-=======
-    resources :bookmarks, only: [:index], defaults: {format: 'json'}
->>>>>>> 65531730
   end
 
   # routes for projects and nested resources
@@ -29,37 +25,7 @@
       get 'new_access_request'
       post 'submit_access_request'
     end
-<<<<<<< HEAD
-    resources :permissions, :except => [:show]
-    resources :permissions, :only => [:show], :defaults => {:format => 'json'}
-    resources :sites, :except => [:index] do
-      member do
-        get 'upload_instructions'
-        get 'harvest' => 'sites#harvest', :defaults => {:format => 'yml'}, :constraints => {:format => /(yml)/}
-      end
-      resources :audio_recordings, :only => [:index, :new, :create, :show], :defaults => {:format => 'json'} do
-        collection do
-          get 'check_uploader/:uploader_id', :defaults => {:format => 'json'}, action: :check_uploader
-        end
-        get 'media.:format' => 'media#show', :defaults => {:format => 'json'}, as: :media
-        resources :audio_events, :defaults => {:format => 'json'} do
-          collection do
-            get 'download', :defaults => {:format => 'csv'}, :constraints => {:format => /(csv)/}
-          end
-          resources :tags, :only => [:index], :defaults => {:format => 'json'}
-          resources :taggings, :defaults => {:format => 'json'}
-        end
-      end
-    end
-    resources :sites, :only => [:index], :defaults => {:format => 'json'}
-    resources :datasets, :except => [:index] do
-      resources :jobs, :only => [:show]
-      resources :jobs, :only => [:index], :defaults => {:format => 'json'}
-    end
-    resources :datasets, :only => [:index], :defaults => {:format => 'json'}
-    resources :jobs, :except => [:index, :show]
-    resources :jobs, :only => [:index], :defaults => {:format => 'json'}
-=======
+
     resources :permissions, except: [:show]
     resources :permissions, only: [:show], defaults: {format: 'json'}
     resources :sites, except: [:index] do
@@ -89,21 +55,10 @@
     resources :datasets, only: [:index], defaults: {format: 'json'}
     resources :jobs, except: [:index, :show]
     resources :jobs, only: [:index], defaults: {format: 'json'}
->>>>>>> 65531730
   end
 
   # allow shallow paths to audio_recordings
   # TODO: cleanup unneccessary paths
-<<<<<<< HEAD
-  resources :audio_recordings, :only => [:show], :defaults => {:format => 'json'} do
-    get 'media.:format' => 'media#show', :defaults => {:format => 'json'}, as: :media
-    resources :audio_events, :defaults => {:format => 'json'} do
-      collection do
-        get 'download', :defaults => {:format => 'csv'}, :constraints => {:format => /(csv)/}
-      end
-      resources :tags, :only => [:index], :defaults => {:format => 'json'}
-      resources :taggings, :defaults => {:format => 'json'}
-=======
   resources :audio_recordings, only: [:show], defaults: {format: 'json'} do
     get 'media.:format' => 'media#show', defaults: {format: 'json'}, as: :media
     resources :audio_events, defaults: {format: 'json'} do
@@ -112,21 +67,10 @@
       end
       resources :tags, only: [:index], defaults: {format: 'json'}
       resources :taggings, defaults: {format: 'json'}
->>>>>>> 65531730
     end
   end
 
   # routes for audio recordings and bookmarks within particular recordings
-<<<<<<< HEAD
-  resources :audio_recordings, :only => [], :defaults => {:format => 'json'}, shallow: true do
-    member do
-      put 'update_status' # for when harvester has moved a file to the correct location
-    end
-    resources :bookmarks, :defaults => {:format => 'json'}
-  end
-  resources :tags, only: [:index, :show, :create, :new], :defaults => {:format => 'json'}
-  resources :audio_events, only: [:new], :defaults => {:format => 'json'} do
-=======
   resources :audio_recordings, only: [], defaults: {format: 'json'}, shallow: true do
     member do
       put 'update_status' # for when harvester has moved a file to the correct location
@@ -135,7 +79,6 @@
   end
   resources :tags, only: [:index, :show, :create, :new], defaults: {format: 'json'}
   resources :audio_events, only: [:new], defaults: {format: 'json'} do
->>>>>>> 65531730
     collection do
       get 'library'
       get 'library/paged' => 'audio_events#library_paged', as: :library_paged
@@ -160,15 +103,9 @@
   get '/sites/:id' => 'sites#show_shallow', defaults: {format: 'json'}
 
   # devise for RESTful API Authentication, see Api/sessions_controller.rb
-<<<<<<< HEAD
-  devise_for :users, :controllers => {:sessions => 'sessions'},
-             :as => :security, :path => :security, :defaults => {:format => 'json'},
-             :only => [:sessions], :skip_helpers => true
-=======
   devise_for :users, controllers: {sessions: 'sessions'},
              as: :security, path: :security, defaults: {format: 'json'},
              only: [:sessions], skip_helpers: true
->>>>>>> 65531730
 
   # route to the home page of site
   root to: 'public#index'
@@ -197,11 +134,7 @@
   get '/credits' => 'public#credits'
 
   # resque front end
-<<<<<<< HEAD
-  authenticate :user, lambda { |u| u.has_role? :admin } do
-=======
   authenticate :user, lambda { |u| !u.blank? && u.has_role?(:admin) } do
->>>>>>> 65531730
     mount Resque::Server.new, at: '/job_queue_status'
   end
 
