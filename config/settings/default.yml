--- conflicted
+++ resolved
@@ -68,17 +68,10 @@
     cached_datasets:
       - <%= Rails.root %>/tmp/_cached_dataset
     cached_analysis_jobs:
-<<<<<<< HEAD
-      - <%= Rails.root %>/tmp/_cached_analysis_jobs
-    harvester_base: <%= Rails.root %>/tmp/_harvester_to_do
-    modules_log_file: <%= Rails.root %>/tmp/_modules_log.log
-    workers_log_file: <%= Rails.root %>/tmp/workers_log.log
-=======
       - /home/ubuntu/bioacoustics/qcif_storage/data_stag/cached_analysis_jobs
     worker_log_file: <%= Rails.root %>/log/worker.<%= Rails.env %>.log
     mailer_log_file: <%= Rails.root %>/log/mailer.<%= Rails.env %>.log
     audio_tools_log_file: <%= Rails.root %>/log/audio_tools.<%= Rails.env %>.log
->>>>>>> dbbcd347
     temp_dir: <%= Rails.root %>/tmp
   harvester:
     email: address+harvester@example.com
