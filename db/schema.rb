# encoding: UTF-8
# This file is auto-generated from the current state of the database. Instead
# of editing this file, please use the migrations feature of Active Record to
# incrementally modify your database, and then regenerate this schema definition.
#
# Note that this schema.rb definition is the authoritative source for your
# database schema. If you need to create the application database on another
# system, you should be using db:schema:load, not running all the migrations
# from scratch. The latter is a flawed and unsustainable approach (the more migrations
# you'll amass, the slower it'll run and the greater likelihood for issues).
#
# It's strongly recommended that you check this file into your version control system.

<<<<<<< HEAD
ActiveRecord::Schema.define(version: 20150710082554) do
=======
ActiveRecord::Schema.define(version: 20150807150417) do
>>>>>>> 3a0e86a4

  # These are extensions that must be enabled in order to support this database
  enable_extension "plpgsql"

  create_table "analysis_jobs", force: :cascade do |t|
    t.string   "name",                         limit: 255,                                          null: false
    t.string   "annotation_name",              limit: 255
    t.text     "custom_settings",                                                                   null: false
    t.integer  "script_id",                                                                         null: false
    t.integer  "creator_id",                                                                        null: false
    t.integer  "updater_id"
    t.integer  "deleter_id"
    t.datetime "deleted_at"
    t.datetime "created_at",                                                                        null: false
    t.datetime "updated_at",                                                                        null: false
    t.text     "description"
    t.integer  "saved_search_id",                                                                   null: false
    t.datetime "started_at"
    t.string   "overall_status",                                                    default: "new", null: false
    t.datetime "overall_status_modified_at",                                                        null: false
    t.text     "overall_progress",                                                                  null: false
    t.datetime "overall_progress_modified_at",                                                      null: false
    t.integer  "overall_count",                                                                     null: false
    t.decimal  "overall_duration_seconds",                 precision: 14, scale: 4,                 null: false
  end

  create_table "audio_event_comments", force: :cascade do |t|
    t.integer  "audio_event_id",             null: false
    t.text     "comment",                    null: false
    t.string   "flag",           limit: 255
    t.text     "flag_explain"
    t.integer  "flagger_id"
    t.datetime "flagged_at"
    t.integer  "creator_id",                 null: false
    t.integer  "updater_id"
    t.integer  "deleter_id"
    t.datetime "deleted_at"
    t.datetime "created_at"
    t.datetime "updated_at"
  end

  add_index "audio_event_comments", ["audio_event_id"], name: "index_audio_event_comments_on_audio_event_id", using: :btree
  add_index "audio_event_comments", ["creator_id"], name: "index_audio_event_comments_on_creator_id", using: :btree
  add_index "audio_event_comments", ["deleter_id"], name: "index_audio_event_comments_on_deleter_id", using: :btree
  add_index "audio_event_comments", ["flagger_id"], name: "index_audio_event_comments_on_flagger_id", using: :btree
  add_index "audio_event_comments", ["updater_id"], name: "index_audio_event_comments_on_updater_id", using: :btree

  create_table "audio_events", force: :cascade do |t|
    t.integer  "audio_recording_id",                                            null: false
    t.decimal  "start_time_seconds",   precision: 10, scale: 4,                 null: false
    t.decimal  "end_time_seconds",     precision: 10, scale: 4
    t.decimal  "low_frequency_hertz",  precision: 10, scale: 4,                 null: false
    t.decimal  "high_frequency_hertz", precision: 10, scale: 4
    t.boolean  "is_reference",                                  default: false, null: false
    t.integer  "creator_id",                                                    null: false
    t.integer  "updater_id"
    t.integer  "deleter_id"
    t.datetime "deleted_at"
    t.datetime "created_at",                                                    null: false
    t.datetime "updated_at",                                                    null: false
  end

  add_index "audio_events", ["audio_recording_id"], name: "index_audio_events_on_audio_recording_id", using: :btree
  add_index "audio_events", ["creator_id"], name: "index_audio_events_on_creator_id", using: :btree
  add_index "audio_events", ["deleter_id"], name: "index_audio_events_on_deleter_id", using: :btree
  add_index "audio_events", ["updater_id"], name: "index_audio_events_on_updater_id", using: :btree

  create_table "audio_events_tags", force: :cascade do |t|
    t.integer  "audio_event_id", null: false
    t.integer  "tag_id",         null: false
    t.datetime "created_at",     null: false
    t.datetime "updated_at",     null: false
    t.integer  "creator_id",     null: false
    t.integer  "updater_id"
  end

  add_index "audio_events_tags", ["audio_event_id", "tag_id"], name: "index_audio_events_tags_on_audio_event_id_and_tag_id", unique: true, using: :btree
  add_index "audio_events_tags", ["creator_id"], name: "index_audio_events_tags_on_creator_id", using: :btree
  add_index "audio_events_tags", ["updater_id"], name: "index_audio_events_tags_on_updater_id", using: :btree

  create_table "audio_recordings", force: :cascade do |t|
    t.string   "uuid",                limit: 36,                                           null: false
    t.integer  "uploader_id",                                                              null: false
    t.datetime "recorded_date",                                                            null: false
    t.integer  "site_id",                                                                  null: false
    t.decimal  "duration_seconds",                precision: 10, scale: 4,                 null: false
    t.integer  "sample_rate_hertz"
    t.integer  "channels"
    t.integer  "bit_rate_bps"
    t.string   "media_type",          limit: 255,                                          null: false
    t.integer  "data_length_bytes",   limit: 8,                                            null: false
    t.string   "file_hash",           limit: 524,                                          null: false
    t.string   "status",              limit: 255,                          default: "new"
    t.text     "notes"
    t.integer  "creator_id",                                                               null: false
    t.integer  "updater_id"
    t.integer  "deleter_id"
    t.datetime "created_at",                                                               null: false
    t.datetime "updated_at",                                                               null: false
    t.datetime "deleted_at"
    t.string   "original_file_name",  limit: 255
    t.string   "recorded_utc_offset", limit: 20
  end

  add_index "audio_recordings", ["created_at", "updated_at"], name: "audio_recordings_created_updated_at", using: :btree
  add_index "audio_recordings", ["creator_id"], name: "index_audio_recordings_on_creator_id", using: :btree
  add_index "audio_recordings", ["deleter_id"], name: "index_audio_recordings_on_deleter_id", using: :btree
  add_index "audio_recordings", ["site_id"], name: "index_audio_recordings_on_site_id", using: :btree
  add_index "audio_recordings", ["updater_id"], name: "index_audio_recordings_on_updater_id", using: :btree
  add_index "audio_recordings", ["uploader_id"], name: "index_audio_recordings_on_uploader_id", using: :btree
  add_index "audio_recordings", ["uuid"], name: "audio_recordings_uuid_uidx", unique: true, using: :btree

  create_table "bookmarks", force: :cascade do |t|
    t.integer  "audio_recording_id"
    t.decimal  "offset_seconds",                 precision: 10, scale: 4
    t.string   "name",               limit: 255
    t.datetime "created_at",                                              null: false
    t.datetime "updated_at",                                              null: false
    t.integer  "creator_id",                                              null: false
    t.integer  "updater_id"
    t.text     "description"
    t.string   "category",           limit: 255
  end

<<<<<<< HEAD
=======
  add_index "bookmarks", ["audio_recording_id"], name: "index_bookmarks_on_audio_recording_id", using: :btree
  add_index "bookmarks", ["creator_id"], name: "index_bookmarks_on_creator_id", using: :btree
  add_index "bookmarks", ["name", "creator_id"], name: "bookmarks_name_creator_id_uidx", unique: true, using: :btree
  add_index "bookmarks", ["updater_id"], name: "index_bookmarks_on_updater_id", using: :btree

  create_table "datasets", force: :cascade do |t|
    t.string   "name",                        limit: 255, null: false
    t.time     "start_time"
    t.time     "end_time"
    t.date     "start_date"
    t.date     "end_date"
    t.string   "filters",                     limit: 255
    t.integer  "number_of_samples"
    t.integer  "number_of_tags"
    t.string   "types_of_tags",               limit: 255
    t.text     "description"
    t.integer  "creator_id",                              null: false
    t.integer  "updater_id"
    t.integer  "project_id",                              null: false
    t.datetime "created_at",                              null: false
    t.datetime "updated_at",                              null: false
    t.string   "dataset_result_file_name",    limit: 255
    t.string   "dataset_result_content_type", limit: 255
    t.integer  "dataset_result_file_size"
    t.datetime "dataset_result_updated_at"
    t.text     "tag_text_filters"
  end

  add_index "datasets", ["creator_id"], name: "index_datasets_on_creator_id", using: :btree
  add_index "datasets", ["name", "creator_id"], name: "datasets_name_creator_id_uidx", unique: true, using: :btree
  add_index "datasets", ["project_id"], name: "index_datasets_on_project_id", using: :btree
  add_index "datasets", ["updater_id"], name: "index_datasets_on_updater_id", using: :btree

  create_table "datasets_sites", id: false, force: :cascade do |t|
    t.integer "dataset_id", null: false
    t.integer "site_id",    null: false
  end

  add_index "datasets_sites", ["dataset_id", "site_id"], name: "index_datasets_sites_on_dataset_id_and_site_id", using: :btree
  add_index "datasets_sites", ["dataset_id"], name: "index_datasets_sites_on_dataset_id", using: :btree
  add_index "datasets_sites", ["site_id"], name: "index_datasets_sites_on_site_id", using: :btree

  create_table "jobs", force: :cascade do |t|
    t.string   "name",            limit: 255, null: false
    t.string   "annotation_name", limit: 255
    t.text     "script_settings"
    t.integer  "dataset_id",                  null: false
    t.integer  "script_id",                   null: false
    t.integer  "creator_id",                  null: false
    t.integer  "updater_id"
    t.integer  "deleter_id"
    t.datetime "deleted_at"
    t.datetime "created_at",                  null: false
    t.datetime "updated_at",                  null: false
    t.text     "description"
  end

  add_index "jobs", ["creator_id"], name: "index_jobs_on_creator_id", using: :btree
  add_index "jobs", ["dataset_id"], name: "index_jobs_on_dataset_id", using: :btree
  add_index "jobs", ["deleter_id"], name: "index_jobs_on_deleter_id", using: :btree
  add_index "jobs", ["name"], name: "jobs_name_uidx", unique: true, using: :btree
  add_index "jobs", ["script_id"], name: "index_jobs_on_script_id", using: :btree
  add_index "jobs", ["updater_id"], name: "index_jobs_on_updater_id", using: :btree

>>>>>>> 3a0e86a4
  create_table "permissions", force: :cascade do |t|
    t.integer  "creator_id",             null: false
    t.string   "level",      limit: 255, null: false
    t.integer  "project_id",             null: false
    t.integer  "user_id",                null: false
    t.integer  "updater_id"
    t.datetime "created_at",             null: false
    t.datetime "updated_at",             null: false
  end

  add_index "permissions", ["creator_id"], name: "index_permissions_on_creator_id", using: :btree
  add_index "permissions", ["project_id", "level", "user_id"], name: "permissions_level_user_id_project_id_uidx", unique: true, using: :btree
  add_index "permissions", ["project_id", "user_id"], name: "index_permissions_on_project_id_and_user_id", using: :btree
  add_index "permissions", ["project_id"], name: "index_permissions_on_project_id", using: :btree
  add_index "permissions", ["updater_id"], name: "index_permissions_on_updater_id", using: :btree
  add_index "permissions", ["user_id"], name: "index_permissions_on_user_id", using: :btree

  create_table "projects", force: :cascade do |t|
    t.string   "name",               limit: 255, null: false
    t.text     "description"
    t.string   "urn",                limit: 255
    t.text     "notes"
    t.integer  "creator_id",                     null: false
    t.integer  "updater_id"
    t.integer  "deleter_id"
    t.datetime "deleted_at"
    t.string   "image_file_name",    limit: 255
    t.string   "image_content_type", limit: 255
    t.integer  "image_file_size"
    t.datetime "image_updated_at"
    t.datetime "created_at",                     null: false
    t.datetime "updated_at",                     null: false
  end

<<<<<<< HEAD
  create_table "projects_saved_searches", id: false, force: :cascade do |t|
    t.integer "project_id",      null: false
    t.integer "saved_search_id", null: false
  end
=======
  add_index "projects", ["creator_id"], name: "index_projects_on_creator_id", using: :btree
  add_index "projects", ["deleter_id"], name: "index_projects_on_deleter_id", using: :btree
  add_index "projects", ["name"], name: "projects_name_uidx", unique: true, using: :btree
  add_index "projects", ["updater_id"], name: "index_projects_on_updater_id", using: :btree
>>>>>>> 3a0e86a4

  create_table "projects_sites", id: false, force: :cascade do |t|
    t.integer "project_id", null: false
    t.integer "site_id",    null: false
  end

<<<<<<< HEAD
  create_table "saved_searches", force: :cascade do |t|
    t.string   "name",         null: false
    t.text     "description"
    t.text     "stored_query", null: false
    t.integer  "creator_id",   null: false
    t.datetime "created_at",   null: false
    t.integer  "deleter_id"
    t.datetime "deleted_at"
  end
=======
  add_index "projects_sites", ["project_id", "site_id"], name: "index_projects_sites_on_project_id_and_site_id", using: :btree
  add_index "projects_sites", ["project_id"], name: "index_projects_sites_on_project_id", using: :btree
  add_index "projects_sites", ["site_id"], name: "index_projects_sites_on_site_id", using: :btree
>>>>>>> 3a0e86a4

  create_table "scripts", force: :cascade do |t|
    t.string   "name",                 limit: 255,                                         null: false
    t.string   "description",          limit: 255
    t.string   "analysis_identifier",  limit: 255,                                         null: false
    t.decimal  "version",                          precision: 4, scale: 2, default: 0.1,   null: false
    t.boolean  "verified",                                                 default: false
    t.integer  "updated_by_script_id"
    t.integer  "creator_id",                                                               null: false
    t.datetime "created_at",                                                               null: false
    t.text     "executable_command",                                                       null: false
    t.text     "executable_settings",                                                      null: false
  end

  add_index "scripts", ["creator_id"], name: "index_scripts_on_creator_id", using: :btree
  add_index "scripts", ["updated_by_script_id"], name: "index_scripts_on_updated_by_script_id", using: :btree
  add_index "scripts", ["updated_by_script_id"], name: "scripts_updated_by_script_id_uidx", unique: true, using: :btree

  create_table "sites", force: :cascade do |t|
    t.string   "name",               limit: 255,                         null: false
    t.decimal  "longitude",                      precision: 9, scale: 6
    t.decimal  "latitude",                       precision: 9, scale: 6
    t.text     "notes"
    t.integer  "creator_id",                                             null: false
    t.integer  "updater_id"
    t.integer  "deleter_id"
    t.datetime "deleted_at"
    t.string   "image_file_name",    limit: 255
    t.string   "image_content_type", limit: 255
    t.integer  "image_file_size"
    t.datetime "image_updated_at"
    t.datetime "created_at",                                             null: false
    t.datetime "updated_at",                                             null: false
    t.text     "description"
    t.string   "tzinfo_tz",          limit: 255
    t.string   "rails_tz",           limit: 255
  end

  add_index "sites", ["creator_id"], name: "index_sites_on_creator_id", using: :btree
  add_index "sites", ["deleter_id"], name: "index_sites_on_deleter_id", using: :btree
  add_index "sites", ["updater_id"], name: "index_sites_on_updater_id", using: :btree

  create_table "tags", force: :cascade do |t|
    t.string   "text",         limit: 255,                     null: false
    t.boolean  "is_taxanomic",             default: false,     null: false
    t.string   "type_of_tag",  limit: 255, default: "general", null: false
    t.boolean  "retired",                  default: false,     null: false
    t.text     "notes"
    t.datetime "created_at",                                   null: false
    t.datetime "updated_at",                                   null: false
    t.integer  "creator_id",                                   null: false
    t.integer  "updater_id"
  end

  add_index "tags", ["creator_id"], name: "index_tags_on_creator_id", using: :btree
  add_index "tags", ["text"], name: "tags_text_uidx", unique: true, using: :btree
  add_index "tags", ["updater_id"], name: "index_tags_on_updater_id", using: :btree

  create_table "users", force: :cascade do |t|
    t.string   "email",                  limit: 255,             null: false
    t.string   "user_name",              limit: 255,             null: false
    t.string   "encrypted_password",     limit: 255,             null: false
    t.string   "reset_password_token",   limit: 255
    t.datetime "reset_password_sent_at"
    t.datetime "remember_created_at"
    t.integer  "sign_in_count",                      default: 0
    t.datetime "current_sign_in_at"
    t.datetime "last_sign_in_at"
    t.string   "current_sign_in_ip",     limit: 255
    t.string   "last_sign_in_ip",        limit: 255
    t.string   "confirmation_token",     limit: 255
    t.datetime "confirmed_at"
    t.datetime "confirmation_sent_at"
    t.string   "unconfirmed_email",      limit: 255
    t.integer  "failed_attempts",                    default: 0
    t.string   "unlock_token",           limit: 255
    t.datetime "locked_at"
    t.string   "authentication_token",   limit: 255
    t.string   "invitation_token",       limit: 255
    t.datetime "created_at",                                     null: false
    t.datetime "updated_at",                                     null: false
    t.integer  "roles_mask"
    t.string   "image_file_name",        limit: 255
    t.string   "image_content_type",     limit: 255
    t.integer  "image_file_size"
    t.datetime "image_updated_at"
    t.text     "preferences"
    t.string   "tzinfo_tz",              limit: 255
    t.string   "rails_tz",               limit: 255
    t.datetime "last_seen_at"
  end

  add_index "users", ["authentication_token"], name: "index_users_on_authentication_token", unique: true, using: :btree
  add_index "users", ["confirmation_token"], name: "index_users_on_confirmation_token", unique: true, using: :btree
  add_index "users", ["email"], name: "index_users_on_email", unique: true, using: :btree
  add_index "users", ["user_name"], name: "users_user_name_unique", unique: true, using: :btree

  add_foreign_key "analysis_jobs", "saved_searches", name: "analysis_jobs_saved_search_id_fk"
  add_foreign_key "analysis_jobs", "scripts", name: "analysis_jobs_script_id_fk"
  add_foreign_key "analysis_jobs", "users", column: "creator_id", name: "analysis_jobs_creator_id_fk"
  add_foreign_key "analysis_jobs", "users", column: "deleter_id", name: "analysis_jobs_deleter_id_fk"
  add_foreign_key "analysis_jobs", "users", column: "updater_id", name: "analysis_jobs_updater_id_fk"
  add_foreign_key "audio_event_comments", "audio_events", name: "audio_event_comments_audio_event_id_fk"
  add_foreign_key "audio_event_comments", "users", column: "creator_id", name: "audio_event_comments_creator_id_fk"
  add_foreign_key "audio_event_comments", "users", column: "deleter_id", name: "audio_event_comments_deleter_id_fk"
  add_foreign_key "audio_event_comments", "users", column: "flagger_id", name: "audio_event_comments_flagger_id_fk"
  add_foreign_key "audio_event_comments", "users", column: "updater_id", name: "audio_event_comments_updater_id_fk"
  add_foreign_key "audio_events", "audio_recordings", name: "audio_events_audio_recording_id_fk"
  add_foreign_key "audio_events", "users", column: "creator_id", name: "audio_events_creator_id_fk"
  add_foreign_key "audio_events", "users", column: "deleter_id", name: "audio_events_deleter_id_fk"
  add_foreign_key "audio_events", "users", column: "updater_id", name: "audio_events_updater_id_fk"
  add_foreign_key "audio_events_tags", "audio_events", name: "audio_events_tags_audio_event_id_fk"
  add_foreign_key "audio_events_tags", "tags", name: "audio_events_tags_tag_id_fk"
  add_foreign_key "audio_events_tags", "users", column: "creator_id", name: "audio_events_tags_creator_id_fk"
  add_foreign_key "audio_events_tags", "users", column: "updater_id", name: "audio_events_tags_updater_id_fk"
  add_foreign_key "audio_recordings", "sites", name: "audio_recordings_site_id_fk"
  add_foreign_key "audio_recordings", "users", column: "creator_id", name: "audio_recordings_creator_id_fk"
  add_foreign_key "audio_recordings", "users", column: "deleter_id", name: "audio_recordings_deleter_id_fk"
  add_foreign_key "audio_recordings", "users", column: "updater_id", name: "audio_recordings_updater_id_fk"
  add_foreign_key "audio_recordings", "users", column: "uploader_id", name: "audio_recordings_uploader_id_fk"
  add_foreign_key "bookmarks", "audio_recordings", name: "bookmarks_audio_recording_id_fk"
  add_foreign_key "bookmarks", "users", column: "creator_id", name: "bookmarks_creator_id_fk"
  add_foreign_key "bookmarks", "users", column: "updater_id", name: "bookmarks_updater_id_fk"
  add_foreign_key "permissions", "projects", name: "permissions_project_id_fk"
  add_foreign_key "permissions", "users", column: "creator_id", name: "permissions_creator_id_fk"
  add_foreign_key "permissions", "users", column: "updater_id", name: "permissions_updater_id_fk"
  add_foreign_key "permissions", "users", name: "permissions_user_id_fk"
  add_foreign_key "projects", "users", column: "creator_id", name: "projects_creator_id_fk"
  add_foreign_key "projects", "users", column: "deleter_id", name: "projects_deleter_id_fk"
  add_foreign_key "projects", "users", column: "updater_id", name: "projects_updater_id_fk"
  add_foreign_key "projects_saved_searches", "projects", name: "projects_saved_searches_project_id_fk"
  add_foreign_key "projects_saved_searches", "saved_searches", name: "projects_saved_searches_saved_search_id_fk"
  add_foreign_key "projects_sites", "projects", name: "projects_sites_project_id_fk"
  add_foreign_key "projects_sites", "sites", name: "projects_sites_site_id_fk"
  add_foreign_key "saved_searches", "users", column: "creator_id", name: "saved_searches_creator_id_fk"
  add_foreign_key "saved_searches", "users", column: "deleter_id", name: "saved_searches_deleter_id_fk"
  add_foreign_key "scripts", "scripts", column: "updated_by_script_id", name: "scripts_updated_by_script_id_fk"
  add_foreign_key "scripts", "users", column: "creator_id", name: "scripts_creator_id_fk"
  add_foreign_key "sites", "users", column: "creator_id", name: "sites_creator_id_fk"
  add_foreign_key "sites", "users", column: "deleter_id", name: "sites_deleter_id_fk"
  add_foreign_key "sites", "users", column: "updater_id", name: "sites_updater_id_fk"
  add_foreign_key "tags", "users", column: "creator_id", name: "tags_creator_id_fk"
  add_foreign_key "tags", "users", column: "updater_id", name: "tags_updater_id_fk"
end<|MERGE_RESOLUTION|>--- conflicted
+++ resolved
@@ -11,45 +11,47 @@
 #
 # It's strongly recommended that you check this file into your version control system.
 
-<<<<<<< HEAD
-ActiveRecord::Schema.define(version: 20150710082554) do
-=======
 ActiveRecord::Schema.define(version: 20150807150417) do
->>>>>>> 3a0e86a4
 
   # These are extensions that must be enabled in order to support this database
   enable_extension "plpgsql"
 
   create_table "analysis_jobs", force: :cascade do |t|
-    t.string   "name",                         limit: 255,                                          null: false
-    t.string   "annotation_name",              limit: 255
-    t.text     "custom_settings",                                                                   null: false
-    t.integer  "script_id",                                                                         null: false
-    t.integer  "creator_id",                                                                        null: false
-    t.integer  "updater_id"
-    t.integer  "deleter_id"
-    t.datetime "deleted_at"
-    t.datetime "created_at",                                                                        null: false
-    t.datetime "updated_at",                                                                        null: false
-    t.text     "description"
-    t.integer  "saved_search_id",                                                                   null: false
+    t.string   "name",                                                                  null: false
+    t.string   "annotation_name"
+    t.text     "custom_settings",                                                       null: false
+    t.integer  "script_id",                                                             null: false
+    t.integer  "creator_id",                                                            null: false
+    t.integer  "updater_id"
+    t.integer  "deleter_id"
+    t.datetime "deleted_at"
+    t.datetime "created_at"
+    t.datetime "updated_at"
+    t.text     "description"
+    t.integer  "saved_search_id",                                                       null: false
     t.datetime "started_at"
-    t.string   "overall_status",                                                    default: "new", null: false
-    t.datetime "overall_status_modified_at",                                                        null: false
-    t.text     "overall_progress",                                                                  null: false
-    t.datetime "overall_progress_modified_at",                                                      null: false
-    t.integer  "overall_count",                                                                     null: false
-    t.decimal  "overall_duration_seconds",                 precision: 14, scale: 4,                 null: false
-  end
+    t.string   "overall_status",                                        default: "new", null: false
+    t.datetime "overall_status_modified_at",                                            null: false
+    t.text     "overall_progress",                                                      null: false
+    t.datetime "overall_progress_modified_at",                                          null: false
+    t.integer  "overall_count",                                                         null: false
+    t.decimal  "overall_duration_seconds",     precision: 14, scale: 4,                 null: false
+  end
+
+  add_index "analysis_jobs", ["creator_id"], name: "index_analysis_jobs_on_creator_id", using: :btree
+  add_index "analysis_jobs", ["deleter_id"], name: "index_analysis_jobs_on_deleter_id", using: :btree
+  add_index "analysis_jobs", ["name"], name: "analysis_jobs_name_uidx", unique: true, using: :btree
+  add_index "analysis_jobs", ["script_id"], name: "index_analysis_jobs_on_script_id", using: :btree
+  add_index "analysis_jobs", ["updater_id"], name: "index_analysis_jobs_on_updater_id", using: :btree
 
   create_table "audio_event_comments", force: :cascade do |t|
-    t.integer  "audio_event_id",             null: false
-    t.text     "comment",                    null: false
-    t.string   "flag",           limit: 255
+    t.integer  "audio_event_id", null: false
+    t.text     "comment",        null: false
+    t.string   "flag"
     t.text     "flag_explain"
     t.integer  "flagger_id"
     t.datetime "flagged_at"
-    t.integer  "creator_id",                 null: false
+    t.integer  "creator_id",     null: false
     t.integer  "updater_id"
     t.integer  "deleter_id"
     t.datetime "deleted_at"
@@ -74,8 +76,8 @@
     t.integer  "updater_id"
     t.integer  "deleter_id"
     t.datetime "deleted_at"
-    t.datetime "created_at",                                                    null: false
-    t.datetime "updated_at",                                                    null: false
+    t.datetime "created_at"
+    t.datetime "updated_at"
   end
 
   add_index "audio_events", ["audio_recording_id"], name: "index_audio_events_on_audio_recording_id", using: :btree
@@ -86,10 +88,10 @@
   create_table "audio_events_tags", force: :cascade do |t|
     t.integer  "audio_event_id", null: false
     t.integer  "tag_id",         null: false
-    t.datetime "created_at",     null: false
-    t.datetime "updated_at",     null: false
     t.integer  "creator_id",     null: false
     t.integer  "updater_id"
+    t.datetime "created_at"
+    t.datetime "updated_at"
   end
 
   add_index "audio_events_tags", ["audio_event_id", "tag_id"], name: "index_audio_events_tags_on_audio_event_id_and_tag_id", unique: true, using: :btree
@@ -105,18 +107,18 @@
     t.integer  "sample_rate_hertz"
     t.integer  "channels"
     t.integer  "bit_rate_bps"
-    t.string   "media_type",          limit: 255,                                          null: false
+    t.string   "media_type",                                                               null: false
     t.integer  "data_length_bytes",   limit: 8,                                            null: false
     t.string   "file_hash",           limit: 524,                                          null: false
-    t.string   "status",              limit: 255,                          default: "new"
+    t.string   "status",                                                   default: "new"
     t.text     "notes"
     t.integer  "creator_id",                                                               null: false
     t.integer  "updater_id"
     t.integer  "deleter_id"
-    t.datetime "created_at",                                                               null: false
-    t.datetime "updated_at",                                                               null: false
-    t.datetime "deleted_at"
-    t.string   "original_file_name",  limit: 255
+    t.datetime "created_at"
+    t.datetime "updated_at"
+    t.datetime "deleted_at"
+    t.string   "original_file_name"
     t.string   "recorded_utc_offset", limit: 20
   end
 
@@ -130,91 +132,29 @@
 
   create_table "bookmarks", force: :cascade do |t|
     t.integer  "audio_recording_id"
-    t.decimal  "offset_seconds",                 precision: 10, scale: 4
-    t.string   "name",               limit: 255
-    t.datetime "created_at",                                              null: false
-    t.datetime "updated_at",                                              null: false
-    t.integer  "creator_id",                                              null: false
-    t.integer  "updater_id"
-    t.text     "description"
-    t.string   "category",           limit: 255
-  end
-
-<<<<<<< HEAD
-=======
+    t.decimal  "offset_seconds",     precision: 10, scale: 4
+    t.string   "name"
+    t.integer  "creator_id",                                  null: false
+    t.integer  "updater_id"
+    t.datetime "created_at"
+    t.datetime "updated_at"
+    t.text     "description"
+    t.string   "category"
+  end
+
   add_index "bookmarks", ["audio_recording_id"], name: "index_bookmarks_on_audio_recording_id", using: :btree
   add_index "bookmarks", ["creator_id"], name: "index_bookmarks_on_creator_id", using: :btree
   add_index "bookmarks", ["name", "creator_id"], name: "bookmarks_name_creator_id_uidx", unique: true, using: :btree
   add_index "bookmarks", ["updater_id"], name: "index_bookmarks_on_updater_id", using: :btree
 
-  create_table "datasets", force: :cascade do |t|
-    t.string   "name",                        limit: 255, null: false
-    t.time     "start_time"
-    t.time     "end_time"
-    t.date     "start_date"
-    t.date     "end_date"
-    t.string   "filters",                     limit: 255
-    t.integer  "number_of_samples"
-    t.integer  "number_of_tags"
-    t.string   "types_of_tags",               limit: 255
-    t.text     "description"
-    t.integer  "creator_id",                              null: false
-    t.integer  "updater_id"
-    t.integer  "project_id",                              null: false
-    t.datetime "created_at",                              null: false
-    t.datetime "updated_at",                              null: false
-    t.string   "dataset_result_file_name",    limit: 255
-    t.string   "dataset_result_content_type", limit: 255
-    t.integer  "dataset_result_file_size"
-    t.datetime "dataset_result_updated_at"
-    t.text     "tag_text_filters"
-  end
-
-  add_index "datasets", ["creator_id"], name: "index_datasets_on_creator_id", using: :btree
-  add_index "datasets", ["name", "creator_id"], name: "datasets_name_creator_id_uidx", unique: true, using: :btree
-  add_index "datasets", ["project_id"], name: "index_datasets_on_project_id", using: :btree
-  add_index "datasets", ["updater_id"], name: "index_datasets_on_updater_id", using: :btree
-
-  create_table "datasets_sites", id: false, force: :cascade do |t|
-    t.integer "dataset_id", null: false
-    t.integer "site_id",    null: false
-  end
-
-  add_index "datasets_sites", ["dataset_id", "site_id"], name: "index_datasets_sites_on_dataset_id_and_site_id", using: :btree
-  add_index "datasets_sites", ["dataset_id"], name: "index_datasets_sites_on_dataset_id", using: :btree
-  add_index "datasets_sites", ["site_id"], name: "index_datasets_sites_on_site_id", using: :btree
-
-  create_table "jobs", force: :cascade do |t|
-    t.string   "name",            limit: 255, null: false
-    t.string   "annotation_name", limit: 255
-    t.text     "script_settings"
-    t.integer  "dataset_id",                  null: false
-    t.integer  "script_id",                   null: false
-    t.integer  "creator_id",                  null: false
-    t.integer  "updater_id"
-    t.integer  "deleter_id"
-    t.datetime "deleted_at"
-    t.datetime "created_at",                  null: false
-    t.datetime "updated_at",                  null: false
-    t.text     "description"
-  end
-
-  add_index "jobs", ["creator_id"], name: "index_jobs_on_creator_id", using: :btree
-  add_index "jobs", ["dataset_id"], name: "index_jobs_on_dataset_id", using: :btree
-  add_index "jobs", ["deleter_id"], name: "index_jobs_on_deleter_id", using: :btree
-  add_index "jobs", ["name"], name: "jobs_name_uidx", unique: true, using: :btree
-  add_index "jobs", ["script_id"], name: "index_jobs_on_script_id", using: :btree
-  add_index "jobs", ["updater_id"], name: "index_jobs_on_updater_id", using: :btree
-
->>>>>>> 3a0e86a4
   create_table "permissions", force: :cascade do |t|
-    t.integer  "creator_id",             null: false
-    t.string   "level",      limit: 255, null: false
-    t.integer  "project_id",             null: false
-    t.integer  "user_id",                null: false
-    t.integer  "updater_id"
-    t.datetime "created_at",             null: false
-    t.datetime "updated_at",             null: false
+    t.integer  "creator_id", null: false
+    t.string   "level",      null: false
+    t.integer  "project_id", null: false
+    t.integer  "user_id",    null: false
+    t.integer  "updater_id"
+    t.datetime "created_at"
+    t.datetime "updated_at"
   end
 
   add_index "permissions", ["creator_id"], name: "index_permissions_on_creator_id", using: :btree
@@ -225,40 +165,45 @@
   add_index "permissions", ["user_id"], name: "index_permissions_on_user_id", using: :btree
 
   create_table "projects", force: :cascade do |t|
-    t.string   "name",               limit: 255, null: false
-    t.text     "description"
-    t.string   "urn",                limit: 255
+    t.string   "name",               null: false
+    t.text     "description"
+    t.string   "urn"
     t.text     "notes"
-    t.integer  "creator_id",                     null: false
-    t.integer  "updater_id"
-    t.integer  "deleter_id"
-    t.datetime "deleted_at"
-    t.string   "image_file_name",    limit: 255
-    t.string   "image_content_type", limit: 255
+    t.integer  "creator_id",         null: false
+    t.integer  "updater_id"
+    t.integer  "deleter_id"
+    t.datetime "deleted_at"
+    t.string   "image_file_name"
+    t.string   "image_content_type"
     t.integer  "image_file_size"
     t.datetime "image_updated_at"
-    t.datetime "created_at",                     null: false
-    t.datetime "updated_at",                     null: false
-  end
-
-<<<<<<< HEAD
-  create_table "projects_saved_searches", id: false, force: :cascade do |t|
-    t.integer "project_id",      null: false
-    t.integer "saved_search_id", null: false
-  end
-=======
+    t.datetime "created_at"
+    t.datetime "updated_at"
+  end
+
   add_index "projects", ["creator_id"], name: "index_projects_on_creator_id", using: :btree
   add_index "projects", ["deleter_id"], name: "index_projects_on_deleter_id", using: :btree
   add_index "projects", ["name"], name: "projects_name_uidx", unique: true, using: :btree
   add_index "projects", ["updater_id"], name: "index_projects_on_updater_id", using: :btree
->>>>>>> 3a0e86a4
+
+  create_table "projects_saved_searches", id: false, force: :cascade do |t|
+    t.integer "project_id",      null: false
+    t.integer "saved_search_id", null: false
+  end
+
+  add_index "projects_saved_searches", ["project_id", "saved_search_id"], name: "index_projects_saved_searches_on_project_id_and_saved_search_id", using: :btree
+  add_index "projects_saved_searches", ["project_id"], name: "index_projects_saved_searches_on_project_id", using: :btree
+  add_index "projects_saved_searches", ["saved_search_id"], name: "index_projects_saved_searches_on_saved_search_id", using: :btree
 
   create_table "projects_sites", id: false, force: :cascade do |t|
     t.integer "project_id", null: false
     t.integer "site_id",    null: false
   end
 
-<<<<<<< HEAD
+  add_index "projects_sites", ["project_id", "site_id"], name: "index_projects_sites_on_project_id_and_site_id", using: :btree
+  add_index "projects_sites", ["project_id"], name: "index_projects_sites_on_project_id", using: :btree
+  add_index "projects_sites", ["site_id"], name: "index_projects_sites_on_site_id", using: :btree
+
   create_table "saved_searches", force: :cascade do |t|
     t.string   "name",         null: false
     t.text     "description"
@@ -268,23 +213,22 @@
     t.integer  "deleter_id"
     t.datetime "deleted_at"
   end
-=======
-  add_index "projects_sites", ["project_id", "site_id"], name: "index_projects_sites_on_project_id_and_site_id", using: :btree
-  add_index "projects_sites", ["project_id"], name: "index_projects_sites_on_project_id", using: :btree
-  add_index "projects_sites", ["site_id"], name: "index_projects_sites_on_site_id", using: :btree
->>>>>>> 3a0e86a4
+
+  add_index "saved_searches", ["creator_id"], name: "index_saved_searches_on_creator_id", using: :btree
+  add_index "saved_searches", ["deleter_id"], name: "index_saved_searches_on_deleter_id", using: :btree
+  add_index "saved_searches", ["name", "creator_id"], name: "saved_searches_name_creator_id_uidx", unique: true, using: :btree
 
   create_table "scripts", force: :cascade do |t|
-    t.string   "name",                 limit: 255,                                         null: false
-    t.string   "description",          limit: 255
-    t.string   "analysis_identifier",  limit: 255,                                         null: false
-    t.decimal  "version",                          precision: 4, scale: 2, default: 0.1,   null: false
-    t.boolean  "verified",                                                 default: false
+    t.string   "name",                                                         null: false
+    t.string   "description"
+    t.string   "analysis_identifier",                                          null: false
+    t.decimal  "version",              precision: 4, scale: 2, default: 0.1,   null: false
+    t.boolean  "verified",                                     default: false
     t.integer  "updated_by_script_id"
-    t.integer  "creator_id",                                                               null: false
-    t.datetime "created_at",                                                               null: false
-    t.text     "executable_command",                                                       null: false
-    t.text     "executable_settings",                                                      null: false
+    t.integer  "creator_id",                                                   null: false
+    t.datetime "created_at",                                                   null: false
+    t.text     "executable_command",                                           null: false
+    t.text     "executable_settings",                                          null: false
   end
 
   add_index "scripts", ["creator_id"], name: "index_scripts_on_creator_id", using: :btree
@@ -292,7 +236,7 @@
   add_index "scripts", ["updated_by_script_id"], name: "scripts_updated_by_script_id_uidx", unique: true, using: :btree
 
   create_table "sites", force: :cascade do |t|
-    t.string   "name",               limit: 255,                         null: false
+    t.string   "name",                                                   null: false
     t.decimal  "longitude",                      precision: 9, scale: 6
     t.decimal  "latitude",                       precision: 9, scale: 6
     t.text     "notes"
@@ -300,12 +244,12 @@
     t.integer  "updater_id"
     t.integer  "deleter_id"
     t.datetime "deleted_at"
-    t.string   "image_file_name",    limit: 255
-    t.string   "image_content_type", limit: 255
+    t.string   "image_file_name"
+    t.string   "image_content_type"
     t.integer  "image_file_size"
     t.datetime "image_updated_at"
-    t.datetime "created_at",                                             null: false
-    t.datetime "updated_at",                                             null: false
+    t.datetime "created_at"
+    t.datetime "updated_at"
     t.text     "description"
     t.string   "tzinfo_tz",          limit: 255
     t.string   "rails_tz",           limit: 255
@@ -316,15 +260,15 @@
   add_index "sites", ["updater_id"], name: "index_sites_on_updater_id", using: :btree
 
   create_table "tags", force: :cascade do |t|
-    t.string   "text",         limit: 255,                     null: false
-    t.boolean  "is_taxanomic",             default: false,     null: false
-    t.string   "type_of_tag",  limit: 255, default: "general", null: false
-    t.boolean  "retired",                  default: false,     null: false
+    t.string   "text",                             null: false
+    t.boolean  "is_taxanomic", default: false,     null: false
+    t.string   "type_of_tag",  default: "general", null: false
+    t.boolean  "retired",      default: false,     null: false
     t.text     "notes"
-    t.datetime "created_at",                                   null: false
-    t.datetime "updated_at",                                   null: false
-    t.integer  "creator_id",                                   null: false
-    t.integer  "updater_id"
+    t.integer  "creator_id",                       null: false
+    t.integer  "updater_id"
+    t.datetime "created_at"
+    t.datetime "updated_at"
   end
 
   add_index "tags", ["creator_id"], name: "index_tags_on_creator_id", using: :btree
@@ -332,31 +276,31 @@
   add_index "tags", ["updater_id"], name: "index_tags_on_updater_id", using: :btree
 
   create_table "users", force: :cascade do |t|
-    t.string   "email",                  limit: 255,             null: false
-    t.string   "user_name",              limit: 255,             null: false
-    t.string   "encrypted_password",     limit: 255,             null: false
-    t.string   "reset_password_token",   limit: 255
+    t.string   "email",                                          null: false
+    t.string   "user_name",                                      null: false
+    t.string   "encrypted_password",                             null: false
+    t.string   "reset_password_token"
     t.datetime "reset_password_sent_at"
     t.datetime "remember_created_at"
     t.integer  "sign_in_count",                      default: 0
     t.datetime "current_sign_in_at"
     t.datetime "last_sign_in_at"
-    t.string   "current_sign_in_ip",     limit: 255
-    t.string   "last_sign_in_ip",        limit: 255
-    t.string   "confirmation_token",     limit: 255
+    t.string   "current_sign_in_ip"
+    t.string   "last_sign_in_ip"
+    t.string   "confirmation_token"
     t.datetime "confirmed_at"
     t.datetime "confirmation_sent_at"
-    t.string   "unconfirmed_email",      limit: 255
+    t.string   "unconfirmed_email"
     t.integer  "failed_attempts",                    default: 0
-    t.string   "unlock_token",           limit: 255
+    t.string   "unlock_token"
     t.datetime "locked_at"
-    t.string   "authentication_token",   limit: 255
-    t.string   "invitation_token",       limit: 255
-    t.datetime "created_at",                                     null: false
-    t.datetime "updated_at",                                     null: false
+    t.string   "authentication_token"
+    t.string   "invitation_token"
+    t.datetime "created_at"
+    t.datetime "updated_at"
     t.integer  "roles_mask"
-    t.string   "image_file_name",        limit: 255
-    t.string   "image_content_type",     limit: 255
+    t.string   "image_file_name"
+    t.string   "image_content_type"
     t.integer  "image_file_size"
     t.datetime "image_updated_at"
     t.text     "preferences"
