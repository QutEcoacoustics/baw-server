SET statement_timeout = 0;
SET lock_timeout = 0;
SET idle_in_transaction_session_timeout = 0;
SET client_encoding = 'UTF8';
SET standard_conforming_strings = on;
SELECT pg_catalog.set_config('search_path', '', false);
SET check_function_bodies = false;
SET xmloption = content;
SET client_min_messages = warning;
SET row_security = off;

--
-- Name: is_json(text); Type: FUNCTION; Schema: public; Owner: -
--

CREATE OR REPLACE FUNCTION public.is_json(input text) RETURNS boolean
    LANGUAGE plpgsql IMMUTABLE
    AS $$
  DECLARE
    data json;
  BEGIN
    BEGIN
      data := input;
    EXCEPTION WHEN others THEN
      RETURN FALSE;
    END;
    RETURN TRUE;
  END;
$$;


SET default_tablespace = '';

SET default_table_access_method = heap;

--
-- Name: analysis_jobs; Type: TABLE; Schema: public; Owner: -
--

CREATE TABLE public.analysis_jobs (
    id integer NOT NULL,
    name character varying NOT NULL,
    annotation_name character varying,
    custom_settings text NOT NULL,
    script_id integer NOT NULL,
    creator_id integer NOT NULL,
    updater_id integer,
    deleter_id integer,
    deleted_at timestamp without time zone,
    created_at timestamp without time zone,
    updated_at timestamp without time zone,
    description text,
    saved_search_id integer NOT NULL,
    started_at timestamp without time zone,
    overall_status character varying NOT NULL,
    overall_status_modified_at timestamp without time zone NOT NULL,
    overall_progress json NOT NULL,
    overall_progress_modified_at timestamp without time zone NOT NULL,
    overall_count integer NOT NULL,
    overall_duration_seconds numeric(14,4) NOT NULL,
    overall_data_length_bytes bigint DEFAULT 0 NOT NULL
);


--
-- Name: analysis_jobs_id_seq; Type: SEQUENCE; Schema: public; Owner: -
--

CREATE SEQUENCE public.analysis_jobs_id_seq
    AS integer
    START WITH 1
    INCREMENT BY 1
    NO MINVALUE
    NO MAXVALUE
    CACHE 1;


--
-- Name: analysis_jobs_id_seq; Type: SEQUENCE OWNED BY; Schema: public; Owner: -
--

ALTER SEQUENCE public.analysis_jobs_id_seq OWNED BY public.analysis_jobs.id;


--
-- Name: analysis_jobs_items; Type: TABLE; Schema: public; Owner: -
--

CREATE TABLE public.analysis_jobs_items (
    id integer NOT NULL,
    analysis_job_id integer NOT NULL,
    audio_recording_id integer NOT NULL,
    queue_id character varying(255),
    status character varying(255) DEFAULT 'new'::character varying NOT NULL,
    created_at timestamp without time zone NOT NULL,
    queued_at timestamp without time zone,
    work_started_at timestamp without time zone,
    completed_at timestamp without time zone,
    cancel_started_at timestamp without time zone
);


--
-- Name: analysis_jobs_items_id_seq; Type: SEQUENCE; Schema: public; Owner: -
--

CREATE SEQUENCE public.analysis_jobs_items_id_seq
    AS integer
    START WITH 1
    INCREMENT BY 1
    NO MINVALUE
    NO MAXVALUE
    CACHE 1;


--
-- Name: analysis_jobs_items_id_seq; Type: SEQUENCE OWNED BY; Schema: public; Owner: -
--

ALTER SEQUENCE public.analysis_jobs_items_id_seq OWNED BY public.analysis_jobs_items.id;


--
-- Name: ar_internal_metadata; Type: TABLE; Schema: public; Owner: -
--

CREATE TABLE public.ar_internal_metadata (
    key character varying NOT NULL,
    value character varying,
    created_at timestamp(6) without time zone NOT NULL,
    updated_at timestamp(6) without time zone NOT NULL
);


--
-- Name: audio_event_comments; Type: TABLE; Schema: public; Owner: -
--

CREATE TABLE public.audio_event_comments (
    id integer NOT NULL,
    audio_event_id integer NOT NULL,
    comment text NOT NULL,
    flag character varying,
    flag_explain text,
    flagger_id integer,
    flagged_at timestamp without time zone,
    creator_id integer NOT NULL,
    updater_id integer,
    deleter_id integer,
    deleted_at timestamp without time zone,
    created_at timestamp without time zone,
    updated_at timestamp without time zone
);


--
-- Name: audio_event_comments_id_seq; Type: SEQUENCE; Schema: public; Owner: -
--

CREATE SEQUENCE public.audio_event_comments_id_seq
    AS integer
    START WITH 1
    INCREMENT BY 1
    NO MINVALUE
    NO MAXVALUE
    CACHE 1;


--
-- Name: audio_event_comments_id_seq; Type: SEQUENCE OWNED BY; Schema: public; Owner: -
--

ALTER SEQUENCE public.audio_event_comments_id_seq OWNED BY public.audio_event_comments.id;


--
-- Name: audio_events; Type: TABLE; Schema: public; Owner: -
--

CREATE TABLE public.audio_events (
    id integer NOT NULL,
    audio_recording_id integer NOT NULL,
    start_time_seconds numeric(10,4) NOT NULL,
    end_time_seconds numeric(10,4),
    low_frequency_hertz numeric(10,4) NOT NULL,
    high_frequency_hertz numeric(10,4),
    is_reference boolean DEFAULT false NOT NULL,
    creator_id integer NOT NULL,
    updater_id integer,
    deleter_id integer,
    deleted_at timestamp without time zone,
    created_at timestamp without time zone,
    updated_at timestamp without time zone
);


--
-- Name: audio_events_id_seq; Type: SEQUENCE; Schema: public; Owner: -
--

CREATE SEQUENCE public.audio_events_id_seq
    AS integer
    START WITH 1
    INCREMENT BY 1
    NO MINVALUE
    NO MAXVALUE
    CACHE 1;


--
-- Name: audio_events_id_seq; Type: SEQUENCE OWNED BY; Schema: public; Owner: -
--

ALTER SEQUENCE public.audio_events_id_seq OWNED BY public.audio_events.id;


--
-- Name: audio_events_tags; Type: TABLE; Schema: public; Owner: -
--

CREATE TABLE public.audio_events_tags (
    id integer NOT NULL,
    audio_event_id integer NOT NULL,
    tag_id integer NOT NULL,
    creator_id integer NOT NULL,
    updater_id integer,
    created_at timestamp without time zone,
    updated_at timestamp without time zone
);


--
-- Name: audio_events_tags_id_seq; Type: SEQUENCE; Schema: public; Owner: -
--

CREATE SEQUENCE public.audio_events_tags_id_seq
    AS integer
    START WITH 1
    INCREMENT BY 1
    NO MINVALUE
    NO MAXVALUE
    CACHE 1;


--
-- Name: audio_events_tags_id_seq; Type: SEQUENCE OWNED BY; Schema: public; Owner: -
--

ALTER SEQUENCE public.audio_events_tags_id_seq OWNED BY public.audio_events_tags.id;


--
-- Name: audio_recordings; Type: TABLE; Schema: public; Owner: -
--

CREATE TABLE public.audio_recordings (
    id integer NOT NULL,
    uuid character varying(36) NOT NULL,
    uploader_id integer NOT NULL,
    recorded_date timestamp without time zone NOT NULL,
    site_id integer NOT NULL,
    duration_seconds numeric(10,4) NOT NULL,
    sample_rate_hertz integer,
    channels integer,
    bit_rate_bps integer,
    media_type character varying NOT NULL,
    data_length_bytes bigint NOT NULL,
    file_hash character varying(524) NOT NULL,
    status character varying DEFAULT 'new'::character varying,
    notes text,
    creator_id integer NOT NULL,
    updater_id integer,
    deleter_id integer,
    created_at timestamp without time zone,
    updated_at timestamp without time zone,
    deleted_at timestamp without time zone,
    original_file_name character varying,
    recorded_utc_offset character varying(20)
);


--
-- Name: audio_recordings_id_seq; Type: SEQUENCE; Schema: public; Owner: -
--

CREATE SEQUENCE public.audio_recordings_id_seq
    AS integer
    START WITH 1
    INCREMENT BY 1
    NO MINVALUE
    NO MAXVALUE
    CACHE 1;


--
-- Name: audio_recordings_id_seq; Type: SEQUENCE OWNED BY; Schema: public; Owner: -
--

ALTER SEQUENCE public.audio_recordings_id_seq OWNED BY public.audio_recordings.id;


--
-- Name: bookmarks; Type: TABLE; Schema: public; Owner: -
--

CREATE TABLE public.bookmarks (
    id integer NOT NULL,
    audio_recording_id integer,
    offset_seconds numeric(10,4),
    name character varying,
    creator_id integer NOT NULL,
    updater_id integer,
    created_at timestamp without time zone,
    updated_at timestamp without time zone,
    description text,
    category character varying
);


--
-- Name: bookmarks_id_seq; Type: SEQUENCE; Schema: public; Owner: -
--

CREATE SEQUENCE public.bookmarks_id_seq
    AS integer
    START WITH 1
    INCREMENT BY 1
    NO MINVALUE
    NO MAXVALUE
    CACHE 1;


--
-- Name: bookmarks_id_seq; Type: SEQUENCE OWNED BY; Schema: public; Owner: -
--

ALTER SEQUENCE public.bookmarks_id_seq OWNED BY public.bookmarks.id;


--
-- Name: dataset_items; Type: TABLE; Schema: public; Owner: -
--

CREATE TABLE public.dataset_items (
    id integer NOT NULL,
    dataset_id integer,
    audio_recording_id integer,
    creator_id integer,
    start_time_seconds numeric NOT NULL,
    end_time_seconds numeric NOT NULL,
    "order" numeric,
    created_at timestamp without time zone
);


--
-- Name: dataset_items_id_seq; Type: SEQUENCE; Schema: public; Owner: -
--

CREATE SEQUENCE public.dataset_items_id_seq
    AS integer
    START WITH 1
    INCREMENT BY 1
    NO MINVALUE
    NO MAXVALUE
    CACHE 1;


--
-- Name: dataset_items_id_seq; Type: SEQUENCE OWNED BY; Schema: public; Owner: -
--

ALTER SEQUENCE public.dataset_items_id_seq OWNED BY public.dataset_items.id;


--
-- Name: datasets; Type: TABLE; Schema: public; Owner: -
--

CREATE TABLE public.datasets (
    id integer NOT NULL,
    creator_id integer,
    updater_id integer,
    name character varying,
    description text,
    created_at timestamp without time zone NOT NULL,
    updated_at timestamp without time zone NOT NULL
);


--
-- Name: datasets_id_seq; Type: SEQUENCE; Schema: public; Owner: -
--

CREATE SEQUENCE public.datasets_id_seq
    AS integer
    START WITH 1
    INCREMENT BY 1
    NO MINVALUE
    NO MAXVALUE
    CACHE 1;


--
-- Name: datasets_id_seq; Type: SEQUENCE OWNED BY; Schema: public; Owner: -
--

ALTER SEQUENCE public.datasets_id_seq OWNED BY public.datasets.id;


--
-- Name: permissions; Type: TABLE; Schema: public; Owner: -
--

CREATE TABLE public.permissions (
    id integer NOT NULL,
    creator_id integer NOT NULL,
    level character varying NOT NULL,
    project_id integer NOT NULL,
    user_id integer,
    updater_id integer,
    created_at timestamp without time zone,
    updated_at timestamp without time zone,
    allow_logged_in boolean DEFAULT false NOT NULL,
    allow_anonymous boolean DEFAULT false NOT NULL,
    CONSTRAINT permissions_exclusive_cols CHECK ((((user_id IS NOT NULL) AND (NOT allow_logged_in) AND (NOT allow_anonymous)) OR ((user_id IS NULL) AND allow_logged_in AND (NOT allow_anonymous)) OR ((user_id IS NULL) AND (NOT allow_logged_in) AND allow_anonymous)))
);


--
-- Name: permissions_id_seq; Type: SEQUENCE; Schema: public; Owner: -
--

CREATE SEQUENCE public.permissions_id_seq
    AS integer
    START WITH 1
    INCREMENT BY 1
    NO MINVALUE
    NO MAXVALUE
    CACHE 1;


--
-- Name: permissions_id_seq; Type: SEQUENCE OWNED BY; Schema: public; Owner: -
--

ALTER SEQUENCE public.permissions_id_seq OWNED BY public.permissions.id;


--
-- Name: progress_events; Type: TABLE; Schema: public; Owner: -
--

CREATE TABLE public.progress_events (
    id integer NOT NULL,
    creator_id integer,
    dataset_item_id integer,
    activity character varying,
    created_at timestamp without time zone
);


--
-- Name: progress_events_id_seq; Type: SEQUENCE; Schema: public; Owner: -
--

CREATE SEQUENCE public.progress_events_id_seq
    AS integer
    START WITH 1
    INCREMENT BY 1
    NO MINVALUE
    NO MAXVALUE
    CACHE 1;


--
-- Name: progress_events_id_seq; Type: SEQUENCE OWNED BY; Schema: public; Owner: -
--

ALTER SEQUENCE public.progress_events_id_seq OWNED BY public.progress_events.id;


--
-- Name: projects; Type: TABLE; Schema: public; Owner: -
--

CREATE TABLE public.projects (
    id integer NOT NULL,
    name character varying NOT NULL,
    description text,
    urn character varying,
    notes text,
    creator_id integer NOT NULL,
    updater_id integer,
    deleter_id integer,
    deleted_at timestamp without time zone,
    image_file_name character varying,
    image_content_type character varying,
    image_file_size integer,
    image_updated_at timestamp without time zone,
    created_at timestamp without time zone,
    updated_at timestamp without time zone
);


--
-- Name: projects_id_seq; Type: SEQUENCE; Schema: public; Owner: -
--

CREATE SEQUENCE public.projects_id_seq
    AS integer
    START WITH 1
    INCREMENT BY 1
    NO MINVALUE
    NO MAXVALUE
    CACHE 1;


--
-- Name: projects_id_seq; Type: SEQUENCE OWNED BY; Schema: public; Owner: -
--

ALTER SEQUENCE public.projects_id_seq OWNED BY public.projects.id;


--
-- Name: projects_saved_searches; Type: TABLE; Schema: public; Owner: -
--

CREATE TABLE public.projects_saved_searches (
    project_id integer NOT NULL,
    saved_search_id integer NOT NULL
);


--
-- Name: projects_sites; Type: TABLE; Schema: public; Owner: -
--

CREATE TABLE public.projects_sites (
    project_id integer NOT NULL,
    site_id integer NOT NULL
);


--
-- Name: questions; Type: TABLE; Schema: public; Owner: -
--

CREATE TABLE public.questions (
    id integer NOT NULL,
    creator_id integer,
    updater_id integer,
    text text,
    data text,
    created_at timestamp without time zone NOT NULL,
    updated_at timestamp without time zone NOT NULL
);


--
-- Name: questions_id_seq; Type: SEQUENCE; Schema: public; Owner: -
--

CREATE SEQUENCE public.questions_id_seq
    AS integer
    START WITH 1
    INCREMENT BY 1
    NO MINVALUE
    NO MAXVALUE
    CACHE 1;


--
-- Name: questions_id_seq; Type: SEQUENCE OWNED BY; Schema: public; Owner: -
--

ALTER SEQUENCE public.questions_id_seq OWNED BY public.questions.id;


--
-- Name: questions_studies; Type: TABLE; Schema: public; Owner: -
--

CREATE TABLE public.questions_studies (
    question_id integer NOT NULL,
    study_id integer NOT NULL
);


--
-- Name: responses; Type: TABLE; Schema: public; Owner: -
--

CREATE TABLE public.responses (
    id integer NOT NULL,
    creator_id integer,
    dataset_item_id integer,
    question_id integer,
    study_id integer,
    created_at timestamp without time zone,
    data text
);


--
-- Name: responses_id_seq; Type: SEQUENCE; Schema: public; Owner: -
--

CREATE SEQUENCE public.responses_id_seq
    AS integer
    START WITH 1
    INCREMENT BY 1
    NO MINVALUE
    NO MAXVALUE
    CACHE 1;


--
-- Name: responses_id_seq; Type: SEQUENCE OWNED BY; Schema: public; Owner: -
--

ALTER SEQUENCE public.responses_id_seq OWNED BY public.responses.id;


--
-- Name: saved_searches; Type: TABLE; Schema: public; Owner: -
--

CREATE TABLE public.saved_searches (
    id integer NOT NULL,
    name character varying NOT NULL,
    description text,
    stored_query jsonb NOT NULL,
    creator_id integer NOT NULL,
    created_at timestamp without time zone NOT NULL,
    deleter_id integer,
    deleted_at timestamp without time zone
);


--
-- Name: saved_searches_id_seq; Type: SEQUENCE; Schema: public; Owner: -
--

CREATE SEQUENCE public.saved_searches_id_seq
    AS integer
    START WITH 1
    INCREMENT BY 1
    NO MINVALUE
    NO MAXVALUE
    CACHE 1;


--
-- Name: saved_searches_id_seq; Type: SEQUENCE OWNED BY; Schema: public; Owner: -
--

ALTER SEQUENCE public.saved_searches_id_seq OWNED BY public.saved_searches.id;


--
-- Name: schema_migrations; Type: TABLE; Schema: public; Owner: -
--

CREATE TABLE public.schema_migrations (
    version character varying NOT NULL
);


--
-- Name: scripts; Type: TABLE; Schema: public; Owner: -
--

CREATE TABLE public.scripts (
    id integer NOT NULL,
    name character varying NOT NULL,
    description character varying,
    analysis_identifier character varying NOT NULL,
    version numeric(4,2) DEFAULT 0.1 NOT NULL,
    verified boolean DEFAULT false,
    group_id integer,
    creator_id integer NOT NULL,
    created_at timestamp without time zone NOT NULL,
    executable_command text NOT NULL,
    executable_settings text NOT NULL,
    executable_settings_media_type character varying(255) DEFAULT 'text/plain'::character varying,
    analysis_action_params json
);


--
-- Name: scripts_id_seq; Type: SEQUENCE; Schema: public; Owner: -
--

CREATE SEQUENCE public.scripts_id_seq
    AS integer
    START WITH 1
    INCREMENT BY 1
    NO MINVALUE
    NO MAXVALUE
    CACHE 1;


--
-- Name: scripts_id_seq; Type: SEQUENCE OWNED BY; Schema: public; Owner: -
--

ALTER SEQUENCE public.scripts_id_seq OWNED BY public.scripts.id;


--
-- Name: sites; Type: TABLE; Schema: public; Owner: -
--

CREATE TABLE public.sites (
    id integer NOT NULL,
    name character varying NOT NULL,
    longitude numeric(9,6),
    latitude numeric(9,6),
    notes text,
    creator_id integer NOT NULL,
    updater_id integer,
    deleter_id integer,
    deleted_at timestamp without time zone,
    image_file_name character varying,
    image_content_type character varying,
    image_file_size integer,
    image_updated_at timestamp without time zone,
    created_at timestamp without time zone,
    updated_at timestamp without time zone,
    description text,
    tzinfo_tz character varying(255),
    rails_tz character varying(255)
);


--
-- Name: sites_id_seq; Type: SEQUENCE; Schema: public; Owner: -
--

CREATE SEQUENCE public.sites_id_seq
    AS integer
    START WITH 1
    INCREMENT BY 1
    NO MINVALUE
    NO MAXVALUE
    CACHE 1;


--
-- Name: sites_id_seq; Type: SEQUENCE OWNED BY; Schema: public; Owner: -
--

ALTER SEQUENCE public.sites_id_seq OWNED BY public.sites.id;


--
-- Name: studies; Type: TABLE; Schema: public; Owner: -
--

CREATE TABLE public.studies (
    id integer NOT NULL,
    creator_id integer,
    updater_id integer,
    dataset_id integer,
    name character varying,
    created_at timestamp without time zone NOT NULL,
    updated_at timestamp without time zone NOT NULL
);


--
-- Name: studies_id_seq; Type: SEQUENCE; Schema: public; Owner: -
--

CREATE SEQUENCE public.studies_id_seq
    AS integer
    START WITH 1
    INCREMENT BY 1
    NO MINVALUE
    NO MAXVALUE
    CACHE 1;


--
-- Name: studies_id_seq; Type: SEQUENCE OWNED BY; Schema: public; Owner: -
--

ALTER SEQUENCE public.studies_id_seq OWNED BY public.studies.id;


--
-- Name: tag_groups; Type: TABLE; Schema: public; Owner: -
--

CREATE TABLE public.tag_groups (
    id integer NOT NULL,
    group_identifier character varying(255) NOT NULL,
    created_at timestamp without time zone NOT NULL,
    creator_id integer NOT NULL,
    tag_id integer NOT NULL
);


--
-- Name: tag_groups_id_seq; Type: SEQUENCE; Schema: public; Owner: -
--

CREATE SEQUENCE public.tag_groups_id_seq
    AS integer
    START WITH 1
    INCREMENT BY 1
    NO MINVALUE
    NO MAXVALUE
    CACHE 1;


--
-- Name: tag_groups_id_seq; Type: SEQUENCE OWNED BY; Schema: public; Owner: -
--

ALTER SEQUENCE public.tag_groups_id_seq OWNED BY public.tag_groups.id;


--
-- Name: tags; Type: TABLE; Schema: public; Owner: -
--

CREATE TABLE public.tags (
    id integer NOT NULL,
    text character varying NOT NULL,
    is_taxanomic boolean DEFAULT false NOT NULL,
    type_of_tag character varying DEFAULT 'general'::character varying NOT NULL,
    retired boolean DEFAULT false NOT NULL,
    notes jsonb,
    creator_id integer NOT NULL,
    updater_id integer,
    created_at timestamp without time zone,
    updated_at timestamp without time zone
);


--
-- Name: tags_id_seq; Type: SEQUENCE; Schema: public; Owner: -
--

CREATE SEQUENCE public.tags_id_seq
    AS integer
    START WITH 1
    INCREMENT BY 1
    NO MINVALUE
    NO MAXVALUE
    CACHE 1;


--
-- Name: tags_id_seq; Type: SEQUENCE OWNED BY; Schema: public; Owner: -
--

ALTER SEQUENCE public.tags_id_seq OWNED BY public.tags.id;


--
-- Name: users; Type: TABLE; Schema: public; Owner: -
--

CREATE TABLE public.users (
    id integer NOT NULL,
    email character varying NOT NULL,
    user_name character varying NOT NULL,
    encrypted_password character varying NOT NULL,
    reset_password_token character varying,
    reset_password_sent_at timestamp without time zone,
    remember_created_at timestamp without time zone,
    sign_in_count integer DEFAULT 0,
    current_sign_in_at timestamp without time zone,
    last_sign_in_at timestamp without time zone,
    current_sign_in_ip character varying,
    last_sign_in_ip character varying,
    confirmation_token character varying,
    confirmed_at timestamp without time zone,
    confirmation_sent_at timestamp without time zone,
    unconfirmed_email character varying,
    failed_attempts integer DEFAULT 0,
    unlock_token character varying,
    locked_at timestamp without time zone,
    authentication_token character varying,
    invitation_token character varying,
    created_at timestamp without time zone,
    updated_at timestamp without time zone,
    roles_mask integer,
    image_file_name character varying,
    image_content_type character varying,
    image_file_size integer,
    image_updated_at timestamp without time zone,
    preferences text,
    tzinfo_tz character varying(255),
    rails_tz character varying(255),
    last_seen_at timestamp without time zone
);


--
-- Name: users_id_seq; Type: SEQUENCE; Schema: public; Owner: -
--

CREATE SEQUENCE public.users_id_seq
    AS integer
    START WITH 1
    INCREMENT BY 1
    NO MINVALUE
    NO MAXVALUE
    CACHE 1;


--
-- Name: users_id_seq; Type: SEQUENCE OWNED BY; Schema: public; Owner: -
--

ALTER SEQUENCE public.users_id_seq OWNED BY public.users.id;


--
-- Name: analysis_jobs id; Type: DEFAULT; Schema: public; Owner: -
--

ALTER TABLE ONLY public.analysis_jobs ALTER COLUMN id SET DEFAULT nextval('public.analysis_jobs_id_seq'::regclass);


--
-- Name: analysis_jobs_items id; Type: DEFAULT; Schema: public; Owner: -
--

ALTER TABLE ONLY public.analysis_jobs_items ALTER COLUMN id SET DEFAULT nextval('public.analysis_jobs_items_id_seq'::regclass);


--
-- Name: audio_event_comments id; Type: DEFAULT; Schema: public; Owner: -
--

ALTER TABLE ONLY public.audio_event_comments ALTER COLUMN id SET DEFAULT nextval('public.audio_event_comments_id_seq'::regclass);


--
-- Name: audio_events id; Type: DEFAULT; Schema: public; Owner: -
--

ALTER TABLE ONLY public.audio_events ALTER COLUMN id SET DEFAULT nextval('public.audio_events_id_seq'::regclass);


--
-- Name: audio_events_tags id; Type: DEFAULT; Schema: public; Owner: -
--

ALTER TABLE ONLY public.audio_events_tags ALTER COLUMN id SET DEFAULT nextval('public.audio_events_tags_id_seq'::regclass);


--
-- Name: audio_recordings id; Type: DEFAULT; Schema: public; Owner: -
--

ALTER TABLE ONLY public.audio_recordings ALTER COLUMN id SET DEFAULT nextval('public.audio_recordings_id_seq'::regclass);


--
-- Name: bookmarks id; Type: DEFAULT; Schema: public; Owner: -
--

ALTER TABLE ONLY public.bookmarks ALTER COLUMN id SET DEFAULT nextval('public.bookmarks_id_seq'::regclass);


--
-- Name: dataset_items id; Type: DEFAULT; Schema: public; Owner: -
--

ALTER TABLE ONLY public.dataset_items ALTER COLUMN id SET DEFAULT nextval('public.dataset_items_id_seq'::regclass);


--
-- Name: datasets id; Type: DEFAULT; Schema: public; Owner: -
--

ALTER TABLE ONLY public.datasets ALTER COLUMN id SET DEFAULT nextval('public.datasets_id_seq'::regclass);


--
-- Name: permissions id; Type: DEFAULT; Schema: public; Owner: -
--

ALTER TABLE ONLY public.permissions ALTER COLUMN id SET DEFAULT nextval('public.permissions_id_seq'::regclass);


--
-- Name: progress_events id; Type: DEFAULT; Schema: public; Owner: -
--

ALTER TABLE ONLY public.progress_events ALTER COLUMN id SET DEFAULT nextval('public.progress_events_id_seq'::regclass);


--
-- Name: projects id; Type: DEFAULT; Schema: public; Owner: -
--

ALTER TABLE ONLY public.projects ALTER COLUMN id SET DEFAULT nextval('public.projects_id_seq'::regclass);


--
-- Name: questions id; Type: DEFAULT; Schema: public; Owner: -
--

ALTER TABLE ONLY public.questions ALTER COLUMN id SET DEFAULT nextval('public.questions_id_seq'::regclass);


--
-- Name: responses id; Type: DEFAULT; Schema: public; Owner: -
--

ALTER TABLE ONLY public.responses ALTER COLUMN id SET DEFAULT nextval('public.responses_id_seq'::regclass);


--
-- Name: saved_searches id; Type: DEFAULT; Schema: public; Owner: -
--

ALTER TABLE ONLY public.saved_searches ALTER COLUMN id SET DEFAULT nextval('public.saved_searches_id_seq'::regclass);


--
-- Name: scripts id; Type: DEFAULT; Schema: public; Owner: -
--

ALTER TABLE ONLY public.scripts ALTER COLUMN id SET DEFAULT nextval('public.scripts_id_seq'::regclass);


--
-- Name: sites id; Type: DEFAULT; Schema: public; Owner: -
--

ALTER TABLE ONLY public.sites ALTER COLUMN id SET DEFAULT nextval('public.sites_id_seq'::regclass);


--
-- Name: studies id; Type: DEFAULT; Schema: public; Owner: -
--

ALTER TABLE ONLY public.studies ALTER COLUMN id SET DEFAULT nextval('public.studies_id_seq'::regclass);


--
-- Name: tag_groups id; Type: DEFAULT; Schema: public; Owner: -
--

ALTER TABLE ONLY public.tag_groups ALTER COLUMN id SET DEFAULT nextval('public.tag_groups_id_seq'::regclass);


--
-- Name: tags id; Type: DEFAULT; Schema: public; Owner: -
--

ALTER TABLE ONLY public.tags ALTER COLUMN id SET DEFAULT nextval('public.tags_id_seq'::regclass);


--
-- Name: users id; Type: DEFAULT; Schema: public; Owner: -
--

ALTER TABLE ONLY public.users ALTER COLUMN id SET DEFAULT nextval('public.users_id_seq'::regclass);


--
-- Name: analysis_jobs_items analysis_jobs_items_pkey; Type: CONSTRAINT; Schema: public; Owner: -
--

ALTER TABLE ONLY public.analysis_jobs_items
    ADD CONSTRAINT analysis_jobs_items_pkey PRIMARY KEY (id);


--
-- Name: analysis_jobs analysis_jobs_pkey; Type: CONSTRAINT; Schema: public; Owner: -
--

ALTER TABLE ONLY public.analysis_jobs
    ADD CONSTRAINT analysis_jobs_pkey PRIMARY KEY (id);


--
-- Name: ar_internal_metadata ar_internal_metadata_pkey; Type: CONSTRAINT; Schema: public; Owner: -
--

ALTER TABLE ONLY public.ar_internal_metadata
    ADD CONSTRAINT ar_internal_metadata_pkey PRIMARY KEY (key);


--
-- Name: audio_event_comments audio_event_comments_pkey; Type: CONSTRAINT; Schema: public; Owner: -
--

ALTER TABLE ONLY public.audio_event_comments
    ADD CONSTRAINT audio_event_comments_pkey PRIMARY KEY (id);


--
-- Name: audio_events audio_events_pkey; Type: CONSTRAINT; Schema: public; Owner: -
--

ALTER TABLE ONLY public.audio_events
    ADD CONSTRAINT audio_events_pkey PRIMARY KEY (id);


--
-- Name: audio_events_tags audio_events_tags_pkey; Type: CONSTRAINT; Schema: public; Owner: -
--

ALTER TABLE ONLY public.audio_events_tags
    ADD CONSTRAINT audio_events_tags_pkey PRIMARY KEY (id);


--
-- Name: audio_recordings audio_recordings_pkey; Type: CONSTRAINT; Schema: public; Owner: -
--

ALTER TABLE ONLY public.audio_recordings
    ADD CONSTRAINT audio_recordings_pkey PRIMARY KEY (id);


--
-- Name: bookmarks bookmarks_pkey; Type: CONSTRAINT; Schema: public; Owner: -
--

ALTER TABLE ONLY public.bookmarks
    ADD CONSTRAINT bookmarks_pkey PRIMARY KEY (id);


--
-- Name: dataset_items dataset_items_pkey; Type: CONSTRAINT; Schema: public; Owner: -
--

ALTER TABLE ONLY public.dataset_items
    ADD CONSTRAINT dataset_items_pkey PRIMARY KEY (id);


--
-- Name: datasets datasets_pkey; Type: CONSTRAINT; Schema: public; Owner: -
--

ALTER TABLE ONLY public.datasets
    ADD CONSTRAINT datasets_pkey PRIMARY KEY (id);


--
-- Name: permissions permissions_pkey; Type: CONSTRAINT; Schema: public; Owner: -
--

ALTER TABLE ONLY public.permissions
    ADD CONSTRAINT permissions_pkey PRIMARY KEY (id);


--
-- Name: progress_events progress_events_pkey; Type: CONSTRAINT; Schema: public; Owner: -
--

ALTER TABLE ONLY public.progress_events
    ADD CONSTRAINT progress_events_pkey PRIMARY KEY (id);


--
-- Name: projects projects_pkey; Type: CONSTRAINT; Schema: public; Owner: -
--

ALTER TABLE ONLY public.projects
    ADD CONSTRAINT projects_pkey PRIMARY KEY (id);


--
-- Name: questions questions_pkey; Type: CONSTRAINT; Schema: public; Owner: -
--

ALTER TABLE ONLY public.questions
    ADD CONSTRAINT questions_pkey PRIMARY KEY (id);


--
-- Name: responses responses_pkey; Type: CONSTRAINT; Schema: public; Owner: -
--

ALTER TABLE ONLY public.responses
    ADD CONSTRAINT responses_pkey PRIMARY KEY (id);


--
-- Name: saved_searches saved_searches_pkey; Type: CONSTRAINT; Schema: public; Owner: -
--

ALTER TABLE ONLY public.saved_searches
    ADD CONSTRAINT saved_searches_pkey PRIMARY KEY (id);


--
-- Name: scripts scripts_pkey; Type: CONSTRAINT; Schema: public; Owner: -
--

ALTER TABLE ONLY public.scripts
    ADD CONSTRAINT scripts_pkey PRIMARY KEY (id);


--
-- Name: sites sites_pkey; Type: CONSTRAINT; Schema: public; Owner: -
--

ALTER TABLE ONLY public.sites
    ADD CONSTRAINT sites_pkey PRIMARY KEY (id);


--
-- Name: studies studies_pkey; Type: CONSTRAINT; Schema: public; Owner: -
--

ALTER TABLE ONLY public.studies
    ADD CONSTRAINT studies_pkey PRIMARY KEY (id);


--
-- Name: tag_groups tag_groups_pkey; Type: CONSTRAINT; Schema: public; Owner: -
--

ALTER TABLE ONLY public.tag_groups
    ADD CONSTRAINT tag_groups_pkey PRIMARY KEY (id);


--
-- Name: tags tags_pkey; Type: CONSTRAINT; Schema: public; Owner: -
--

ALTER TABLE ONLY public.tags
    ADD CONSTRAINT tags_pkey PRIMARY KEY (id);


--
-- Name: users users_pkey; Type: CONSTRAINT; Schema: public; Owner: -
--

ALTER TABLE ONLY public.users
    ADD CONSTRAINT users_pkey PRIMARY KEY (id);


--
-- Name: analysis_jobs_name_uidx; Type: INDEX; Schema: public; Owner: -
--

CREATE UNIQUE INDEX analysis_jobs_name_uidx ON public.analysis_jobs USING btree (name, creator_id);


--
-- Name: audio_recordings_created_updated_at; Type: INDEX; Schema: public; Owner: -
--

CREATE INDEX audio_recordings_created_updated_at ON public.audio_recordings USING btree (created_at, updated_at);


--
-- Name: audio_recordings_icase_file_hash_id_idx; Type: INDEX; Schema: public; Owner: -
--

CREATE INDEX audio_recordings_icase_file_hash_id_idx ON public.audio_recordings USING btree (lower((file_hash)::text), id);


--
-- Name: audio_recordings_icase_file_hash_idx; Type: INDEX; Schema: public; Owner: -
--

CREATE INDEX audio_recordings_icase_file_hash_idx ON public.audio_recordings USING btree (lower((file_hash)::text));


--
-- Name: audio_recordings_icase_uuid_id_idx; Type: INDEX; Schema: public; Owner: -
--

CREATE INDEX audio_recordings_icase_uuid_id_idx ON public.audio_recordings USING btree (lower((uuid)::text), id);


--
-- Name: audio_recordings_icase_uuid_idx; Type: INDEX; Schema: public; Owner: -
--

CREATE INDEX audio_recordings_icase_uuid_idx ON public.audio_recordings USING btree (lower((uuid)::text));


--
-- Name: audio_recordings_uuid_uidx; Type: INDEX; Schema: public; Owner: -
--

CREATE UNIQUE INDEX audio_recordings_uuid_uidx ON public.audio_recordings USING btree (uuid);


--
-- Name: bookmarks_name_creator_id_uidx; Type: INDEX; Schema: public; Owner: -
--

CREATE UNIQUE INDEX bookmarks_name_creator_id_uidx ON public.bookmarks USING btree (name, creator_id);


--
-- Name: dataset_items_idx; Type: INDEX; Schema: public; Owner: -
--

CREATE INDEX dataset_items_idx ON public.dataset_items USING btree (start_time_seconds, end_time_seconds);


--
-- Name: index_analysis_jobs_items_on_analysis_job_id; Type: INDEX; Schema: public; Owner: -
--

CREATE INDEX index_analysis_jobs_items_on_analysis_job_id ON public.analysis_jobs_items USING btree (analysis_job_id);


--
-- Name: index_analysis_jobs_items_on_audio_recording_id; Type: INDEX; Schema: public; Owner: -
--

CREATE INDEX index_analysis_jobs_items_on_audio_recording_id ON public.analysis_jobs_items USING btree (audio_recording_id);


--
-- Name: index_analysis_jobs_on_creator_id; Type: INDEX; Schema: public; Owner: -
--

CREATE INDEX index_analysis_jobs_on_creator_id ON public.analysis_jobs USING btree (creator_id);


--
-- Name: index_analysis_jobs_on_deleter_id; Type: INDEX; Schema: public; Owner: -
--

CREATE INDEX index_analysis_jobs_on_deleter_id ON public.analysis_jobs USING btree (deleter_id);


--
-- Name: index_analysis_jobs_on_saved_search_id; Type: INDEX; Schema: public; Owner: -
--

CREATE INDEX index_analysis_jobs_on_saved_search_id ON public.analysis_jobs USING btree (saved_search_id);


--
-- Name: index_analysis_jobs_on_script_id; Type: INDEX; Schema: public; Owner: -
--

CREATE INDEX index_analysis_jobs_on_script_id ON public.analysis_jobs USING btree (script_id);


--
-- Name: index_analysis_jobs_on_updater_id; Type: INDEX; Schema: public; Owner: -
--

CREATE INDEX index_analysis_jobs_on_updater_id ON public.analysis_jobs USING btree (updater_id);


--
-- Name: index_audio_event_comments_on_audio_event_id; Type: INDEX; Schema: public; Owner: -
--

CREATE INDEX index_audio_event_comments_on_audio_event_id ON public.audio_event_comments USING btree (audio_event_id);


--
-- Name: index_audio_event_comments_on_creator_id; Type: INDEX; Schema: public; Owner: -
--

CREATE INDEX index_audio_event_comments_on_creator_id ON public.audio_event_comments USING btree (creator_id);


--
-- Name: index_audio_event_comments_on_deleter_id; Type: INDEX; Schema: public; Owner: -
--

CREATE INDEX index_audio_event_comments_on_deleter_id ON public.audio_event_comments USING btree (deleter_id);


--
-- Name: index_audio_event_comments_on_flagger_id; Type: INDEX; Schema: public; Owner: -
--

CREATE INDEX index_audio_event_comments_on_flagger_id ON public.audio_event_comments USING btree (flagger_id);


--
-- Name: index_audio_event_comments_on_updater_id; Type: INDEX; Schema: public; Owner: -
--

CREATE INDEX index_audio_event_comments_on_updater_id ON public.audio_event_comments USING btree (updater_id);


--
-- Name: index_audio_events_on_audio_recording_id; Type: INDEX; Schema: public; Owner: -
--

CREATE INDEX index_audio_events_on_audio_recording_id ON public.audio_events USING btree (audio_recording_id);


--
-- Name: index_audio_events_on_creator_id; Type: INDEX; Schema: public; Owner: -
--

CREATE INDEX index_audio_events_on_creator_id ON public.audio_events USING btree (creator_id);


--
-- Name: index_audio_events_on_deleter_id; Type: INDEX; Schema: public; Owner: -
--

CREATE INDEX index_audio_events_on_deleter_id ON public.audio_events USING btree (deleter_id);


--
-- Name: index_audio_events_on_updater_id; Type: INDEX; Schema: public; Owner: -
--

CREATE INDEX index_audio_events_on_updater_id ON public.audio_events USING btree (updater_id);


--
-- Name: index_audio_events_tags_on_audio_event_id_and_tag_id; Type: INDEX; Schema: public; Owner: -
--

CREATE UNIQUE INDEX index_audio_events_tags_on_audio_event_id_and_tag_id ON public.audio_events_tags USING btree (audio_event_id, tag_id);


--
-- Name: index_audio_events_tags_on_creator_id; Type: INDEX; Schema: public; Owner: -
--

CREATE INDEX index_audio_events_tags_on_creator_id ON public.audio_events_tags USING btree (creator_id);


--
-- Name: index_audio_events_tags_on_updater_id; Type: INDEX; Schema: public; Owner: -
--

CREATE INDEX index_audio_events_tags_on_updater_id ON public.audio_events_tags USING btree (updater_id);


--
-- Name: index_audio_recordings_on_creator_id; Type: INDEX; Schema: public; Owner: -
--

CREATE INDEX index_audio_recordings_on_creator_id ON public.audio_recordings USING btree (creator_id);


--
-- Name: index_audio_recordings_on_deleter_id; Type: INDEX; Schema: public; Owner: -
--

CREATE INDEX index_audio_recordings_on_deleter_id ON public.audio_recordings USING btree (deleter_id);


--
-- Name: index_audio_recordings_on_site_id; Type: INDEX; Schema: public; Owner: -
--

CREATE INDEX index_audio_recordings_on_site_id ON public.audio_recordings USING btree (site_id);


--
-- Name: index_audio_recordings_on_updater_id; Type: INDEX; Schema: public; Owner: -
--

CREATE INDEX index_audio_recordings_on_updater_id ON public.audio_recordings USING btree (updater_id);


--
-- Name: index_audio_recordings_on_uploader_id; Type: INDEX; Schema: public; Owner: -
--

CREATE INDEX index_audio_recordings_on_uploader_id ON public.audio_recordings USING btree (uploader_id);


--
-- Name: index_bookmarks_on_audio_recording_id; Type: INDEX; Schema: public; Owner: -
--

CREATE INDEX index_bookmarks_on_audio_recording_id ON public.bookmarks USING btree (audio_recording_id);


--
-- Name: index_bookmarks_on_creator_id; Type: INDEX; Schema: public; Owner: -
--

CREATE INDEX index_bookmarks_on_creator_id ON public.bookmarks USING btree (creator_id);


--
-- Name: index_bookmarks_on_updater_id; Type: INDEX; Schema: public; Owner: -
--

CREATE INDEX index_bookmarks_on_updater_id ON public.bookmarks USING btree (updater_id);


--
-- Name: index_permissions_on_creator_id; Type: INDEX; Schema: public; Owner: -
--

CREATE INDEX index_permissions_on_creator_id ON public.permissions USING btree (creator_id);


--
-- Name: index_permissions_on_project_id; Type: INDEX; Schema: public; Owner: -
--

CREATE INDEX index_permissions_on_project_id ON public.permissions USING btree (project_id);


--
-- Name: index_permissions_on_updater_id; Type: INDEX; Schema: public; Owner: -
--

CREATE INDEX index_permissions_on_updater_id ON public.permissions USING btree (updater_id);


--
-- Name: index_permissions_on_user_id; Type: INDEX; Schema: public; Owner: -
--

CREATE INDEX index_permissions_on_user_id ON public.permissions USING btree (user_id);


--
-- Name: index_projects_on_creator_id; Type: INDEX; Schema: public; Owner: -
--

CREATE INDEX index_projects_on_creator_id ON public.projects USING btree (creator_id);


--
-- Name: index_projects_on_deleter_id; Type: INDEX; Schema: public; Owner: -
--

CREATE INDEX index_projects_on_deleter_id ON public.projects USING btree (deleter_id);


--
-- Name: index_projects_on_updater_id; Type: INDEX; Schema: public; Owner: -
--

CREATE INDEX index_projects_on_updater_id ON public.projects USING btree (updater_id);


--
-- Name: index_projects_saved_searches_on_project_id; Type: INDEX; Schema: public; Owner: -
--

CREATE INDEX index_projects_saved_searches_on_project_id ON public.projects_saved_searches USING btree (project_id);


--
-- Name: index_projects_saved_searches_on_project_id_and_saved_search_id; Type: INDEX; Schema: public; Owner: -
--

CREATE INDEX index_projects_saved_searches_on_project_id_and_saved_search_id ON public.projects_saved_searches USING btree (project_id, saved_search_id);


--
-- Name: index_projects_saved_searches_on_saved_search_id; Type: INDEX; Schema: public; Owner: -
--

CREATE INDEX index_projects_saved_searches_on_saved_search_id ON public.projects_saved_searches USING btree (saved_search_id);


--
-- Name: index_projects_sites_on_project_id; Type: INDEX; Schema: public; Owner: -
--

CREATE INDEX index_projects_sites_on_project_id ON public.projects_sites USING btree (project_id);


--
-- Name: index_projects_sites_on_project_id_and_site_id; Type: INDEX; Schema: public; Owner: -
--

CREATE INDEX index_projects_sites_on_project_id_and_site_id ON public.projects_sites USING btree (project_id, site_id);


--
-- Name: index_projects_sites_on_site_id; Type: INDEX; Schema: public; Owner: -
--

CREATE INDEX index_projects_sites_on_site_id ON public.projects_sites USING btree (site_id);


--
-- Name: index_saved_searches_on_creator_id; Type: INDEX; Schema: public; Owner: -
--

CREATE INDEX index_saved_searches_on_creator_id ON public.saved_searches USING btree (creator_id);


--
-- Name: index_saved_searches_on_deleter_id; Type: INDEX; Schema: public; Owner: -
--

CREATE INDEX index_saved_searches_on_deleter_id ON public.saved_searches USING btree (deleter_id);


--
-- Name: index_scripts_on_creator_id; Type: INDEX; Schema: public; Owner: -
--

CREATE INDEX index_scripts_on_creator_id ON public.scripts USING btree (creator_id);


--
-- Name: index_scripts_on_group_id; Type: INDEX; Schema: public; Owner: -
--

CREATE INDEX index_scripts_on_group_id ON public.scripts USING btree (group_id);


--
-- Name: index_sites_on_creator_id; Type: INDEX; Schema: public; Owner: -
--

CREATE INDEX index_sites_on_creator_id ON public.sites USING btree (creator_id);


--
-- Name: index_sites_on_deleter_id; Type: INDEX; Schema: public; Owner: -
--

CREATE INDEX index_sites_on_deleter_id ON public.sites USING btree (deleter_id);


--
-- Name: index_sites_on_updater_id; Type: INDEX; Schema: public; Owner: -
--

CREATE INDEX index_sites_on_updater_id ON public.sites USING btree (updater_id);


--
-- Name: index_tag_groups_on_tag_id; Type: INDEX; Schema: public; Owner: -
--

CREATE INDEX index_tag_groups_on_tag_id ON public.tag_groups USING btree (tag_id);


--
-- Name: index_tags_on_creator_id; Type: INDEX; Schema: public; Owner: -
--

CREATE INDEX index_tags_on_creator_id ON public.tags USING btree (creator_id);


--
-- Name: index_tags_on_updater_id; Type: INDEX; Schema: public; Owner: -
--

CREATE INDEX index_tags_on_updater_id ON public.tags USING btree (updater_id);


--
-- Name: index_users_on_authentication_token; Type: INDEX; Schema: public; Owner: -
--

CREATE UNIQUE INDEX index_users_on_authentication_token ON public.users USING btree (authentication_token);


--
-- Name: index_users_on_confirmation_token; Type: INDEX; Schema: public; Owner: -
--

CREATE UNIQUE INDEX index_users_on_confirmation_token ON public.users USING btree (confirmation_token);


--
-- Name: index_users_on_email; Type: INDEX; Schema: public; Owner: -
--

CREATE UNIQUE INDEX index_users_on_email ON public.users USING btree (email);


--
-- Name: permissions_project_allow_anonymous_uidx; Type: INDEX; Schema: public; Owner: -
--

CREATE UNIQUE INDEX permissions_project_allow_anonymous_uidx ON public.permissions USING btree (project_id, allow_anonymous) WHERE (allow_anonymous IS TRUE);


--
-- Name: permissions_project_allow_logged_in_uidx; Type: INDEX; Schema: public; Owner: -
--

CREATE UNIQUE INDEX permissions_project_allow_logged_in_uidx ON public.permissions USING btree (project_id, allow_logged_in) WHERE (allow_logged_in IS TRUE);


--
-- Name: permissions_project_user_uidx; Type: INDEX; Schema: public; Owner: -
--

CREATE UNIQUE INDEX permissions_project_user_uidx ON public.permissions USING btree (project_id, user_id) WHERE (user_id IS NOT NULL);


--
-- Name: projects_name_uidx; Type: INDEX; Schema: public; Owner: -
--

CREATE UNIQUE INDEX projects_name_uidx ON public.projects USING btree (name);


--
-- Name: queue_id_uidx; Type: INDEX; Schema: public; Owner: -
--

CREATE UNIQUE INDEX queue_id_uidx ON public.analysis_jobs_items USING btree (queue_id);


--
-- Name: saved_searches_name_creator_id_uidx; Type: INDEX; Schema: public; Owner: -
--

CREATE UNIQUE INDEX saved_searches_name_creator_id_uidx ON public.saved_searches USING btree (name, creator_id);


--
-- Name: tag_groups_uidx; Type: INDEX; Schema: public; Owner: -
--

CREATE UNIQUE INDEX tag_groups_uidx ON public.tag_groups USING btree (tag_id, group_identifier);


--
-- Name: tags_text_uidx; Type: INDEX; Schema: public; Owner: -
--

CREATE UNIQUE INDEX tags_text_uidx ON public.tags USING btree (text);


--
-- Name: unique_schema_migrations; Type: INDEX; Schema: public; Owner: -
--

CREATE UNIQUE INDEX unique_schema_migrations ON public.schema_migrations USING btree (version);


--
-- Name: users_user_name_unique; Type: INDEX; Schema: public; Owner: -
--

CREATE UNIQUE INDEX users_user_name_unique ON public.users USING btree (user_name);


--
-- Name: analysis_jobs analysis_jobs_creator_id_fk; Type: FK CONSTRAINT; Schema: public; Owner: -
--

ALTER TABLE ONLY public.analysis_jobs
    ADD CONSTRAINT analysis_jobs_creator_id_fk FOREIGN KEY (creator_id) REFERENCES public.users(id);


--
-- Name: analysis_jobs analysis_jobs_deleter_id_fk; Type: FK CONSTRAINT; Schema: public; Owner: -
--

ALTER TABLE ONLY public.analysis_jobs
    ADD CONSTRAINT analysis_jobs_deleter_id_fk FOREIGN KEY (deleter_id) REFERENCES public.users(id);


--
-- Name: analysis_jobs analysis_jobs_saved_search_id_fk; Type: FK CONSTRAINT; Schema: public; Owner: -
--

ALTER TABLE ONLY public.analysis_jobs
    ADD CONSTRAINT analysis_jobs_saved_search_id_fk FOREIGN KEY (saved_search_id) REFERENCES public.saved_searches(id);


--
-- Name: analysis_jobs analysis_jobs_script_id_fk; Type: FK CONSTRAINT; Schema: public; Owner: -
--

ALTER TABLE ONLY public.analysis_jobs
    ADD CONSTRAINT analysis_jobs_script_id_fk FOREIGN KEY (script_id) REFERENCES public.scripts(id);


--
-- Name: analysis_jobs analysis_jobs_updater_id_fk; Type: FK CONSTRAINT; Schema: public; Owner: -
--

ALTER TABLE ONLY public.analysis_jobs
    ADD CONSTRAINT analysis_jobs_updater_id_fk FOREIGN KEY (updater_id) REFERENCES public.users(id);


--
-- Name: audio_event_comments audio_event_comments_audio_event_id_fk; Type: FK CONSTRAINT; Schema: public; Owner: -
--

ALTER TABLE ONLY public.audio_event_comments
    ADD CONSTRAINT audio_event_comments_audio_event_id_fk FOREIGN KEY (audio_event_id) REFERENCES public.audio_events(id);


--
-- Name: audio_event_comments audio_event_comments_creator_id_fk; Type: FK CONSTRAINT; Schema: public; Owner: -
--

ALTER TABLE ONLY public.audio_event_comments
    ADD CONSTRAINT audio_event_comments_creator_id_fk FOREIGN KEY (creator_id) REFERENCES public.users(id);


--
-- Name: audio_event_comments audio_event_comments_deleter_id_fk; Type: FK CONSTRAINT; Schema: public; Owner: -
--

ALTER TABLE ONLY public.audio_event_comments
    ADD CONSTRAINT audio_event_comments_deleter_id_fk FOREIGN KEY (deleter_id) REFERENCES public.users(id);


--
-- Name: audio_event_comments audio_event_comments_flagger_id_fk; Type: FK CONSTRAINT; Schema: public; Owner: -
--

ALTER TABLE ONLY public.audio_event_comments
    ADD CONSTRAINT audio_event_comments_flagger_id_fk FOREIGN KEY (flagger_id) REFERENCES public.users(id);


--
-- Name: audio_event_comments audio_event_comments_updater_id_fk; Type: FK CONSTRAINT; Schema: public; Owner: -
--

ALTER TABLE ONLY public.audio_event_comments
    ADD CONSTRAINT audio_event_comments_updater_id_fk FOREIGN KEY (updater_id) REFERENCES public.users(id);


--
-- Name: audio_events audio_events_audio_recording_id_fk; Type: FK CONSTRAINT; Schema: public; Owner: -
--

ALTER TABLE ONLY public.audio_events
    ADD CONSTRAINT audio_events_audio_recording_id_fk FOREIGN KEY (audio_recording_id) REFERENCES public.audio_recordings(id);


--
-- Name: audio_events audio_events_creator_id_fk; Type: FK CONSTRAINT; Schema: public; Owner: -
--

ALTER TABLE ONLY public.audio_events
    ADD CONSTRAINT audio_events_creator_id_fk FOREIGN KEY (creator_id) REFERENCES public.users(id);


--
-- Name: audio_events audio_events_deleter_id_fk; Type: FK CONSTRAINT; Schema: public; Owner: -
--

ALTER TABLE ONLY public.audio_events
    ADD CONSTRAINT audio_events_deleter_id_fk FOREIGN KEY (deleter_id) REFERENCES public.users(id);


--
-- Name: audio_events_tags audio_events_tags_audio_event_id_fk; Type: FK CONSTRAINT; Schema: public; Owner: -
--

ALTER TABLE ONLY public.audio_events_tags
    ADD CONSTRAINT audio_events_tags_audio_event_id_fk FOREIGN KEY (audio_event_id) REFERENCES public.audio_events(id);


--
-- Name: audio_events_tags audio_events_tags_creator_id_fk; Type: FK CONSTRAINT; Schema: public; Owner: -
--

ALTER TABLE ONLY public.audio_events_tags
    ADD CONSTRAINT audio_events_tags_creator_id_fk FOREIGN KEY (creator_id) REFERENCES public.users(id);


--
-- Name: audio_events_tags audio_events_tags_tag_id_fk; Type: FK CONSTRAINT; Schema: public; Owner: -
--

ALTER TABLE ONLY public.audio_events_tags
    ADD CONSTRAINT audio_events_tags_tag_id_fk FOREIGN KEY (tag_id) REFERENCES public.tags(id);


--
-- Name: audio_events_tags audio_events_tags_updater_id_fk; Type: FK CONSTRAINT; Schema: public; Owner: -
--

ALTER TABLE ONLY public.audio_events_tags
    ADD CONSTRAINT audio_events_tags_updater_id_fk FOREIGN KEY (updater_id) REFERENCES public.users(id);


--
-- Name: audio_events audio_events_updater_id_fk; Type: FK CONSTRAINT; Schema: public; Owner: -
--

ALTER TABLE ONLY public.audio_events
    ADD CONSTRAINT audio_events_updater_id_fk FOREIGN KEY (updater_id) REFERENCES public.users(id);


--
-- Name: audio_recordings audio_recordings_creator_id_fk; Type: FK CONSTRAINT; Schema: public; Owner: -
--

ALTER TABLE ONLY public.audio_recordings
    ADD CONSTRAINT audio_recordings_creator_id_fk FOREIGN KEY (creator_id) REFERENCES public.users(id);


--
-- Name: audio_recordings audio_recordings_deleter_id_fk; Type: FK CONSTRAINT; Schema: public; Owner: -
--

ALTER TABLE ONLY public.audio_recordings
    ADD CONSTRAINT audio_recordings_deleter_id_fk FOREIGN KEY (deleter_id) REFERENCES public.users(id);


--
-- Name: audio_recordings audio_recordings_site_id_fk; Type: FK CONSTRAINT; Schema: public; Owner: -
--

ALTER TABLE ONLY public.audio_recordings
    ADD CONSTRAINT audio_recordings_site_id_fk FOREIGN KEY (site_id) REFERENCES public.sites(id);


--
-- Name: audio_recordings audio_recordings_updater_id_fk; Type: FK CONSTRAINT; Schema: public; Owner: -
--

ALTER TABLE ONLY public.audio_recordings
    ADD CONSTRAINT audio_recordings_updater_id_fk FOREIGN KEY (updater_id) REFERENCES public.users(id);


--
-- Name: audio_recordings audio_recordings_uploader_id_fk; Type: FK CONSTRAINT; Schema: public; Owner: -
--

ALTER TABLE ONLY public.audio_recordings
    ADD CONSTRAINT audio_recordings_uploader_id_fk FOREIGN KEY (uploader_id) REFERENCES public.users(id);


--
-- Name: bookmarks bookmarks_audio_recording_id_fk; Type: FK CONSTRAINT; Schema: public; Owner: -
--

ALTER TABLE ONLY public.bookmarks
    ADD CONSTRAINT bookmarks_audio_recording_id_fk FOREIGN KEY (audio_recording_id) REFERENCES public.audio_recordings(id);


--
-- Name: bookmarks bookmarks_creator_id_fk; Type: FK CONSTRAINT; Schema: public; Owner: -
--

ALTER TABLE ONLY public.bookmarks
    ADD CONSTRAINT bookmarks_creator_id_fk FOREIGN KEY (creator_id) REFERENCES public.users(id);


--
-- Name: bookmarks bookmarks_updater_id_fk; Type: FK CONSTRAINT; Schema: public; Owner: -
--

ALTER TABLE ONLY public.bookmarks
    ADD CONSTRAINT bookmarks_updater_id_fk FOREIGN KEY (updater_id) REFERENCES public.users(id);


--
-- Name: progress_events fk_rails_15ea2f07e1; Type: FK CONSTRAINT; Schema: public; Owner: -
--

ALTER TABLE ONLY public.progress_events
    ADD CONSTRAINT fk_rails_15ea2f07e1 FOREIGN KEY (dataset_item_id) REFERENCES public.dataset_items(id);


--
-- Name: questions fk_rails_1b78df6070; Type: FK CONSTRAINT; Schema: public; Owner: -
--

ALTER TABLE ONLY public.questions
    ADD CONSTRAINT fk_rails_1b78df6070 FOREIGN KEY (updater_id) REFERENCES public.users(id);


--
-- Name: tag_groups fk_rails_1ba11222e1; Type: FK CONSTRAINT; Schema: public; Owner: -
--

ALTER TABLE ONLY public.tag_groups
    ADD CONSTRAINT fk_rails_1ba11222e1 FOREIGN KEY (tag_id) REFERENCES public.tags(id);


--
-- Name: questions fk_rails_21f8d26270; Type: FK CONSTRAINT; Schema: public; Owner: -
--

ALTER TABLE ONLY public.questions
    ADD CONSTRAINT fk_rails_21f8d26270 FOREIGN KEY (creator_id) REFERENCES public.users(id);


--
-- Name: responses fk_rails_325af149a3; Type: FK CONSTRAINT; Schema: public; Owner: -
--

ALTER TABLE ONLY public.responses
    ADD CONSTRAINT fk_rails_325af149a3 FOREIGN KEY (question_id) REFERENCES public.questions(id);


--
-- Name: studies fk_rails_41770507e5; Type: FK CONSTRAINT; Schema: public; Owner: -
--

ALTER TABLE ONLY public.studies
    ADD CONSTRAINT fk_rails_41770507e5 FOREIGN KEY (dataset_id) REFERENCES public.datasets(id);


--
-- Name: studies fk_rails_4362b81edd; Type: FK CONSTRAINT; Schema: public; Owner: -
--

ALTER TABLE ONLY public.studies
    ADD CONSTRAINT fk_rails_4362b81edd FOREIGN KEY (updater_id) REFERENCES public.users(id);


--
-- Name: responses fk_rails_51009e83c9; Type: FK CONSTRAINT; Schema: public; Owner: -
--

ALTER TABLE ONLY public.responses
    ADD CONSTRAINT fk_rails_51009e83c9 FOREIGN KEY (study_id) REFERENCES public.studies(id);


--
-- Name: analysis_jobs_items fk_rails_522df5cc92; Type: FK CONSTRAINT; Schema: public; Owner: -
--

ALTER TABLE ONLY public.analysis_jobs_items
    ADD CONSTRAINT fk_rails_522df5cc92 FOREIGN KEY (audio_recording_id) REFERENCES public.audio_recordings(id);


--
-- Name: dataset_items fk_rails_5bf6548424; Type: FK CONSTRAINT; Schema: public; Owner: -
--

ALTER TABLE ONLY public.dataset_items
    ADD CONSTRAINT fk_rails_5bf6548424 FOREIGN KEY (creator_id) REFERENCES public.users(id);


--
-- Name: questions_studies fk_rails_6a5ffa3b4f; Type: FK CONSTRAINT; Schema: public; Owner: -
--

ALTER TABLE ONLY public.questions_studies
    ADD CONSTRAINT fk_rails_6a5ffa3b4f FOREIGN KEY (study_id) REFERENCES public.studies(id);


--
-- Name: responses fk_rails_7a62c4269f; Type: FK CONSTRAINT; Schema: public; Owner: -
--

ALTER TABLE ONLY public.responses
    ADD CONSTRAINT fk_rails_7a62c4269f FOREIGN KEY (dataset_item_id) REFERENCES public.dataset_items(id);


--
-- Name: dataset_items fk_rails_81ed124069; Type: FK CONSTRAINT; Schema: public; Owner: -
--

ALTER TABLE ONLY public.dataset_items
    ADD CONSTRAINT fk_rails_81ed124069 FOREIGN KEY (audio_recording_id) REFERENCES public.audio_recordings(id);


--
-- Name: analysis_jobs_items fk_rails_86f75840f2; Type: FK CONSTRAINT; Schema: public; Owner: -
--

ALTER TABLE ONLY public.analysis_jobs_items
    ADD CONSTRAINT fk_rails_86f75840f2 FOREIGN KEY (analysis_job_id) REFERENCES public.analysis_jobs(id);


--
-- Name: responses fk_rails_a7a3c29a3c; Type: FK CONSTRAINT; Schema: public; Owner: -
--

ALTER TABLE ONLY public.responses
    ADD CONSTRAINT fk_rails_a7a3c29a3c FOREIGN KEY (creator_id) REFERENCES public.users(id);


--
-- Name: studies fk_rails_a94a68aa0b; Type: FK CONSTRAINT; Schema: public; Owner: -
--

ALTER TABLE ONLY public.studies
    ADD CONSTRAINT fk_rails_a94a68aa0b FOREIGN KEY (creator_id) REFERENCES public.users(id);


--
-- Name: datasets fk_rails_c2337cbe35; Type: FK CONSTRAINT; Schema: public; Owner: -
--

ALTER TABLE ONLY public.datasets
    ADD CONSTRAINT fk_rails_c2337cbe35 FOREIGN KEY (updater_id) REFERENCES public.users(id);


--
-- Name: questions_studies fk_rails_c7ae81b3ab; Type: FK CONSTRAINT; Schema: public; Owner: -
--

ALTER TABLE ONLY public.questions_studies
    ADD CONSTRAINT fk_rails_c7ae81b3ab FOREIGN KEY (question_id) REFERENCES public.questions(id);


--
-- Name: dataset_items fk_rails_c97bdfad35; Type: FK CONSTRAINT; Schema: public; Owner: -
--

ALTER TABLE ONLY public.dataset_items
    ADD CONSTRAINT fk_rails_c97bdfad35 FOREIGN KEY (dataset_id) REFERENCES public.datasets(id);


--
-- Name: progress_events fk_rails_cf446a18ca; Type: FK CONSTRAINT; Schema: public; Owner: -
--

ALTER TABLE ONLY public.progress_events
    ADD CONSTRAINT fk_rails_cf446a18ca FOREIGN KEY (creator_id) REFERENCES public.users(id);


--
-- Name: datasets fk_rails_faaf9c0bcd; Type: FK CONSTRAINT; Schema: public; Owner: -
--

ALTER TABLE ONLY public.datasets
    ADD CONSTRAINT fk_rails_faaf9c0bcd FOREIGN KEY (creator_id) REFERENCES public.users(id);


--
-- Name: permissions permissions_creator_id_fk; Type: FK CONSTRAINT; Schema: public; Owner: -
--

ALTER TABLE ONLY public.permissions
    ADD CONSTRAINT permissions_creator_id_fk FOREIGN KEY (creator_id) REFERENCES public.users(id);


--
-- Name: permissions permissions_project_id_fk; Type: FK CONSTRAINT; Schema: public; Owner: -
--

ALTER TABLE ONLY public.permissions
    ADD CONSTRAINT permissions_project_id_fk FOREIGN KEY (project_id) REFERENCES public.projects(id);


--
-- Name: permissions permissions_updater_id_fk; Type: FK CONSTRAINT; Schema: public; Owner: -
--

ALTER TABLE ONLY public.permissions
    ADD CONSTRAINT permissions_updater_id_fk FOREIGN KEY (updater_id) REFERENCES public.users(id);


--
-- Name: permissions permissions_user_id_fk; Type: FK CONSTRAINT; Schema: public; Owner: -
--

ALTER TABLE ONLY public.permissions
    ADD CONSTRAINT permissions_user_id_fk FOREIGN KEY (user_id) REFERENCES public.users(id);


--
-- Name: projects projects_creator_id_fk; Type: FK CONSTRAINT; Schema: public; Owner: -
--

ALTER TABLE ONLY public.projects
    ADD CONSTRAINT projects_creator_id_fk FOREIGN KEY (creator_id) REFERENCES public.users(id);


--
-- Name: projects projects_deleter_id_fk; Type: FK CONSTRAINT; Schema: public; Owner: -
--

ALTER TABLE ONLY public.projects
    ADD CONSTRAINT projects_deleter_id_fk FOREIGN KEY (deleter_id) REFERENCES public.users(id);


--
-- Name: projects_saved_searches projects_saved_searches_project_id_fk; Type: FK CONSTRAINT; Schema: public; Owner: -
--

ALTER TABLE ONLY public.projects_saved_searches
    ADD CONSTRAINT projects_saved_searches_project_id_fk FOREIGN KEY (project_id) REFERENCES public.projects(id);


--
-- Name: projects_saved_searches projects_saved_searches_saved_search_id_fk; Type: FK CONSTRAINT; Schema: public; Owner: -
--

ALTER TABLE ONLY public.projects_saved_searches
    ADD CONSTRAINT projects_saved_searches_saved_search_id_fk FOREIGN KEY (saved_search_id) REFERENCES public.saved_searches(id);


--
-- Name: projects_sites projects_sites_project_id_fk; Type: FK CONSTRAINT; Schema: public; Owner: -
--

ALTER TABLE ONLY public.projects_sites
    ADD CONSTRAINT projects_sites_project_id_fk FOREIGN KEY (project_id) REFERENCES public.projects(id);


--
-- Name: projects_sites projects_sites_site_id_fk; Type: FK CONSTRAINT; Schema: public; Owner: -
--

ALTER TABLE ONLY public.projects_sites
    ADD CONSTRAINT projects_sites_site_id_fk FOREIGN KEY (site_id) REFERENCES public.sites(id);


--
-- Name: projects projects_updater_id_fk; Type: FK CONSTRAINT; Schema: public; Owner: -
--

ALTER TABLE ONLY public.projects
    ADD CONSTRAINT projects_updater_id_fk FOREIGN KEY (updater_id) REFERENCES public.users(id);


--
-- Name: saved_searches saved_searches_creator_id_fk; Type: FK CONSTRAINT; Schema: public; Owner: -
--

ALTER TABLE ONLY public.saved_searches
    ADD CONSTRAINT saved_searches_creator_id_fk FOREIGN KEY (creator_id) REFERENCES public.users(id);


--
-- Name: saved_searches saved_searches_deleter_id_fk; Type: FK CONSTRAINT; Schema: public; Owner: -
--

ALTER TABLE ONLY public.saved_searches
    ADD CONSTRAINT saved_searches_deleter_id_fk FOREIGN KEY (deleter_id) REFERENCES public.users(id);


--
-- Name: scripts scripts_creator_id_fk; Type: FK CONSTRAINT; Schema: public; Owner: -
--

ALTER TABLE ONLY public.scripts
    ADD CONSTRAINT scripts_creator_id_fk FOREIGN KEY (creator_id) REFERENCES public.users(id);


--
-- Name: scripts scripts_group_id_fk; Type: FK CONSTRAINT; Schema: public; Owner: -
--

ALTER TABLE ONLY public.scripts
    ADD CONSTRAINT scripts_group_id_fk FOREIGN KEY (group_id) REFERENCES public.scripts(id);


--
-- Name: sites sites_creator_id_fk; Type: FK CONSTRAINT; Schema: public; Owner: -
--

ALTER TABLE ONLY public.sites
    ADD CONSTRAINT sites_creator_id_fk FOREIGN KEY (creator_id) REFERENCES public.users(id);


--
-- Name: sites sites_deleter_id_fk; Type: FK CONSTRAINT; Schema: public; Owner: -
--

ALTER TABLE ONLY public.sites
    ADD CONSTRAINT sites_deleter_id_fk FOREIGN KEY (deleter_id) REFERENCES public.users(id);


--
-- Name: sites sites_updater_id_fk; Type: FK CONSTRAINT; Schema: public; Owner: -
--

ALTER TABLE ONLY public.sites
    ADD CONSTRAINT sites_updater_id_fk FOREIGN KEY (updater_id) REFERENCES public.users(id);


--
-- Name: tags tags_creator_id_fk; Type: FK CONSTRAINT; Schema: public; Owner: -
--

ALTER TABLE ONLY public.tags
    ADD CONSTRAINT tags_creator_id_fk FOREIGN KEY (creator_id) REFERENCES public.users(id);


--
-- Name: tags tags_updater_id_fk; Type: FK CONSTRAINT; Schema: public; Owner: -
--

ALTER TABLE ONLY public.tags
    ADD CONSTRAINT tags_updater_id_fk FOREIGN KEY (updater_id) REFERENCES public.users(id);


--
-- PostgreSQL database dump complete
--

SET search_path TO "$user", public;

INSERT INTO "schema_migrations" (version) VALUES
('20130715022212'),
('20130715035926'),
('20130718000123'),
('20130718063158'),
('20130719015419'),
('20130724113058'),
('20130724113348'),
('20130725095559'),
('20130725100043'),
('20130729050807'),
('20130729055348'),
('20130819030336'),
('20130828053819'),
('20130830045300'),
('20130905033759'),
('20130913001136'),
('20130919043216'),
('20131002065752'),
('20131120070151'),
('20131124234346'),
('20131230021055'),
('20140125054808'),
('20140127011711'),
('20140222044740'),
('20140404234458'),
('20140621014304'),
('20140819034103'),
('20140901005918'),
('20141115234848'),
('20150306224910'),
('20150306235304'),
('20150307010121'),
('20150709112116'),
('20150709141712'),
('20150710080933'),
('20150710082554'),
('20150807150417'),
('20150819005323'),
('20150904234334'),
('20150905234917'),
('20160226103516'),
('20160226130353'),
('20160306083845'),
('20160420030414'),
('20160614230504'),
('20160712051359'),
('20160726014747'),
('20180118002015'),
('20181210052707'),
('20181210052725'),
('20181210052735'),
('20200625025540'),
('20200625040615');

<<<<<<< HEAD
=======
INSERT INTO schema_migrations (version) VALUES ('20181210052735');

INSERT INTO schema_migrations (version) VALUES ('20200612004608');
>>>>>>> e60f3fe2
<|MERGE_RESOLUTION|>--- conflicted
+++ resolved
@@ -67,7 +67,6 @@
 --
 
 CREATE SEQUENCE public.analysis_jobs_id_seq
-    AS integer
     START WITH 1
     INCREMENT BY 1
     NO MINVALUE
@@ -105,7 +104,6 @@
 --
 
 CREATE SEQUENCE public.analysis_jobs_items_id_seq
-    AS integer
     START WITH 1
     INCREMENT BY 1
     NO MINVALUE
@@ -158,7 +156,6 @@
 --
 
 CREATE SEQUENCE public.audio_event_comments_id_seq
-    AS integer
     START WITH 1
     INCREMENT BY 1
     NO MINVALUE
@@ -199,7 +196,6 @@
 --
 
 CREATE SEQUENCE public.audio_events_id_seq
-    AS integer
     START WITH 1
     INCREMENT BY 1
     NO MINVALUE
@@ -234,7 +230,6 @@
 --
 
 CREATE SEQUENCE public.audio_events_tags_id_seq
-    AS integer
     START WITH 1
     INCREMENT BY 1
     NO MINVALUE
@@ -284,7 +279,6 @@
 --
 
 CREATE SEQUENCE public.audio_recordings_id_seq
-    AS integer
     START WITH 1
     INCREMENT BY 1
     NO MINVALUE
@@ -322,7 +316,6 @@
 --
 
 CREATE SEQUENCE public.bookmarks_id_seq
-    AS integer
     START WITH 1
     INCREMENT BY 1
     NO MINVALUE
@@ -358,7 +351,6 @@
 --
 
 CREATE SEQUENCE public.dataset_items_id_seq
-    AS integer
     START WITH 1
     INCREMENT BY 1
     NO MINVALUE
@@ -393,7 +385,6 @@
 --
 
 CREATE SEQUENCE public.datasets_id_seq
-    AS integer
     START WITH 1
     INCREMENT BY 1
     NO MINVALUE
@@ -432,7 +423,6 @@
 --
 
 CREATE SEQUENCE public.permissions_id_seq
-    AS integer
     START WITH 1
     INCREMENT BY 1
     NO MINVALUE
@@ -465,7 +455,6 @@
 --
 
 CREATE SEQUENCE public.progress_events_id_seq
-    AS integer
     START WITH 1
     INCREMENT BY 1
     NO MINVALUE
@@ -508,7 +497,6 @@
 --
 
 CREATE SEQUENCE public.projects_id_seq
-    AS integer
     START WITH 1
     INCREMENT BY 1
     NO MINVALUE
@@ -563,7 +551,6 @@
 --
 
 CREATE SEQUENCE public.questions_id_seq
-    AS integer
     START WITH 1
     INCREMENT BY 1
     NO MINVALUE
@@ -608,7 +595,6 @@
 --
 
 CREATE SEQUENCE public.responses_id_seq
-    AS integer
     START WITH 1
     INCREMENT BY 1
     NO MINVALUE
@@ -644,7 +630,6 @@
 --
 
 CREATE SEQUENCE public.saved_searches_id_seq
-    AS integer
     START WITH 1
     INCREMENT BY 1
     NO MINVALUE
@@ -694,7 +679,6 @@
 --
 
 CREATE SEQUENCE public.scripts_id_seq
-    AS integer
     START WITH 1
     INCREMENT BY 1
     NO MINVALUE
@@ -740,7 +724,6 @@
 --
 
 CREATE SEQUENCE public.sites_id_seq
-    AS integer
     START WITH 1
     INCREMENT BY 1
     NO MINVALUE
@@ -775,7 +758,6 @@
 --
 
 CREATE SEQUENCE public.studies_id_seq
-    AS integer
     START WITH 1
     INCREMENT BY 1
     NO MINVALUE
@@ -808,7 +790,6 @@
 --
 
 CREATE SEQUENCE public.tag_groups_id_seq
-    AS integer
     START WITH 1
     INCREMENT BY 1
     NO MINVALUE
@@ -846,7 +827,6 @@
 --
 
 CREATE SEQUENCE public.tags_id_seq
-    AS integer
     START WITH 1
     INCREMENT BY 1
     NO MINVALUE
@@ -906,7 +886,6 @@
 --
 
 CREATE SEQUENCE public.users_id_seq
-    AS integer
     START WITH 1
     INCREMENT BY 1
     NO MINVALUE
@@ -2342,12 +2321,7 @@
 ('20181210052707'),
 ('20181210052725'),
 ('20181210052735'),
+('20200612004608'),
 ('20200625025540'),
 ('20200625040615');
 
-<<<<<<< HEAD
-=======
-INSERT INTO schema_migrations (version) VALUES ('20181210052735');
-
-INSERT INTO schema_migrations (version) VALUES ('20200612004608');
->>>>>>> e60f3fe2
