source 'https://rubygems.org'

# Available groups:
# development - only for local dev machines
# production - for server deploys (includes staging)
# test - for running tests

# http://ryanbigg.com/2011/01/why-you-should-run-bundle-update/

# Gems required in all environments and all platforms
# ====================================================

# RAILS
# -------------------------------------
# using rails 3.2.x because upgrading to rails 4 involves lots of breaking changes
gem 'rails', '~> 3.2'
gem 'rack-cors', require: 'rack/cors'

# UI HELPERS
# -------------------------------------
gem 'haml'
gem 'haml-rails'
gem 'jquery-rails'
gem 'simple_form' #https://github.com/plataformatec/simple_form
gem 'paperclip'
gem 'breadcrumbs_on_rails'
# kept below version 2 due to huge breaking changes
gem 'gmaps4rails', '< 2'
gem 'twitter-bootstrap-rails', git: 'https://github.com/seyhunak/twitter-bootstrap-rails.git' # https://github.com/seyhunak/twitter-bootstrap-rails
gem 'bootstrap-timepicker-rails'
gem 'bootstrap-datepicker-rails'
# for rails 3, 4
gem 'will_paginate', '~> 3.0'

# USERS & PERMISSIONS
# -------------------------------------
# https://github.com/plataformatec/devise/blob/master/CHANGELOG.md
# using devise 3.0.x because 3.1 introduces breaking changes
gem 'devise', '< 3.1'
gem 'cancan'
gem 'role_model'
# gem 'userstamp' # https://github.com/delynn/userstamp

# Database gems
# -------------------------------------
# don't change the database gems - causes:
# Please install the <db> adapter: `gem install activerecord-<db>-adapter` (<db> is not part of the bundle. Add it to Gemfile.)
gem 'pg'

# MODELS
# -------------------------------------
gem 'validates_timeliness'
gem 'userstamp', git: 'https://github.com/theepan/userstamp.git' # https://github.com/delynn/userstamp
gem 'enumerize', git: 'https://github.com/brainspec/enumerize.git' #https://github.com/brainspec/enumerize
gem 'uuidtools'
gem 'acts_as_paranoid'

# SETTINGS
# -------------------------------------
gem 'settingslogic'
require 'rbconfig'

# TESTING & Documentation
# -------------------------------------
gem 'rspec_api_documentation'
gem 'raddocs'

# MONITORING
# -------------------------------------
gem 'exception_notification'

# MEDIA
# -------------------------------------
gem 'rack-rewrite'

# Gems restricted by environment and/or platform
# ====================================================

group :assets do
  # Gems used only for assets and not required
  # in production environments by default.
  # keep consistent with Rails version
  gem 'coffee-rails', '~> 3.2'
  gem 'sass-rails'
  # must be this version or greater to run successfully
  gem 'uglifier', '>= 1.0.3'
end

group :production, :staging do
  # See https://github.com/sstephenson/execjs#readme for more supported runtimes
  gem 'therubyracer', '>= 0.11.3', platforms: :ruby, require: 'v8'
  gem 'newrelic_rpm'
end

group :development do
  gem 'quiet_assets', '>= 1.0.2'
  gem 'bullet'
  # capistrano gems
  gem 'capistrano', '~> 2', require: false
  gem 'rvm-capistrano'

  gem 'rack-mini-profiler'
  #gem 'scrap'
  gem 'rails-i18n-debug'
end

group :development, :test do
  gem 'rspec-rails', '>= 2.0.1'
  gem 'guard', '~> 1.8'
  gem 'listen', '~> 1'
  gem 'wdm', '>= 0.1.0', platforms: [:mswin, :mingw]
end

group :test do
  gem 'factory_girl_rails'
  gem 'capybara'
  #gem 'capybara-webkit' # needed to test javascript UI with capybara, but couldn't get it to work
  gem 'thin'
  gem 'guard-rspec'
  # fixed version due to unresolved bug in higher versions
  gem 'simplecov', '0.7.1', require: false
  gem 'faker'
  gem 'shoulda-matchers'
  gem 'launchy'
  gem 'json_spec'
  gem 'database_cleaner', '~> 1'
  #gem 'bullet'
  gem 'webmock'
<<<<<<< HEAD
  gem "fakefs", require: "fakefs/safe"
=======
  gem 'coveralls', require: false
>>>>>>> f8cb4b84
end

group :production, :staging, :development do
  gem 'ruby-progressbar'
end<|MERGE_RESOLUTION|>--- conflicted
+++ resolved
@@ -126,11 +126,8 @@
   gem 'database_cleaner', '~> 1'
   #gem 'bullet'
   gem 'webmock'
-<<<<<<< HEAD
   gem "fakefs", require: "fakefs/safe"
-=======
   gem 'coveralls', require: false
->>>>>>> f8cb4b84
 end
 
 group :production, :staging, :development do
