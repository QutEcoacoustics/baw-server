source 'https://rubygems.org'

# Available groups:
# development - only for local dev machines
# production - for server deploys (includes staging)
# test - for running tests

# http://ryanbigg.com/2011/01/why-you-should-run-bundle-update/

# Gems required in all environments and all platforms
# ====================================================

# RAILS
# -------------------------------------

gem 'rails', '~> 4.2.2'
gem 'rack-cors', '~> 0.4.0', require: 'rack/cors'
gem 'responders', '~> 2.1.0'

# RAILS 3 compatibility gems
# -------------------------------------
# gem 'protected_attributes'
# gem 'rails-observers'
# gem 'actionpack-page_caching'
# gem 'actionpack-action_caching'
# gem 'activerecord-deprecated_finders'
gem 'activesupport-json_encoder', github: 'rails/activesupport-json_encoder'

# UI HELPERS
# -------------------------------------
# Use SCSS for stylesheets
gem 'sass-rails', '~> 5.0.3'
# Use Uglifier as compressor for JavaScript assets
gem 'uglifier', '>= 1.3.0'
# Use CoffeeScript for .js.coffee assets and views
gem 'coffee-rails', '~> 4.1.0'
# See https://github.com/sstephenson/execjs#readme for more supported runtimes
gem 'therubyracer', '~> 0.12.1', platforms: :ruby, require: 'v8'

# Use jquery as the JavaScript library
gem 'jquery-rails', '~> 4.0.0'
# Turbolinks makes following links in your web application faster. Read more: https://github.com/rails/turbolinks
#gem 'turbolinks'
# Build JSON APIs with ease. Read more: https://github.com/rails/jbuilder
gem 'jbuilder', '~> 2.3.0'

gem 'haml', '~> 4.0.6'
gem 'haml-rails', '~> 0.9.0'

gem 'simple_form', '~> 3.1.0'
gem 'paperclip', '~> 4.3.0'
# kept below version 2 due to huge breaking changes
gem 'gmaps4rails', '< 2'

# Bootstrap UI
gem 'bootstrap-sass', '~> 3.3.4'
# for sass variables: http://getbootstrap.com/customize/#less-variables
# sprockets-rails gem is included via rails dependency
gem 'font-awesome-sass', '~> 4.3.0'

# for rails 3, 4
<<<<<<< HEAD
gem 'will_paginate', '~> 3.0.7'
gem 'dotiw', '~> 3.0.1'
gem 'recaptcha', '~> 0.4.0', require: 'recaptcha/rails'
=======
gem 'kaminari'
gem 'dotiw','~> 3.0.1'
gem 'recaptcha', '~> 0.4.0',  require: 'recaptcha/rails'
>>>>>>> 3a0e86a4

# for proper timezone support
gem 'tzinfo', '~> 1.2.2'
gem 'tzinfo-data', '~> 1.2015.1'

# USERS & PERMISSIONS
# -------------------------------------
# https://github.com/plataformatec/devise/blob/master/CHANGELOG.md
# http://joanswork.com/devise-3-1-update/
gem 'devise', '~> 3.5.1'
gem 'devise-i18n'
gem 'cancancan', '~> 1.12.0'
gem 'role_model', '~> 0.8.1'
# Use ActiveModel has_secure_password
gem 'bcrypt', '~> 3.1.9'

# Database gems
# -------------------------------------
# don't change the database gems - causes:
# Please install the <db> adapter: `gem install activerecord-<db>-adapter` (<db> is not part of the bundle. Add it to Gemfile.)
gem 'pg', '~> 0.18.1'

# MODELS
# -------------------------------------
gem 'jc-validates_timeliness', '~> 3.1.1'

# https://github.com/delynn/userstamp
# no changes in a long time, and we are very dependant on how this works
# this might need to be changed to a fork that is maintained.
# No longer used - incorporated the gem's functionality directly.
#gem 'userstamp', git: 'https://github.com/theepan/userstamp.git'

gem 'enumerize', '~> 0.11.0'

gem 'uuidtools', '~> 2.1.5'
gem 'acts_as_paranoid', git: 'https://github.com/ActsAsParanoid/acts_as_paranoid.git', branch: :master, ref: 'ddcd191517'

# SETTINGS
# -------------------------------------
gem 'settingslogic', '~> 2.0.9'
require 'rbconfig'

# MONITORING
# -------------------------------------
gem 'exception_notification', '~> 4.1.0'
gem 'newrelic_rpm', '~> 3.12.0'

# Documentation & UI
# -------------------------------------
# these gems are required here to serve /doc url
gem 'rspec_api_documentation', '~> 4.4.0'
gem 'raddocs', '~> 0.4.0'

# MEDIA
# -------------------------------------
# set to a specific commit when releasing to master branch
gem 'baw-audio-tools', git: 'https://github.com/QutBioacoustics/baw-audio-tools.git', branch: :master, ref: 'b0e285b15b'
gem 'rack-rewrite', '~> 1.5.1'

# ASYNC JOBS
# ------------------------------------
gem 'resque', '~> 1.25.2'
gem 'resque-job-stats', git: 'https://github.com/echannel/resque-job-stats.git', branch: :master, ref: '8932c036ae'
gem 'resque-status', '~> 0.5.0'
# set to a specific commit when releasing to master branch
gem 'baw-workers', git: 'https://github.com/QutBioacoustics/baw-workers.git', branch: :master, ref: 'c88ae6f8b8'

# Gems restricted by environment and/or platform
# ====================================================

# gems that are only required on development machines or for testings
group :development, :test do
  gem 'quiet_assets'

  # capistrano gems
  gem 'capistrano', '~> 3.4.0'
  gem 'capistrano-bundler', '~> 1.1.3'
  gem 'capistrano-rvm', '~> 0.1.2'
  gem 'capistrano-rails', '~> 1.1.2'
  gem 'capistrano-newrelic', '~> 0.0.8'
  gem 'capistrano-passenger', '~> 0.1.0'

  gem 'rack-mini-profiler', '~> 0.9.2'
  gem 'i18n-tasks', '~> 0.8.5'
  gem 'bullet', '~> 4.14.1'

  # Spring speeds up development by keeping your application running in the background. Read more: https://github.com/rails/spring
  gem 'spring', '~> 1.3.0'

  # Run `rails console` in the browser. Read more: https://github.com/rails/web-console
  #gem 'web-console', '~> 2.1.1'

  # bundle exec rake doc:rails generates the API under doc/api.
  gem 'sdoc', '~> 0.4.0'

  gem 'thin', '~> 1.6.3'

  gem 'notiffany', '~> 0.0.3'
  gem 'guard', '~> 2.13.0'
  gem 'guard-rspec', '~> 4.6.0'
  gem 'guard-yard', '~> 2.1.4', require: false
  gem 'rubocop', require: false
  gem 'haml-lint', require: false

  gem 'fakeredis', '~> 0.5.0', require: 'fakeredis/rspec'

  gem 'zonebie'

  # for cleaning up Rails apps
  # gem 'traceroute', require: false
  # gem 'scrap', require: false
  # gem 'rails_best_practices', require: false
  # gem 'rubocop', require: false
  # gem 'rubycritic', require: false
  # gem 'metric_fu', require: false

  # security checkers
  # gem 'codesake-dawn', require: false
  # gem 'brakeman', require: false

  # database checks
  # gem 'lol_dba', require: false
  # gem 'consistency_fail', require: false

  #gem 'debugger'
  # gem install traceroute --no-ri --no-rdoc

  gem 'rspec-rails', '~> 3.3.0'
  gem 'factory_girl_rails', '~> 4.5.0'
  gem 'capybara', '~> 2.4.4'

  gem 'rspec', '~> 3.3.0'
  gem 'simplecov', '~> 0.10.0', require: false
  gem 'shoulda-matchers', '~> 2.8.0'
  gem 'launchy', '~> 2.4.3'
  gem 'json_spec', '~> 1.1.4'
  gem 'database_cleaner', '1.4.1'

  gem 'coveralls', '~> 0.8.1', require: false
  gem 'codeclimate-test-reporter', '~> 0.4.5', require: nil
end

group :test do
  gem 'webmock', '~> 1.21.0'
end<|MERGE_RESOLUTION|>--- conflicted
+++ resolved
@@ -59,15 +59,9 @@
 gem 'font-awesome-sass', '~> 4.3.0'
 
 # for rails 3, 4
-<<<<<<< HEAD
-gem 'will_paginate', '~> 3.0.7'
-gem 'dotiw', '~> 3.0.1'
-gem 'recaptcha', '~> 0.4.0', require: 'recaptcha/rails'
-=======
 gem 'kaminari'
 gem 'dotiw','~> 3.0.1'
 gem 'recaptcha', '~> 0.4.0',  require: 'recaptcha/rails'
->>>>>>> 3a0e86a4
 
 # for proper timezone support
 gem 'tzinfo', '~> 1.2.2'
