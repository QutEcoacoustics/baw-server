--- conflicted
+++ resolved
@@ -1,34 +1,3 @@
-<<<<<<< HEAD
-%h1= @script.display_name
-%p= @script.description
-
-%h2 Executable
-%p
-  %em Command:
-  = @script.executable_command
-%p
-  %em Settings:
-  %pre
-    = @script.executable_settings
-
-- unless @script.update_from.blank? && @script.updated_by.blank?
-  %h3 Versions
-
-  %table.table.table-striped.table-condensed(data-provides='rowlink')
-    %thead
-      %tr
-        %th Name
-        %th Version
-        %th Analysis identifier
-        %th Command
-    %tbody
-      = render partial: 'scripts/script_row', locals: { script: @script.latest_version, current_version: @script}
-
-
-- content_for :right_sidebar do
-  = sidebar_metadata_users('Created by', [{user: @script.creator, subtext: distance_of_time_in_words(Time.zone.now, @script.created_at, nil, {vague: true}) + ' ago' }])
-  = sidebar_metadata('Analysis Identifier', @script.analysis_identifier)
-=======
 - content_for :meta_title, "Script #{@script.display_name}"
 - content_for :page_title, @script.display_name
 
@@ -38,18 +7,23 @@
   = render partial: 'shared/sidebar_metadata_heading', locals: {title: 'Script', icon_class: 'file-text-o'}
   = render partial: 'shared/sidebar_metadata_user_created', locals: { item: @script }
   = render partial: 'shared/sidebar_metadata', locals: {title: 'Analysis Identifier', text: @script.analysis_identifier}
-  = render partial: 'shared/sidebar_metadata', locals: {title: 'Settings file', text: link_to(@script.settings_file_file_name, @script.settings_file.url) }
-  - unless @script.data_file_file_name.blank?
-    = render partial: 'shared/sidebar_metadata', locals: {title: 'Data file', text: link_to(@script.data_file_file_name, @script.data_file.url)}
 
 %p= @script.description
 %p= @script.notes
+
+%h3 Executable
+%p
+  %em Command:
+  = @script.executable_command
+%p
+  %em Settings:
+  %pre
+    = @script.executable_settings
 
 - unless @script.updated_by_script_id.blank?
   %h3 Next Version
   - newer_script = Script.find(@script.updated_by_script_id)
   = link_to newer_script.display_name, newer_script
->>>>>>> 3a0e86a4
 
 - if Script.where(updated_by_script_id: @script.id).any?
   %h3 Previous Version
