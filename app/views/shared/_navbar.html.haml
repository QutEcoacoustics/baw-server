<<<<<<< HEAD
%nav.navbar.navbar-inverse.navbar-fixed-top
  .container
    .navbar-header
      %button.navbar-toggle.collapsed{"aria-controls" => "navbar", "aria-expanded" => "false", "data-target" => "#navbar", "data-toggle" => "collapse", :type => "button"}
        %span.sr-only Toggle navigation
        %span.icon-bar
        %span.icon-bar
        %span.icon-bar
      %a.navbar-brand{href: Settings.organisation_names.parent_site_link, style: 'font-size:14px;'}= Settings.organisation_names.parent_site_name
      %a.navbar-brand{href: root_path, class: ('active' if current_page?(root_path))}= Settings.organisation_names.site_long_name
    #navbar.navbar-collapse.collapse
      %ul.nav.navbar-nav
        %li{:class => ('active' if current_page?(projects_path))}
          %a{:href => projects_path} Projects
        %li{:class => ('active' if request.original_fullpath == "/listen")}
          %a{:href => "/listen"} Listen
        %li{:class => ('active' if request.original_fullpath == "/library")}
          %a{:href => "/library"} Library
        %li{:class => ('active' if current_page?(contact_us_path))}
          %a{:href => contact_us_path} Contact Us
      %ul.nav.navbar-nav.navbar-right
        - if current_user.blank?
          %li
            %a{:href => new_user_registration_path} Sign up
          %li
            %a{:href => new_user_session_path} Login
        - else
          - if Access::Check.is_admin?(current_user)
            %li{:class => (current_page?(my_account_path)) ? 'dropdown active' : 'dropdown'}
              %a.dropdown-toggle{"aria-expanded" => "false", "data-toggle" => "dropdown", :href => "#", :role => "button"}
                = current_user.user_name
                %span.caret
              %ul.dropdown-menu{:role => "menu"}
                %li
                  %a{:href => my_account_path} Profile
                %li.divider
                %li.dropdown-header Administration
                %li
                  %a{:href => user_accounts_path} User List
                %li
                  %a{:href => sites_orphans_path} Orphan Sites
                %li
                  %a{:href => scripts_path} Scripts
          - else
            %li{:class => ('active' if current_page?(my_account_path))}
              %a{:href => my_account_path}= current_user.user_name
          %li
            %a{:href => destroy_user_session_path} Logout
=======
-# see https://github.com/seyhunak/twitter-bootstrap-rails#navbar-helper
= nav_bar fixed: :top, responsive: true, inverse: true do
  = menu_group do
    = menu_item Settings.organisation_names.parent_site_name, Settings.organisation_names.parent_site_link
    = menu_item Settings.organisation_names.site_long_name, root_path, class: 'brand'
    = menu_item 'Projects', projects_path
    = menu_item 'Listen', '/listen'
    = menu_item 'Library', '/library'
    = menu_item 'Contact Us', contact_us_path
  = menu_group pull: :right do
    - if current_user.blank?
      = menu_item 'Sign up', new_user_registration_path
      = menu_item 'Login', new_user_session_path
    - else
      - if Access::Check.is_admin?(current_user)
        = drop_down "#{current_user.user_name}" do
          = menu_item 'Profile', my_account_path
          = menu_item 'Scripts', scripts_path
          = menu_item 'Orphan Sites', sites_orphans_path
          = menu_item 'Tag List', tags_management_index_path
          = menu_item 'User List', user_accounts_path
      - else
        = menu_item "#{current_user.user_name}", my_account_path
      = menu_item 'Logout', destroy_user_session_path
>>>>>>> bde9e9ad
<|MERGE_RESOLUTION|>--- conflicted
+++ resolved
@@ -1,4 +1,3 @@
-<<<<<<< HEAD
 %nav.navbar.navbar-inverse.navbar-fixed-top
   .container
     .navbar-header
@@ -11,14 +10,20 @@
       %a.navbar-brand{href: root_path, class: ('active' if current_page?(root_path))}= Settings.organisation_names.site_long_name
     #navbar.navbar-collapse.collapse
       %ul.nav.navbar-nav
-        %li{:class => ('active' if current_page?(projects_path))}
-          %a{:href => projects_path} Projects
-        %li{:class => ('active' if request.original_fullpath == "/listen")}
-          %a{:href => "/listen"} Listen
-        %li{:class => ('active' if request.original_fullpath == "/library")}
-          %a{:href => "/library"} Library
-        %li{:class => ('active' if current_page?(contact_us_path))}
-          %a{:href => contact_us_path} Contact Us
+        %li{class: ('active' if current_page?(projects_path))}
+          %a{href: projects_path} Projects
+        %li{class: ('active' if request.original_fullpath == "/listen")}
+          %a{href: "/listen"} Listen
+        %li{class: ('active' if request.original_fullpath == "/library")}
+          %a{href: "/library"} Library
+        %li{class: 'dropdown'}
+          %a.dropdown-toggle{"aria-expanded" => "false", "data-toggle" => "dropdown", :href => "#", :role => "button"}
+            = Settings.organisation_names.custom_menu.header_title
+            %span.caret
+            %ul.dropdown-menu{:role => "menu"}
+              - Settings.organisation_names.custom_menu.items.each do |entry|
+                %li
+                  %a{href: URI.join(Settings.organisation_names.parent_site_link, entry['url']) }= entry['title']
       %ul.nav.navbar-nav.navbar-right
         - if current_user.blank?
           %li
@@ -42,34 +47,10 @@
                   %a{:href => sites_orphans_path} Orphan Sites
                 %li
                   %a{:href => scripts_path} Scripts
+                %li
+                  %a{:href => tags_management_index_path} Tag Management
           - else
             %li{:class => ('active' if current_page?(my_account_path))}
               %a{:href => my_account_path}= current_user.user_name
           %li
-            %a{:href => destroy_user_session_path} Logout
-=======
--# see https://github.com/seyhunak/twitter-bootstrap-rails#navbar-helper
-= nav_bar fixed: :top, responsive: true, inverse: true do
-  = menu_group do
-    = menu_item Settings.organisation_names.parent_site_name, Settings.organisation_names.parent_site_link
-    = menu_item Settings.organisation_names.site_long_name, root_path, class: 'brand'
-    = menu_item 'Projects', projects_path
-    = menu_item 'Listen', '/listen'
-    = menu_item 'Library', '/library'
-    = menu_item 'Contact Us', contact_us_path
-  = menu_group pull: :right do
-    - if current_user.blank?
-      = menu_item 'Sign up', new_user_registration_path
-      = menu_item 'Login', new_user_session_path
-    - else
-      - if Access::Check.is_admin?(current_user)
-        = drop_down "#{current_user.user_name}" do
-          = menu_item 'Profile', my_account_path
-          = menu_item 'Scripts', scripts_path
-          = menu_item 'Orphan Sites', sites_orphans_path
-          = menu_item 'Tag List', tags_management_index_path
-          = menu_item 'User List', user_accounts_path
-      - else
-        = menu_item "#{current_user.user_name}", my_account_path
-      = menu_item 'Logout', destroy_user_session_path
->>>>>>> bde9e9ad
+            %a{:href => destroy_user_session_path} Logout