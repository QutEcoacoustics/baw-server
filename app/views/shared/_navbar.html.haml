<<<<<<< HEAD
%nav.navbar.navbar-inverse.navbar-fixed-top
  .container
    .navbar-header
      %button.navbar-toggle.collapsed{"aria-controls" => "navbar", "aria-expanded" => "false", "data-target" => "#navbar", "data-toggle" => "collapse", :type => "button"}
        %span.sr-only Toggle navigation
        %span.icon-bar
        %span.icon-bar
        %span.icon-bar
      %a.navbar-brand{href: Settings.organisation_names.parent_site_link, style: 'font-size:14px;'}= Settings.organisation_names.parent_site_name
      %a.navbar-brand{href: root_path, class: ('active' if current_page?(root_path))}= Settings.organisation_names.site_long_name
    #navbar.navbar-collapse.collapse
      %ul.nav.navbar-nav
        %li{:class => ('active' if current_page?(projects_path))}
          %a{:href => projects_path} Projects
        %li{:class => ('active' if request.original_fullpath == "/listen")}
          %a{:href => "/listen"} Listen
        %li{:class => ('active' if request.original_fullpath == "/library")}
          %a{:href => "/library"} Library
        %li{:class => ('active' if current_page?(contact_us_path))}
          %a{:href => contact_us_path} Contact Us
      %ul.nav.navbar-nav.navbar-right
        - if current_user.blank?
          %li
            %a{:href => new_user_registration_path} Sign up
          %li
            %a{:href => new_user_session_path} Login
        - else
          - if Access::Check.is_admin?(current_user)
            %li{:class => (current_page?(my_account_path)) ? 'dropdown active' : 'dropdown'}
              %a.dropdown-toggle{"aria-expanded" => "false", "data-toggle" => "dropdown", :href => "#", :role => "button"}
                = current_user.user_name
                %span.caret
              %ul.dropdown-menu{:role => "menu"}
                %li
                  %a{:href => my_account_path} Profile
                %li.divider
                %li.dropdown-header Administration
                %li
                  %a{:href => user_accounts_path} User List
                %li
                  %a{:href => sites_orphans_path} Orphan Sites
                %li
                  %a{:href => scripts_path} Scripts
          - else
            %li{:class => ('active' if current_page?(my_account_path))}
              %a{:href => my_account_path}= current_user.user_name
          %li
            %a{:href => destroy_user_session_path} Logout
=======
-# see https://github.com/seyhunak/twitter-bootstrap-rails#navbar-helper
= nav_bar fixed: :top, responsive: true, inverse: true do
  = menu_group do
    = menu_item Settings.organisation_names.parent_site_name, Settings.organisation_names.parent_site_link
    = menu_item Settings.organisation_names.site_long_name, root_path, class: 'brand'
    = menu_item 'Projects', projects_path if can? :index, Project
    = menu_item 'Annotation Library', '/library' if can? :index, Project
    = menu_item 'Contact Us', contact_us_path
  = menu_group pull: :right do
    - if current_user.blank?
      = menu_item 'Sign up', new_user_registration_path
      = menu_item 'Login', new_user_session_path
    - else
      - if Access::Check.is_admin?(current_user)
        = drop_down "#{current_user.user_name}" do
          = menu_item 'Profile', my_account_path
          = menu_item 'Scripts', scripts_path
          = menu_item 'Orphan Sites', sites_orphans_path
          = menu_item 'Tag List', tags_management_index_path
          = menu_item 'User List', user_accounts_path
      - else
        = menu_item "#{current_user.user_name}", my_account_path
      = menu_item 'Logout', destroy_user_session_path
>>>>>>> aed5ada6
<|MERGE_RESOLUTION|>--- conflicted
+++ resolved
@@ -1,4 +1,3 @@
-<<<<<<< HEAD
 %nav.navbar.navbar-inverse.navbar-fixed-top
   .container
     .navbar-header
@@ -46,29 +45,4 @@
             %li{:class => ('active' if current_page?(my_account_path))}
               %a{:href => my_account_path}= current_user.user_name
           %li
-            %a{:href => destroy_user_session_path} Logout
-=======
--# see https://github.com/seyhunak/twitter-bootstrap-rails#navbar-helper
-= nav_bar fixed: :top, responsive: true, inverse: true do
-  = menu_group do
-    = menu_item Settings.organisation_names.parent_site_name, Settings.organisation_names.parent_site_link
-    = menu_item Settings.organisation_names.site_long_name, root_path, class: 'brand'
-    = menu_item 'Projects', projects_path if can? :index, Project
-    = menu_item 'Annotation Library', '/library' if can? :index, Project
-    = menu_item 'Contact Us', contact_us_path
-  = menu_group pull: :right do
-    - if current_user.blank?
-      = menu_item 'Sign up', new_user_registration_path
-      = menu_item 'Login', new_user_session_path
-    - else
-      - if Access::Check.is_admin?(current_user)
-        = drop_down "#{current_user.user_name}" do
-          = menu_item 'Profile', my_account_path
-          = menu_item 'Scripts', scripts_path
-          = menu_item 'Orphan Sites', sites_orphans_path
-          = menu_item 'Tag List', tags_management_index_path
-          = menu_item 'User List', user_accounts_path
-      - else
-        = menu_item "#{current_user.user_name}", my_account_path
-      = menu_item 'Logout', destroy_user_session_path
->>>>>>> aed5ada6
+            %a{:href => destroy_user_session_path} Logout