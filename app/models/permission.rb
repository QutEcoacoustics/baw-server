--- conflicted
+++ resolved
@@ -4,11 +4,6 @@
   # ensures that creator_id, updater_id, deleter_id are set
   include UserChange
 
-<<<<<<< HEAD
-  attr_accessible :level, :project_id, :user_id, :logged_in_user, :anonymous_user
-
-=======
->>>>>>> c2ee3f03
   belongs_to :project, inverse_of: :permissions
   belongs_to :user
   belongs_to :creator, class_name: 'User', foreign_key: :creator_id, inverse_of: :created_permissions
