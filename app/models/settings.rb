require 'settingslogic'
require 'baw-audio-tools'

# Using SettingsLogic, see https://github.com/binarylogic/settingslogic
# settings loaded in model/settings.rb
# Accessible through Settings.key
# Environment specific settings expected in config/settings/{environment_name}.yml
class Settings < Settingslogic
  settings_file_default = "#{Rails.root}/config/settings/default.yml"
  settings_file_env = "#{Rails.root}/config/settings/#{Rails.env}.yml"

  source settings_file_default
  namespace Rails.env

  def self.instance_merge(settings)
    instance.deep_merge!(settings)
  end

  # allow environment specific settings in separate yml files:
  if File.exist?(settings_file_env)
    # load default settings file
    BawWorkers::Settings.set_source(settings_file_default)
    BawWorkers::Settings.set_namespace(Rails.env)

    # merge settings from env settings file
    env_settings = Settings.new(settings_file_env)
    Settings.instance_merge(env_settings)
    BawWorkers::Settings.instance_merge(env_settings)

    puts "===> baw-server file #{settings_file_env} loaded."
  else
    puts "===> baw-server file #{settings_file_env} not found."
  end

  # Create or return an existing Api::Response.
  # @return [Api::Response]
  def api_response
    @api_response ||= Api::Response.new
  end

  # Create or return an existing RangeRequest.
  # @return [RangeRequest]
  def range_request
    @range_request ||= RangeRequest.new
  end

  def version_info
    # see http://semver.org/
    # see http://nvie.com/posts/a-successful-git-branching-model/
    {
        major: 0,
<<<<<<< HEAD
        minor: 11,
=======
        minor: 10,
>>>>>>> b7a2325c
        patch: 1,
        pre: '',
        build: ''
    }
  end

  def version_string
    version = "#{version_info[:major]}.#{version_info[:minor]}.#{version_info[:patch]}"

    unless version_info[:pre].blank?
      version += "-#{version_info[:pre]}"
    end

    unless version_info[:build].blank?
      version += "+#{version_info[:build]}"
    end

    version
  end

  # Get the supported media types.
  # @return [Hash]
  def supported_media_types
    if @media_types.blank?
      @media_types = {}

      Settings.available_formats.each do |key, value|
        media_category = key.to_sym
        @media_types[media_category] = []

        value.each do |media_type|
          ext = NameyWamey.trim(media_type.downcase, '.', '')
          mime_type = Mime::Type.lookup_by_extension(ext)
          @media_types[media_category].push mime_type unless mime_type.blank?
        end
        #@media_types[media_category].sort { |a, b| a.to_s <=> b.to_s }
      end
    end

    @media_types
  end

  def is_supported_text_media?(requested_format)
    supported_media_types[:text].include?(requested_format)
  end

  def is_supported_audio_media?(requested_format)
    supported_media_types[:audio].include?(requested_format)
  end

  def is_supported_image_media?(requested_format)
    supported_media_types[:image].include?(requested_format)
  end

  def media_category(requested_format)
    if is_supported_text_media?(requested_format)
      [:text, {}]
    elsif is_supported_audio_media?(requested_format)
      [:audio, Settings.cached_audio_defaults]
    elsif is_supported_image_media?(requested_format)
      [:image, Settings.cached_spectrogram_defaults]
    else
      [:unknown, {}]
    end
  end

  MEDIA_PROCESSOR_LOCAL = 'local'
  MEDIA_PROCESSOR_RESQUE = 'resque'

  def process_media_locally?
    Settings.media_request_processor == MEDIA_PROCESSOR_LOCAL
  end

  def process_media_resque?
    Settings.media_request_processor == MEDIA_PROCESSOR_RESQUE
  end

  def min_duration_larger_overlap?
    Settings.audio_recording_max_overlap_sec >= Settings.audio_recording_min_duration_sec
  end

  def validate
    # check that audio_recording_max_overlap_sec < audio_recording_min_duration_sec
    if min_duration_larger_overlap?
      raise ArgumentError, "Maximum overlap and trim duration (#{Settings.audio_recording_max_overlap_sec}) "+
          "must be less than minimum audio recording duration (#{Settings.audio_recording_min_duration_sec})."
    end
    puts '===> Configuration passed validation.'
  end

end<|MERGE_RESOLUTION|>--- conflicted
+++ resolved
@@ -49,12 +49,8 @@
     # see http://nvie.com/posts/a-successful-git-branching-model/
     {
         major: 0,
-<<<<<<< HEAD
         minor: 11,
-=======
-        minor: 10,
->>>>>>> b7a2325c
-        patch: 1,
+        patch: 2,
         pre: '',
         build: ''
     }
