require 'settingslogic'
require 'baw-audio-tools'

# Using SettingsLogic, see https://github.com/binarylogic/settingslogic
# settings loaded in model/settings.rb
# Accessible through Settings.key
# Environment specific settings expected in config/settings/{environment_name}.yml
class Settings < Settingslogic
  source "#{Rails.root}/config/settings/default.yml"
  namespace Rails.env

  # allow environment specific settings in separate yml files:
  if File.exist?("#{Rails.root}/config/settings/#{Rails.env}.yml")
    puts "===> #{Rails.root}/config/settings/#{Rails.env}.yml loaded."
    instance.deep_merge!(Settings.new("#{Rails.root}/config/settings/#{Rails.env}.yml"))
  else
    puts "===> #{Rails.root}/config/settings/#{Rails.env}.yml not found."
  end

  # Create or return an existing BawAudioTools::MediaCacher.
  # @return [BawAudioTools::MediaCacher]
  def media_cache_tool
    @media_cache_tool ||= BawAudioTools::MediaCacher.new(Settings.paths.temp_files)
  end

  # Create or return an existing RangeRequest.
  # @return [RangeRequest]
  def range_request
    @range_request ||= RangeRequest.new
  end

<<<<<<< HEAD
  def version_info
    # see http://semver.org/
    # see http://nvie.com/posts/a-successful-git-branching-model/
    {
        major: 0,
        minor: 10,
        patch: 0,
        pre: '',
        build: ''
    }
  end

  def version_string
    version = "#{version_info[:major]}.#{version_info[:minor]}.#{version_info[:patch]}"

    unless version_info[:pre].blank?
      version += "-#{version_info[:pre]}"
    end

    unless version_info[:build].blank?
      version += "+#{version_info[:build]}"
    end

    version
=======
  # Get the supported media types.
  # @return [Hash]
  def supported_media_types
    if @media_types.blank?
      @media_types = {}

      Settings.available_formats.each do |key, value|
        media_category = key.to_sym
        @media_types[media_category] = []

        value.each do |media_type|
          ext = NameyWamey.trim(media_type.downcase, '.', '')
          mime_type = Mime::Type.lookup_by_extension(ext)
          @media_types[media_category].push mime_type unless mime_type.blank?
        end
        @media_types[media_category].sort { |a, b| a.to_s <=> b.to_s }
      end
    end

    @media_types
  end

  def is_supported_text_media?(requested_format)
    supported_media_types[:text].include?(requested_format)
  end

  def is_supported_audio_media?(requested_format)
    supported_media_types[:audio].include?(requested_format)
  end

  def is_supported_image_media?(requested_format)
    supported_media_types[:image].include?(requested_format)
  end

  def media_category(requested_format)
    if is_supported_text_media?(requested_format)
      [:text, {}]
    elsif is_supported_audio_media?(requested_format)
      [:audio, Settings.cached_audio_defaults]
    elsif is_supported_image_media?(requested_format)
      [:image,Settings.cached_spectrogram_defaults]
    else
      [:unknown, {}]
    end
  end

  MEDIA_PROCESSOR_LOCAL = 'local'
  MEDIA_PROCESSOR_RESQUE = 'resque'

  def process_media_locally?
    Settings.media_request_processor == MEDIA_PROCESSOR_LOCAL
  end

  def process_media_resque?
    Settings.media_request_processor == MEDIA_PROCESSOR_RESQUE
  end

  def min_duration_larger_overlap?
    Settings.audio_recording_max_overlap_sec >= Settings.audio_recording_min_duration_sec
>>>>>>> d52c8b18
  end

  def validate
    # check that audio_recording_max_overlap_sec < audio_recording_min_duration_sec
    if min_duration_larger_overlap?
      raise ArgumentError, "Maximum overlap and trim duration (#{Settings.audio_recording_max_overlap_sec}) "+
          "must be less than minimum audio recording duration (#{Settings.audio_recording_min_duration_sec})."
    end
    puts '===> Configuration passed validation.'
  end

end<|MERGE_RESOLUTION|>--- conflicted
+++ resolved
@@ -29,7 +29,6 @@
     @range_request ||= RangeRequest.new
   end
 
-<<<<<<< HEAD
   def version_info
     # see http://semver.org/
     # see http://nvie.com/posts/a-successful-git-branching-model/
@@ -54,7 +53,8 @@
     end
 
     version
-=======
+  end
+
   # Get the supported media types.
   # @return [Hash]
   def supported_media_types
@@ -95,7 +95,7 @@
     elsif is_supported_audio_media?(requested_format)
       [:audio, Settings.cached_audio_defaults]
     elsif is_supported_image_media?(requested_format)
-      [:image,Settings.cached_spectrogram_defaults]
+      [:image, Settings.cached_spectrogram_defaults]
     else
       [:unknown, {}]
     end
@@ -114,7 +114,6 @@
 
   def min_duration_larger_overlap?
     Settings.audio_recording_max_overlap_sec >= Settings.audio_recording_min_duration_sec
->>>>>>> d52c8b18
   end
 
   def validate
