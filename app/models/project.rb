--- conflicted
+++ resolved
@@ -3,11 +3,6 @@
   # ensures that creator_id, updater_id, deleter_id are set
   include UserChange
 
-<<<<<<< HEAD
-  attr_accessible :description, :image, :name, :notes, :urn
-
-=======
->>>>>>> c2ee3f03
   # relationships
   belongs_to :creator, class_name: 'User', foreign_key: :creator_id, inverse_of: :created_projects
   belongs_to :updater, class_name: 'User', foreign_key: :updater_id, inverse_of: :updated_projects
