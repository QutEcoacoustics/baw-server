--- conflicted
+++ resolved
@@ -3,13 +3,8 @@
   # ensures that creator_id, updater_id, deleter_id are set
   include UserChange
 
-<<<<<<< HEAD
   attr_accessible :description, :image, :name, :notes, :urn,
                   :sign_in_level, :anonymous_level
-=======
-  attr_accessible :description, :image, :name, :notes, :urn #,
-  #:sign_in_level, :anonymous_level
->>>>>>> c0a25f3f
 
   # relationships
   belongs_to :creator, class_name: 'User', foreign_key: :creator_id, inverse_of: :created_projects
@@ -18,14 +13,10 @@
 
   has_many :permissions, inverse_of: :project
   accepts_nested_attributes_for :permissions
-<<<<<<< HEAD
-  has_many :readers, through: :permissions, source: :user, conditions: "permissions.level = 'reader'", uniq: true
-  has_many :writers, through: :permissions, source: :user, conditions: "permissions.level = 'writer'", uniq: true
-  has_many :owners, through: :permissions, source: :user, conditions: "permissions.level = 'owner'", uniq: true
-=======
+
   has_many :readers, -> { where("permissions.level = 'reader'").uniq }, through: :permissions, source: :user
   has_many :writers, -> { where("permissions.level = 'writer'").uniq }, through: :permissions, source: :user
->>>>>>> c0a25f3f
+
   has_and_belongs_to_many :sites, uniq: true
   has_many :datasets, inverse_of: :project
   has_many :jobs, through: :datasets
