--- conflicted
+++ resolved
@@ -1,10 +1,12 @@
+# Defines permissions for controller actions.
 class Ability
   include CanCan::Ability
 
+  # Define abilities for user.
+  # @param [User] user
+  # @return [void]
   def initialize(user)
-
     # Define abilities for the passed in user here.
-
     # clear all aliased actions - these mappings are removed:
     #   alias_action :index, :show, :to => :read
     #   alias_action :new, :to => :create
@@ -35,255 +37,50 @@
     # WARNING: instance variable in controller index action will not be set if using a block for can definitions
     # because there is no way to determine which records to fetch from the database.
 
-    user ||= User.new # guest user (not logged in)
+    # FYI
+    # ----------------------------
+    #  - index and filter permissions are checked as part of filter query
+    #  - new is usually available publicly
+    #  - not sure about the ones that work with current_user (user):
+    #    won't the check always be true? Since there's no way to specify any other user id.
+
+    # either current logged in user or guest user (not logged in)
+    user ||= User.new
 
     # for api security endpoints
     can [:show, :destroy], :api_security if user.confirmed?
 
     if Access::Check.is_admin?(user)
-      # admin can access any action on any controller
-      can :manage, :all
+      for_admin
+
+    elsif Access::Check.is_harvester?(user)
+      for_harvester
 
     elsif Access::Check.is_standard_user?(user)
-
-      # FYI
-      # ----------------------------
-      #  - index and filter permissions are checked as part of filter query
-      #  - new is usually available publicly
-      #  - not sure about the ones that work with current_user (user):
-      #    won't the check always be true? Since there's no way to specify any other user id.
-
       # available models:
-      # Project, Permission, Site, AudioRecording,
-      # AudioEvent, AudioEventComment, Bookmark,
+      # Project, Permission, Site, AudioRecording, AudioEvent, AudioEventComment, Bookmark,
       # AnalysisJob, SavedSearch, Script, Tag, Tagging, User
 
-
-      # Project
-      # ----------------------------
-      # only admin can :destroy, :edit_sites, :update_sites
-      # :update_permissions, :update_sites are html-only
-
-      # must have read permission or higher to view project
-      can [:show], Project do |project|
-        check_model(project)
-        Access::Check.can?(user, :reader, project)
-      end
-
-      # must have write permission or higher to edit, update, update_permission
-      can [:edit, :update, :update_permissions], Project do |project|
-        check_model(project)
-        Access::Check.can?(user, :writer, project)
-      end
-
-      # actions any logged in user can access
-      can [:index, :new, :create, :new_access_request, :submit_access_request, :filter], Project
-
-      # Permission
-      # ----------------------------
-      # :show, :create, :delete are only used by json api
-      # :edit and :update are done via project instead
-
-      can [:show, :new, :create, :destroy], Permission do |permission|
-        check_model(permission)
-        Access::Check.can?(user, :writer, permission.project)
-      end
-
-      # actions any logged in user can access
-      can [:index, :filter], Permission
-
-      # Site
-      # ----------------------------
-      # only admin can :destroy, :upload_instructions, :harvest, :orphans
-
-      # must have read permission or higher to view site
-      can [:show, :show_shallow], Site do |site|
-        check_model(site)
-        # can't add .includes here - it breaks when validating projects due to ActiveRecord::AssociationRelation
-        Access::Check.can_any?(user, :reader, site.projects)
-      end
-
-      # must have write permission or higher to new, create, edit, update
-      can [:new, :create, :edit, :update], Site do |site|
-        check_model(site)
-        # can't add .includes here - it breaks when validating projects due to ActiveRecord::AssociationRelation
-        # .all would have worked. I tried .where(nil), that didn't work either :/
-        # https://github.com/rails/rails/issues/12756
-        # https://github.com/plataformatec/has_scope/issues/41
-        Access::Check.can_any?(user, :writer, site.projects)
-      end
-
-<<<<<<< HEAD
-      # actions any logged in user can access
-      can [:index, :filter], Site
-=======
-      can [:upload_instructions, :harvest], Site do |site|
-        Access::Check.can_any?(user, :owner, site.projects)
-      end
-
-      # data set
-      can [:show, :show_shallow], Dataset do |dataset|
-        Access::Check.can?(user, :reader, dataset.project)
-      end
-      can [:new, :create, :edit, :update, :destroy], Dataset do |dataset|
-        Access::Check.can?(user, :writer, dataset.project)
-      end
->>>>>>> 3a0e86a4
-
-      # AudioRecording
-      # ----------------------------
-      # See permissions for harvester at end of this file
-      # Only admin and harvester can :create, :check_uploader, :update_status, :update
-      # permissions are also checked in actions
-
-      # must have read permission or higher to view audio recording
-      can [:show], AudioRecording do |audio_recording|
-        check_model(audio_recording)
-        Access::Check.can_any?(user, :reader, audio_recording.site.projects)
-      end
-
-      # actions any logged in user can access
-      can [:index, :new, :filter], AudioRecording
-
-      # AudioEvent
-      # ----------------------------
-
-      # must have read permission or higher to view or download audio event
-      can [:show, :download], AudioEvent do |audio_event|
-        check_model(audio_event)
-        Access::Check.can_any?(user, :reader, audio_event.audio_recording.site.projects)
-      end
-
-      # must have write permission or higher to create, update, destroy
-      can [:create, :update, :destroy], AudioEvent do |audio_event|
-        check_model(audio_event)
-        Access::Check.can_any?(user, :writer, audio_event.audio_recording.site.projects)
-      end
-
-      # actions any logged in user can access
-      can [:index, :new, :filter], AudioEvent
-
-      # AudioEventComment
-      # ----------------------------
-
-      # logged in users
-      # with read permission or higher on the project
-      # or if the audio event is a reference
-      # can view or create comments
-      # can also update flag, any other attribute is restricted in action to creator
-      can [:show, :create, :update], AudioEventComment do |audio_event_comment|
-        check_model(audio_event_comment)
-        is_ref = audio_event_comment.audio_event.is_reference
-        projects = audio_event_comment.audio_event.audio_recording.site.projects
-        Access::Check.can_any?(user, :reader, projects) || is_ref
-      end
-
-      # only creator can update or destroy their own comments
-      can [:destroy], AudioEventComment, creator_id: user.id
-
-      # actions any logged in user can access
-      can [:index, :new, :filter], AudioEventComment
-
-      # Bookmark
-      # ----------------------------
-
-      # must have read permission or higher on project to create bookmark
-      can [:create], Bookmark do |bookmark|
-        check_model(bookmark)
-        Access::Check.can_any?(user, :reader, bookmark.audio_recording.site.projects)
-      end
-
-      # only creator can update, destroy, show their own bookmarks
-      can [:update, :destroy, :show], Bookmark, creator_id: user.id
-
-      # actions any logged in user can access
-      can [:index, :new, :filter], Bookmark
-
-<<<<<<< HEAD
-      # AnalysisJob
-      # ----------------------------
-=======
-      # users can only view their own projects, comments, bookmarks (admins can view any user's projects/comments/bookmarks)
-      # :edit and :update are not in here, as they are the Admin interface for editing any user
-      # normal users edit their profile using devise/registrations#edit
-      can [:projects, :audio_events, :audio_event_comments, :bookmarks], User, id: user.id
->>>>>>> 3a0e86a4
-
-      # must have read permission or higher on any saved_search projects to create analysis job
-      can [:show, :create], AnalysisJob do |analysis_job|
-        check_model(analysis_job)
-        Access::Check.can_any?(user, :reader, analysis_job.saved_search.projects)
-      end
-
-      # only creator can update, destroy their own analysis jobs
-      can [:update, :destroy], AnalysisJob, creator_id: user.id
-
-      # actions any logged in user can access
-      can [:index, :new, :filter], AnalysisJob
-
-      # SavedSearch
-      # ----------------------------
-      # cannot be updated
-
-<<<<<<< HEAD
-      # must have read permission or higher on all projects to create saved search
-      # or be the creator of the saved search
-      can [:show, :create], SavedSearch do |saved_search|
-        check_model(saved_search)
-        is_creator = saved_search.creator_id == user.id
-        has_projects = saved_search.projects.size > 0
-=======
-      # any confirmed user can view any other user's profile (read-only)
-      can [:show, :filter], User
->>>>>>> 3a0e86a4
-
-        if has_projects
-          is_creator || Access::Check.can_all?(user, :reader, saved_search.projects)
-        else
-          is_creator
-        end
-      end
-
-      # only creator can destroy their own saved searches
-      can [:destroy], SavedSearch, creator_id: user.id
-
-      # actions any logged in user can access
-      can [:index, :new, :filter], SavedSearch
-
-      # Script
-      # ----------------------------
-      # only admin can do anything with Script
-
-      # Tag
-      # ----------------------------
-      # cannot be updated
-      # tag management controller is admin only (checked in before_action)
-
-      # actions any logged in user can access
-      can [:index, :new, :create, :show, :filter], Tag
-
-      # Tagging
-      # ----------------------------
-      # uses permissions from other models
-
-      # User
-      # ----------------------------
-      # admin only: :index, :edit, :update
-      # :edit and :update are the Admin interface for editing any user
-      # normal users edit their profile using devise/registrations#edit
-
-      # any confirmed user can view any other user's profile (read-only) and annotations  (the links may not work due to permissions)
-      can [:show, :audio_events, :filter], User
-
-      # users can only view their own projects, comments, bookmarks (admins can view any user's projects/comments/bookmarks)
-      can [:projects, :audio_event_comments, :bookmarks], User, id: user.id
-
-      # users get their own account and preferences from these actions
-      can [:my_account, :modify_preferences], User, id: user.id
-
-    elsif Access::Check.is_harvester?(user)
-      # actions used for harvesting. See baw-workers.
-      can [:new, :create, :check_uploader, :update_status, :update], AudioRecording
+      to_project(user)
+      to_permission(user)
+      to_site(user)
+      to_audio_recording(user)
+      to_audio_event(user)
+      to_audio_event_comment(user)
+      to_bookmark(user)
+      to_analysis_job(user)
+      to_saved_search(user)
+      to_tag
+      to_user(user)
+
+      # Script: only admin can do anything with Script
+      # Tagging:uses permissions from other models
+
+    elsif Access::Check.is_guest?(user)
+      # guest cannot do anything for now
+
+    else
+      fail ArgumentError, "Permissions are not defined for user #{user.id}: #{user.role_symbols}"
 
     end
   end
@@ -294,4 +91,198 @@
     fail ArgumentError, 'Must have an instance of the model.' if model.nil?
   end
 
+  def for_admin
+    # admin can access any action on any controller
+    can :manage, :all
+  end
+
+  def for_harvester
+    # actions used for harvesting. See baw-workers.
+    can [:new, :create, :check_uploader, :update_status, :update], AudioRecording
+  end
+
+  def to_project(user)
+    # only admin can :destroy, :edit_sites, :update_sites
+    # :update_permissions, :update_sites are html-only
+
+    # must have read permission or higher to view project
+    can [:show], Project do |project|
+      check_model(project)
+      Access::Check.can?(user, :reader, project)
+    end
+
+    # must have write permission or higher to edit, update, update_permission
+    can [:edit, :update, :update_permissions], Project do |project|
+      check_model(project)
+      Access::Check.can?(user, :writer, project)
+    end
+
+    # actions any logged in user can access
+    can [:index, :new, :create, :new_access_request, :submit_access_request, :filter], Project
+  end
+
+  def to_permission(user)
+    # :show, :create, :delete are only used by json api
+    # :edit and :update are done via project instead
+
+    can [:show, :new, :create, :destroy], Permission do |permission|
+      check_model(permission)
+      Access::Check.can?(user, :writer, permission.project)
+    end
+
+    # actions any logged in user can access
+    can [:index, :filter], Permission
+  end
+
+  def to_site(user)
+    # only admin can :destroy, :upload_instructions, :harvest, :orphans
+
+    # must have read permission or higher to view site
+    can [:show, :show_shallow], Site do |site|
+      check_model(site)
+      # can't add .includes here - it breaks when validating projects due to ActiveRecord::AssociationRelation
+      Access::Check.can_any?(user, :reader, site.projects)
+    end
+
+    # must have write permission or higher to new, create, edit, update
+    can [:new, :create, :edit, :update], Site do |site|
+      check_model(site)
+      # can't add .includes here - it breaks when validating projects due to ActiveRecord::AssociationRelation
+      # .all would have worked. I tried .where(nil), that didn't work either :/
+      # https://github.com/rails/rails/issues/12756
+      # https://github.com/plataformatec/has_scope/issues/41
+      Access::Check.can_any?(user, :writer, site.projects)
+    end
+
+    # actions any logged in user can access
+    can [:index, :filter], Site
+  end
+
+  def to_audio_recording(user)
+    # See permissions for harvester
+    # Only admin and harvester can :create, :check_uploader, :update_status, :update
+    # permissions are also checked in actions
+
+    # must have read permission or higher to view audio recording
+    can [:show], AudioRecording do |audio_recording|
+      check_model(audio_recording)
+      Access::Check.can_any?(user, :reader, audio_recording.site.projects)
+    end
+
+    # actions any logged in user can access
+    can [:index, :new, :filter], AudioRecording
+  end
+
+  def to_audio_event(user)
+    # must have read permission or higher to view or download audio event
+    can [:show, :download], AudioEvent do |audio_event|
+      check_model(audio_event)
+      Access::Check.can_any?(user, :reader, audio_event.audio_recording.site.projects)
+    end
+
+    # must have write permission or higher to create, update, destroy
+    can [:create, :update, :destroy], AudioEvent do |audio_event|
+      check_model(audio_event)
+      Access::Check.can_any?(user, :writer, audio_event.audio_recording.site.projects)
+    end
+
+    # actions any logged in user can access
+    can [:index, :new, :filter], AudioEvent
+  end
+
+  def to_audio_event_comment(user)
+    # logged in users
+    # with read permission or higher on the project
+    # or if the audio event is a reference
+    # can view or create comments
+    # can also update flag, any other attribute is restricted in action to creator
+    can [:show, :create, :update], AudioEventComment do |audio_event_comment|
+      check_model(audio_event_comment)
+      is_ref = audio_event_comment.audio_event.is_reference
+      projects = audio_event_comment.audio_event.audio_recording.site.projects
+      Access::Check.can_any?(user, :reader, projects) || is_ref
+    end
+
+    # only creator can update or destroy their own comments
+    can [:destroy], AudioEventComment, creator_id: user.id
+
+    # actions any logged in user can access
+    can [:index, :new, :filter], AudioEventComment
+  end
+
+  def to_bookmark(user)
+    # must have read permission or higher on project to create bookmark
+    can [:create], Bookmark do |bookmark|
+      check_model(bookmark)
+      Access::Check.can_any?(user, :reader, bookmark.audio_recording.site.projects)
+    end
+
+    # only creator can update, destroy, show their own bookmarks
+    can [:update, :destroy, :show], Bookmark, creator_id: user.id
+
+    # actions any logged in user can access
+    can [:index, :new, :filter], Bookmark
+  end
+
+  def to_analysis_job(user)
+    # must have read permission or higher on any saved_search projects to create analysis job
+    can [:show, :create], AnalysisJob do |analysis_job|
+      check_model(analysis_job)
+      Access::Check.can_any?(user, :reader, analysis_job.saved_search.projects)
+    end
+
+    # only creator can update, destroy their own analysis jobs
+    can [:update, :destroy], AnalysisJob, creator_id: user.id
+
+    # actions any logged in user can access
+    can [:index, :new, :filter], AnalysisJob
+  end
+
+  def to_saved_search(user)
+    # cannot be updated
+
+    # must have read permission or higher on all projects to create saved search
+    # or be the creator of the saved search
+    can [:show, :create], SavedSearch do |saved_search|
+      check_model(saved_search)
+      is_creator = saved_search.creator_id == user.id
+      has_projects = saved_search.projects.size > 0
+
+      if has_projects
+        is_creator || Access::Check.can_all?(user, :reader, saved_search.projects)
+      else
+        is_creator
+      end
+    end
+
+    # only creator can destroy their own saved searches
+    can [:destroy], SavedSearch, creator_id: user.id
+
+    # actions any logged in user can access
+    can [:index, :new, :filter], SavedSearch
+  end
+
+  def to_tag
+    # cannot be updated
+    # tag management controller is admin only (checked in before_action)
+
+    # actions any logged in user can access
+    can [:index, :new, :create, :show, :filter], Tag
+  end
+
+  def to_user(user)
+    # admin only: :index, :edit, :update
+    # :edit and :update are the Admin interface for editing any user
+    # normal users edit their profile using devise/registrations#edit
+
+    # any confirmed user can view any other user's profile (read-only)
+    can [:show, :filter], User
+
+    # users can only view their own projects, comments, bookmarks (admins can view any user's projects/comments/bookmarks)
+    can [:projects, :audio_event_comments, :bookmarks], User, id: user.id
+
+    # users get their own account and preferences from these actions
+    can [:my_account, :modify_preferences], User, id: user.id
+  end
+
 end