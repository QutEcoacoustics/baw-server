class Ability
  include CanCan::Ability

  def initialize(user)

    # Define abilities for the passed in user here.

    # clear all aliased actions - these mappings are removed:
    #   alias_action :index, :show, :to => :read
    #   alias_action :new, :to => :create
    #   alias_action :edit, :to => :update
    clear_aliased_actions
    #                                               | Can be used in |
    # HTTP Verb   | Path                | Action    | a block?       | Purpose
    #-------------|---------------------|-----------|----------------------------------------
    # GET         | /projects           | :index    | NO             | display a list of all projects
    # GET         | /projects/new       | :new      | NO             | return an HTML form/json properties for creating a new project
    # POST        | /projects           | :create   | YES            | create a new project
    # GET         | /projects/:id       | :show     | YES            | display a specific project
    # GET         | /projects/:id/edit  | :edit     | YES            | return an HTML form for editing a project (not relevant to json API)
    # PUT         | /projects/:id       | :update   | YES            | update a specific project
    # DELETE      | /projects/:id       | :destroy  | YES            | delete a specific project


    # WARNING: If a block or hash of conditions exist they will be ignored
    # when checking on a class, and it will return true.
    # Think of it as asking "can the current user read *a* project?" when using a class,
    # and "can the current user read *this* project?" when checking an instance.
    # This is mainly relevant for :index, :create, and :new.
    # since they do no have an instance of the model.

    # WARNING: :manage represents ANY action on the object.
    # DO NOT use :manage except for the admin user

    # WARNING: instance variable in controller index action will not be set if using a block for can definitions
    # because there is no way to determine which records to fetch from the database.

    user ||= User.new # guest user (not logged in)

    # for api security endpoints
    can [:show, :destroy], :api_security if user.confirmed?

    if user.has_role? :admin
      # admin abilities
      can :manage, :all

    elsif user.has_role?(:user) && user.confirmed?

      # user must have read or write permission on the associated project
      # --------------------------------------

      # project
      # only admin can delete projects
      can [:show], Project do |project|
        AccessLevel.access?(user, project, :reader)
      end
      can [:edit, :update, :update_permissions, :additional_permissions, :update_additional_permissions], Project do |project|
        AccessLevel.access?(user, project, :writer)
      end

      # site
      # only admin can delete sites
      can [:show, :show_shallow], Site do |site|
        AccessLevel.access_any?(user, site.projects, :reader)
      end
      can [:new, :create, :edit, :update], Site do |site|
        AccessLevel.access_any?(user, site.projects, :writer)
      end

      # data set
      can [:show, :show_shallow], Dataset do |dataset|
        AccessLevel.access?(user, dataset.project, :reader)
      end
      can [:new, :create, :edit, :update, :destroy], Dataset do |dataset|
        AccessLevel.access?(user, dataset.project, :writer)
      end

      # job
      can [:show, :create], Job do |job|
        AccessLevel.access?(user, job.dataset.project, :reader)
      end

      # permission
      # :edit and :update are not allowed
      # :show, :create, :delete are only used by json api
      can [:show, :new, :create, :destroy], Permission do |permission|
        AccessLevel.access?(user, permission.project, :writer)
      end

      # audio recording
      can [:show], AudioRecording do |audio_recording|
        AccessLevel.access_any?(user, audio_recording.site.projects, :reader)
      end

      # audio event
      can [:show, :download], AudioEvent do |audio_event|
        AccessLevel.access_any?(user, audio_event.audio_recording.site.projects, :reader)
      end
      can [:create, :edit, :update, :destroy], AudioEvent do |audio_event|
        AccessLevel.access_any?(user, audio_event.audio_recording.site.projects, :writer)
      end

      # audio event comment
      # anyone can view or create comments on reference audio events
      # anyone with read or write permissions on the project can create comments
<<<<<<< HEAD
      can [:show, :create], AudioEventComment do |audio_event_comment|
        access_level = AccessLevel.access_any?(user, audio_event_comment.audio_event.audio_recording.site.projects, :reader)
        is_audio_event_ref = audio_event_comment.audio_event.is_reference
        access_level || is_audio_event_ref
=======
      can [:show, :create, :update], AudioEventComment do |audio_event_comment|
        user.has_permission_any?(audio_event_comment.audio_event.audio_recording.site.projects) || audio_event_comment.audio_event.is_reference
>>>>>>> 24cbf04d
      end

      # bookmark
      can [:create], Bookmark do |bookmark|
        AccessLevel.access_any?(user, bookmark.audio_recording.site.projects, :reader)
      end

      # script
      # tag
      # tagging - authorization is done via user and audio_recording and audio_event
      # user

      # --------------------------------------
      # actions users can only take on entries related to them or that they own
      # --------------------------------------

      # users can only view their own comments and projects list (admins can view any user's projects/comments)
      can [:edit, :update, :projects, :audio_event_comments, :bookmarks], User, id: user.id

      # not sure about the ones that work with current_user - won't the check always be true?
      # There's no way to specify any other user id.
      can [:my_account, :modify_preferences], User, id: user.id

      # users can only change or delete their own
      can [:edit, :destroy], AudioEventComment, creator_id: user.id
      can [:edit, :update, :destroy, :show], Bookmark, creator_id: user.id
      can [:edit, :update, :destroy], Job, creator_id: user.id

      # --------------------------------------
      # any confirmed user can access these actions
      # --------------------------------------

      # any confirmed user can view any other user's profile (read-only) and annotations  (the links may not work due to permissions)
      can [:show, :audio_events], User

      # index permissions are enforced in the controller action
      can [:index, :new, :create, :new_access_request, :submit_access_request, :filter], Project
      can [:index, :filter], Site
      can [:index], Dataset
      can [:index, :new], Job

      # index permission is checked in the controller index action
      can [:index], Permission

      can [:index, :new, :filter], AudioRecording
      # any user can access the library, permissions are checked in the action
      can [:index, :new, :library], AudioEvent
      can [:index, :new, :filter], AudioEventComment

      can [:index, :new, :filter], Bookmark
      # anyone can create tags
      can [:index, :new, :create, :show], Tag

    elsif user.has_role? :harvester
      # harvester user is used by baw-harvester and baw-workers
      # baw-harvester: :new, :create, :check_uploader, :update_status
      # baw-workers: :update
      can [:new, :create, :check_uploader, :update_status, :update], AudioRecording

    end
  end
end<|MERGE_RESOLUTION|>--- conflicted
+++ resolved
@@ -103,15 +103,10 @@
       # audio event comment
       # anyone can view or create comments on reference audio events
       # anyone with read or write permissions on the project can create comments
-<<<<<<< HEAD
       can [:show, :create], AudioEventComment do |audio_event_comment|
         access_level = AccessLevel.access_any?(user, audio_event_comment.audio_event.audio_recording.site.projects, :reader)
         is_audio_event_ref = audio_event_comment.audio_event.is_reference
         access_level || is_audio_event_ref
-=======
-      can [:show, :create, :update], AudioEventComment do |audio_event_comment|
-        user.has_permission_any?(audio_event_comment.audio_event.audio_recording.site.projects) || audio_event_comment.audio_event.is_reference
->>>>>>> 24cbf04d
       end
 
       # bookmark
