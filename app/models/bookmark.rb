--- conflicted
+++ resolved
@@ -16,17 +16,11 @@
 
   # attribute validations
   validates :offset_seconds, presence: true, numericality: {greater_than_or_equal_to: 0}
-<<<<<<< HEAD
-<<<<<<< HEAD
   validates :audio_recording_id, presence: true
   validates :name, uniqueness: {case_sensitive: false, scope: :creator_id, message: 'should be unique per user'}
 
   # model scopes
   scope :filter_by_name, lambda { |name| where(name: name) }
   scope :filter_by_category, lambda { |category| where(category: category) }
-=======
->>>>>>> changes made, check tests
-=======
->>>>>>> 50cf6b7a
 
 end