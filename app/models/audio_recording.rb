--- conflicted
+++ resolved
@@ -68,33 +68,22 @@
 
   def original_file_exists?
 
-<<<<<<< HEAD
     cache = CacheTools::CacheBase.from_paths_audio(
         Settings.paths.original_audios, Settings.paths.cached_audios, Settings.cached_audio_defaults)
-=======
-    cache = CacheTools::Cache.new(Settings.paths.original_audios, Settings.paths.cached_audios, nil, nil, nil)
->>>>>>> 0ef11e3e
 
-    file_name_params = {
-        :uuid => self.uuid,
-        :date => self.recorded_date.strftime("%y%m%d"),
-        :time => self.recorded_date.strftime("%H%M")
-    }
+    original_format = '.wv' # pick something
 
     if !self.original_file_name.blank?
-      file_name_params[:original_format] = File.extname(self.original_file_name)
+      original_format = File.extname(self.original_file_name)
     elsif !self.media_type.blank?
-      file_name_params[:original_format] = Mime::Type.file_extension_of(self.media_type)
-    else
-      file_name_params[:original_format] = '.wv' # pick something
+      original_format = Mime::Type.file_extension_of(self.media_type)
     end
 
-    if file_name_params[:original_format].blank?
+    if original_format.blank?
       false
     else
-      file_name_params[:original_format] = file_name_params[:original_format].downcase
-      file_name = cache.original_audio_file(file_name_params)
-      source_possible_paths = cache.existing_original_audio_paths(file_name)
+      file_name = cache.original_audio.file_name(self.uuid, self.recorded_date, self.recorded_date, original_format)
+      source_possible_paths = cache.existing_storage_paths(cache.original_audio, file_name)
       source_possible_paths.length > 0
     end
   end
