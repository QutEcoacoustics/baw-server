class AudioEvent < ActiveRecord::Base

  attr_accessible :audio_recording_id, :start_time_seconds, :end_time_seconds, :low_frequency_hertz, :high_frequency_hertz, :is_reference,
                  :tags_attributes, :tag_ids

  # relations
  belongs_to :audio_recording, inverse_of: :audio_events
  has_many :taggings # no inverse of specified, as it interferes with through: association
  has_many :tags, through: :taggings
<<<<<<< HEAD
  belongs_to :owner, class_name: 'User', foreign_key: :creator_id
  belongs_to :creator, class_name: 'User', foreign_key: :creator_id
  belongs_to :updater, class_name: 'User', foreign_key: :updater_id
  has_many :audio_event_comments, inverse_of: :audio_event
=======
  belongs_to :creator, class_name: 'User', foreign_key: 'creator_id', inverse_of: :created_audio_events
  belongs_to :updater, class_name: 'User', foreign_key: 'updater_id', inverse_of: :updated_audio_events
  belongs_to :deleter, class_name: 'User', foreign_key: 'deleter_id', inverse_of: :deleted_audio_events
>>>>>>> 65531730

  accepts_nested_attributes_for :tags

  # userstamp
  stampable
  #acts_as_paranoid
  #validates_as_paranoid

  # validation
  validates :audio_recording_id, presence: true
  validates :is_reference, inclusion: {in: [true, false]}
  validates :start_time_seconds, presence: true, numericality: {greater_than_or_equal_to: 0}
  validates :end_time_seconds, numericality: {greater_than_or_equal_to: 0}, allow_nil: true
  validates :low_frequency_hertz, presence: true, numericality: {greater_than_or_equal_to: 0}
  validates :high_frequency_hertz, numericality: {greater_than_or_equal_to: 0}, allow_nil: true

  validate :start_must_be_lte_end
  validate :low_must_be_lte_high

  before_validation :set_tags, on: :create

  # Scopes
  scope :start_after, lambda { |offset_seconds| where('start_time_seconds > ?', offset_seconds) }
  scope :start_before, lambda { |offset_seconds| where('start_time_seconds < ?', offset_seconds) }
  scope :end_after, lambda { |offset_seconds| where('end_time_seconds > ?', offset_seconds) }
  scope :end_before, lambda { |offset_seconds| where('end_time_seconds < ?', offset_seconds) }

  # postgres-specific
  scope :select_start_absolute, lambda { select('audio_recordings.recorded_date + CAST(audio_events.start_time_seconds || \' seconds\' as interval) as start_time_absolute') }
  scope :select_end_absolute, lambda { select('audio_recordings.recorded_date + CAST(audio_events.end_time_seconds || \' seconds\' as interval) as end_time_absolute') }
  scope :check_permissions, lambda { |user|
    if user.is_admin?
      where('1 = 1') # don't change query
    else
      creator_id_check = 'projects.creator_id = ?'
      permissions_check = '(permissions.user_id = ? AND permissions.level IN (\'reader\', \'writer\'))'
      where("#{creator_id_check} OR #{permissions_check}", user.id, user.id)
    end
  }

  # @param [User] user
  # @param [Hash] params
  def self.filtered(user, params)
    # get a paged collection of all audio_events the current user can access
    ### option params ###
    # reference: [true, false] (optional)
    # tagsPartial: comma separated text (optional)
    # freqMin: double (optional)
    # freqMax: double (optional)
    # annotationDuration: double (optional)
    # page: int (optional)
    # items: int (optional)
    # userId: int (optional)
    # audioRecordingId: int (optional)

    #.joins(:tags, :owner, audio_recording: {site: {projects: :permissions}})

    # eager load tags and projects
    query = AudioEvent
    .includes([:creator, :tags, audio_recording: {site: {projects: :permissions}}])
    .check_permissions(user)

    query = AudioEvent.filter_reference(query, params)
    query = AudioEvent.filter_tags(query, params)
    query = AudioEvent.filter_distance(query, params)
    query = AudioEvent.filter_user(query, params)
    query = AudioEvent.filter_audio_recording(query, params)
    query = AudioEvent.filter_paging(query, params)

    query = query.select('audio_events.*, audio_recording.recorded_date, sites.name, sites.id, user.user_name, user.id')
    Rails.logger.info "AudioEvent filtered: #{query.to_sql}"
    query
  end

  # @param [ActiveRecord::Relation] query
  # @param [Hash] params
  def self.filter_tags(query, params)
    if params.include?(:tagsPartial) && !params[:tagsPartial].blank?
      tags_partial = CSV.parse(params[:tagsPartial], col_sep: ',').flatten.map { |item| item.trim(' ', '') }.join('|').downcase
      tags_query = AudioEvent.joins(:tags).where('lower(tags.text) SIMILAR TO ?', "%(#{tags_partial})%").select('audio_events.id')
      query.where(id: tags_query)
    else
      query
    end
  end

  # @param [ActiveRecord::Relation] query
  # @param [Hash] params
  def self.filter_reference(query, params)
    if params.include?(:reference) && params[:reference] == 'true'
      query.where(is_reference: true)
    elsif params.include?(:reference) && params[:reference] == 'false'
      query.where(is_reference: false)
    else
      query
    end
  end

<<<<<<< HEAD
=======
  # @param [Hash] params
  # @param [Symbol] params_symbol
  # @param [Integer] min
  # @param [Integer] max
  def self.filter_count(params, params_symbol, default = 1, min = 1, max = nil)
    value = default
    if params.include?(params_symbol)
      value = params[params_symbol].to_i
    end

    if value < min
      value = min
    end

    if !max.blank? && value > max
      value = max
    end

    value
  end

  # Postgres-specific queries
>>>>>>> 65531730
  # @param [ActiveRecord::Relation] query
  # @param [Hash] params
  def self.filter_distance(query, params)
    if params.include?(:freqMin) || params.include?(:freqMax) || params.include?(:annotationDuration)
      compare_items = []
      compare_text = []

      if params.include?(:freqMin)
        compare_items.push(params[:freqMin].to_f)
        compare_text.push('power(audio_events.low_frequency_hertz - ?, 2)')
      end

      if params.include?(:freqMax)
        compare_items.push(params[:freqMax].to_f)
        compare_text.push('power(audio_events.high_frequency_hertz - ?, 2)')
      end

      if params.include?(:annotationDuration)
        compare_items.push(params[:annotationDuration].to_f)
        compare_text.push('power((audio_events.end_time_seconds - audio_events.start_time_seconds) - ?, 2)')
      end

      dangerous_sql = 'sqrt('+compare_text.join(' + ')+')'
      sanitized_sql = sanitize_sql([dangerous_sql, compare_items].flatten, self.table_name)
      query.select(sanitized_sql + ' as distance_calc').order(sanitized_sql)
    else
      query.order('audio_events.created_at DESC')
    end
  end

  # @param [ActiveRecord::Relation] query
  # @param [Hash] params
  def self.filter_paging(query, params)

    defaults = AudioEvent.filter_paging_defaults

    page = defaults[:page]
    if params.include?(:page)
      page = params[:page].to_i
    end

    items = defaults[:items]
    if params.include?(:items)
      items = params[:items].to_i
    end

    query.offset((page - 1) * items).limit(items)
  end

  # @param [ActiveRecord::Relation] query
  # @param [Hash] params
  def self.filter_user(query, params)
    if params.include?(:userId)
      creator_id_check = 'audio_events.creator_id = ?'
      updater_id_check = 'audio_events.updater_id = ?'
      user_id = params[:userId].to_i
      query.where("(#{creator_id_check} OR #{updater_id_check})", user_id, user_id)
    else
      query
    end
  end

  # @param [ActiveRecord::Relation] query
  # @param [Hash] params
  def self.filter_audio_recording(query, params)
    if params.include?(:audioRecordingId)
      audio_recording_id = params[:audioRecordingId].to_i
      query.where(audio_recording_id: audio_recording_id)
    else
      query
    end
  end

  def self.filter_paging_defaults
    {
        page: 1,
        items: 20
    }
  end

  private

  # custom validation methods
  def start_must_be_lte_end
    return unless end_time_seconds && start_time_seconds

    if start_time_seconds > end_time_seconds then
      errors.add(:start_time_seconds, 'must be lower than end time')
    end
  end

  def low_must_be_lte_high
    return unless high_frequency_hertz && low_frequency_hertz

    if low_frequency_hertz > high_frequency_hertz then
      errors.add(:start_time_seconds, 'must be lower than high frequency')
    end
  end

  def set_tags
    existing_tags = []
    new_tags = []

    tags.each do |tag|
      existing_tag = Tag.find_by_text(tag.text)
      if existing_tag
        existing_tags.push(existing_tag)
      else
        new_tags.push(tag)
      end
    end

    self.tags = new_tags + existing_tags
  end
end<|MERGE_RESOLUTION|>--- conflicted
+++ resolved
@@ -7,16 +7,11 @@
   belongs_to :audio_recording, inverse_of: :audio_events
   has_many :taggings # no inverse of specified, as it interferes with through: association
   has_many :tags, through: :taggings
-<<<<<<< HEAD
-  belongs_to :owner, class_name: 'User', foreign_key: :creator_id
-  belongs_to :creator, class_name: 'User', foreign_key: :creator_id
-  belongs_to :updater, class_name: 'User', foreign_key: :updater_id
-  has_many :audio_event_comments, inverse_of: :audio_event
-=======
+
   belongs_to :creator, class_name: 'User', foreign_key: 'creator_id', inverse_of: :created_audio_events
   belongs_to :updater, class_name: 'User', foreign_key: 'updater_id', inverse_of: :updated_audio_events
   belongs_to :deleter, class_name: 'User', foreign_key: 'deleter_id', inverse_of: :deleted_audio_events
->>>>>>> 65531730
+  has_many :audio_event_comments, inverse_of: :audio_event
 
   accepts_nested_attributes_for :tags
 
@@ -115,8 +110,6 @@
     end
   end
 
-<<<<<<< HEAD
-=======
   # @param [Hash] params
   # @param [Symbol] params_symbol
   # @param [Integer] min
@@ -139,7 +132,6 @@
   end
 
   # Postgres-specific queries
->>>>>>> 65531730
   # @param [ActiveRecord::Relation] query
   # @param [Hash] params
   def self.filter_distance(query, params)
