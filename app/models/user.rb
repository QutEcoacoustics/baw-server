require 'role_model'

class User < ActiveRecord::Base
  # Include default devise modules. Others available are:
  # and :omniauthable
  devise :database_authenticatable, :registerable,
         :recoverable, :rememberable, :trackable, :validatable,
         :token_authenticatable, :confirmable, :lockable, :timeoutable

  # http://www.phase2technology.com/blog/authentication-permissions-and-roles-in-rails-with-devise-cancan-and-role-model/
  include RoleModel

<<<<<<< HEAD
  # this intentionally left simple
  VALID_EMAIL_REGEX = /^[^@]+@[^@]+\.[^@]+$/

=======
>>>>>>> bc053125
  attr_accessible :user_name, :email, :password, :password_confirmation, :remember_me,
                  :roles, :roles_mask, :preferences,
                  :image

  roles :admin, :user, :harvester # do not change the order, it matters!

  model_stamper # this identifies this class as being the class that 'stamps'

  has_attached_file :image,
                    styles: {span4: '300x300#', span3: '220x220#', span2: '140x140#', span1: '60x60#', spanhalf: '30x30#'},
                    default_url: '/images/user/user_:style.png'

  # relations
  has_many :accessible_projects, through: :permissions, source: :project
  has_many :readable_projects, through: :permissions, source: :project, conditions: 'permissions.level = reader'
  has_many :writable_projects, through: :permissions, source: :project, conditions: 'permissions.level = writer'

  # relations for creator, updater, deleter, and others.
  has_many :created_audio_events, class_name: 'AudioEvent', foreign_key: 'creator_id', inverse_of: :creator
  has_many :updated_audio_events, class_name: 'AudioEvent', foreign_key: 'updater_id', inverse_of: :updater
  has_many :deleted_audio_events, class_name: 'AudioEvent', foreign_key: 'deleter_id', inverse_of: :deleter

  has_many :created_audio_event_comments, class_name: 'AudioEventComment', foreign_key: 'creator_id', inverse_of: :creator
  has_many :updated_audio_event_comments, class_name: 'AudioEventComment', foreign_key: 'updater_id', inverse_of: :updater
  has_many :deleted_audio_event_comments, class_name: 'AudioEventComment', foreign_key: 'deleter_id', inverse_of: :deleter
  has_many :flagged_audio_event_comments, class_name: 'AudioEventComment', foreign_key: 'flagger_id', inverse_of: :flagger

  has_many :created_audio_recordings, class_name: 'AudioRecording', foreign_key: 'creator_id', inverse_of: :creator
  has_many :updated_audio_recordings, class_name: 'AudioRecording', foreign_key: 'updater_id', inverse_of: :updater
  has_many :deleted_audio_recordings, class_name: 'AudioRecording', foreign_key: 'deleter_id', inverse_of: :deleter
  has_many :uploaded_audio_recordings, class_name: 'AudioRecording', foreign_key: 'uploader_id', inverse_of: :uploader

  has_many :created_taggings, class_name: 'Tagging', foreign_key: 'creator_id', inverse_of: :creator
  has_many :updated_taggings, class_name: 'Tagging', foreign_key: 'updater_id', inverse_of: :updater

  has_many :created_bookmarks, class_name: 'Bookmark', foreign_key: 'creator_id', inverse_of: :creator
  has_many :updated_bookmarks, class_name: 'Bookmark', foreign_key: 'updater_id', inverse_of: :updater

  has_many :created_datasets, class_name: 'Dataset', foreign_key: 'creator_id', inverse_of: :creator, include: :project
  has_many :updated_datasets, class_name: 'Dataset', foreign_key: 'updater_id', inverse_of: :updater, include: :project

  has_many :created_jobs, class_name: 'Job', foreign_key: 'creator_id', inverse_of: :creator
  has_many :updated_jobs, class_name: 'Job', foreign_key: 'updater_id', inverse_of: :updater
  has_many :deleted_jobs, class_name: 'Job', foreign_key: 'deleter_id', inverse_of: :deleter

  has_many :permissions, inverse_of: :user
  has_many :created_permissions, class_name: 'Permission', foreign_key: 'creator_id', inverse_of: :creator
  has_many :updated_permissions, class_name: 'Permission', foreign_key: 'updater_id', inverse_of: :updater

  has_many :created_projects, class_name: 'Project', foreign_key: 'creator_id', inverse_of: :creator
  has_many :updated_projects, class_name: 'Project', foreign_key: 'updater_id', inverse_of: :updater
  has_many :deleted_projects, class_name: 'Project', foreign_key: 'deleter_id', inverse_of: :deleter

  has_many :created_scripts, class_name: 'Script', foreign_key: 'creator_id', inverse_of: :creator

  has_many :created_sites, class_name: 'Site', foreign_key: 'creator_id', inverse_of: :creator
  has_many :updated_sites, class_name: 'Site', foreign_key: 'updater_id', inverse_of: :updater
  has_many :deleted_sites, class_name: 'Site', foreign_key: 'deleter_id', inverse_of: :deleter

  has_many :created_tags, class_name: 'Tag', foreign_key: 'creator_id', inverse_of: :creator
  has_many :updated_tags, class_name: 'Tag', foreign_key: 'updater_id', inverse_of: :updater

  # scopes
  scope :users, -> { where(roles_mask: 2) }

  # store preferences as json in a text column
  serialize :preferences, JSON

  # validations
  validates :user_name, presence: true, uniqueness: {case_sensitive: false},
            exclusion: { in: %w(admin harvester analysis_runner) }
  # format, uniqueness, and presence are validated by devise
  # Validatable component
  # validates :email,
  #           presence: true,
  #           uniqueness: true,
  #           format: {with:VALID_EMAIL_REGEX, message: 'Basic email validation failed. It should have at least 1 `@` and 1 `.`'}

  validates :roles_mask, presence: true
  validates_attachment_content_type :image, content_type: /^image\/(jpg|jpeg|pjpeg|png|x-png|gif)$/, message: 'file type %{value} is not allowed (only jpeg/png/gif images)'

  # before and after methods
  before_validation :ensure_user_role

  after_create :special_after_create_actions

  def projects
    (self.created_projects.includes(:sites) + self.accessible_projects.includes(:sites)).uniq
  end

  def inaccessible_projects
    user_projects = self.projects.map { |project| project.id }

    Project
    .where('id NOT IN (?)', (user_projects.blank? ? '0' : user_projects))
    .order(:name)
    .uniq
  end

  def recently_updated_projects
    # .includes() for left outer join
    # .joins for inner join
    creator_id_check = 'projects.creator_id = ?'
    permissions_check = '(permissions.user_id = ? AND permissions.level IN (\'reader\', \'writer\'))'
    Project.includes(:permissions).where("(#{creator_id_check} OR #{permissions_check})", self.id, self.id).uniq.order('projects.updated_at DESC').limit(10)
  end

  def recently_added_audio_events(page = 1, per_page = 30)
    AudioEvent
    .includes(:audio_recording)
    .where('creator_id = ? OR updater_id = ?', self.id, self.id)
    .uniq
    .order('audio_events.updated_at DESC')
    .paginate(page: page, per_page: per_page)
  end

  def accessible_audio_recordings
    user_sites = self.projects.map { |project| project.sites.map { |site| site.id } }.to_a.uniq
    AudioRecording.where(site_id: user_sites).limit(10)
  end

  def accessible_audio_events
    user_sites = self.projects.map { |project| project.sites.select(:id).map { |site| site.id } }.to_a.uniq
    AudioEvent.where(audio_recording_id: AudioRecording.where(site_id: user_sites).select(:id)).limit(10)
  end

  # helper methods for permission checks

  # @param [Project] project
  def can_read?(project)
    !Permission.find_by_user_id_and_project_id_and_level(self, project, 'reader').blank? || project.creator == self
  end

  # @param [Project] project
  def can_write?(project)
    !Permission.find_by_user_id_and_project_id_and_level(self, project, 'writer').blank? || project.creator == self
  end

  # @param [Array<Project>] projects
  def can_write_any?(projects)
    projects.each do |project|
      if self.can_write?(project)
        return true
      end
    end
    false
  end

  # @param [Project] project
  def highest_permission(project)
    # low to high: none, read, write, creator/owner, admin
    if self.has_role? :admin
      AccessLevel::ADMIN
    elsif project.creator == self
      AccessLevel::OWNER
    elsif self.can_write? project
      AccessLevel::WRITE
    elsif self.can_read? project
      AccessLevel::READ
    else
      AccessLevel::NONE
    end
  end

  # @param [Array<Project>] projects
  def highest_permission_any(projects)
    highest = 0
    projects.each do |project|
      permission = self.highest_permission(project)
      if permission > highest
        highest = permission
      end
    end
    highest
  end

  # @param [Project] project
  def has_permission?(project)
    !Permission.find_by_user_id_and_project_id(self, project).blank? || project.creator == self
  end

  # @param [Array<Project>] projects
  def has_permission_any?(projects)
    projects.each do |project|
      if self.has_permission?(project)
        return true
      end
    end
    false
  end

  # @param [Project] project
  def get_read_permission(project)
    Permission.find_by_user_id_and_project_id_and_level(self, project, 'reader')
  end

  # @param [Project] project
  def get_write_permission(project)
    Permission.find_by_user_id_and_project_id_and_level(self, project, 'writer')
  end

  # @param [Project] project
  def get_permission(project)
    Permission.find_by_user_id_and_project_id(self, project)
  end

  private
  def ensure_user_role
    self.roles << :user if roles_mask.blank?
  end


  def special_after_create_actions
    # WARNING: if this raises an error, the user will not be created and the page will be redirected to the home page
    # notify us of new user sign ups
    PublicMailer.new_user_message(self, NewUserInfo.new(name: self.user_name, email: self.email))

    # add this hack only for a short time
    # new users are automatically confirmed
    self.confirmation_token = nil
    self.skip_confirmation!
    self.save!

    # add this hack only for a short time
    # new users get access to this project straight away

    special_project_id = 1007
    project_id = special_project_id unless Project.where(id: special_project_id).first.blank?

    unless project_id.blank?
      new_permission = Permission.new(creator_id: self.id, level: :writer, project_id: project_id, user_id: self.id)
      new_permission.save!
    end
  end
end<|MERGE_RESOLUTION|>--- conflicted
+++ resolved
@@ -10,12 +10,9 @@
   # http://www.phase2technology.com/blog/authentication-permissions-and-roles-in-rails-with-devise-cancan-and-role-model/
   include RoleModel
 
-<<<<<<< HEAD
   # this intentionally left simple
   VALID_EMAIL_REGEX = /^[^@]+@[^@]+\.[^@]+$/
 
-=======
->>>>>>> bc053125
   attr_accessible :user_name, :email, :password, :password_confirmation, :remember_me,
                   :roles, :roles_mask, :preferences,
                   :image
