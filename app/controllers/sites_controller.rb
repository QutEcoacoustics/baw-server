--- conflicted
+++ resolved
@@ -217,26 +217,16 @@
 
   def get_project
     @project = Project.find(params[:project_id])
-<<<<<<< HEAD
-    # avoid the same project assigned more than once to a site
-    @site.projects << @project if defined?(@site) && @site.projects.exclude?(@project)
-=======
->>>>>>> fc5d35aa
   end
 
   def get_project_if_exists
     # none of this matters for the shallow routes
     return unless params.key?(:project_id)
 
-<<<<<<< HEAD
-    @project = Project.find(params[:project_id])
-    # avoid the same project assigned more than once to a site
-    @site.projects << @project if defined?(@site) && defined?(@project) && @site.projects.exclude?(@project)
-=======
     project_id = params[:project_id].to_i
 
     # for show/edit/update, check that the site belongs to the project
-    if @site.present? && !@site.new_record? && !@site.project_ids.include?(project_id)
+    if @site.present? && !@site.new_record? && @site.project_ids.exclude?(project_id)
 
       # this site does not belong to the project in the route parameter
       raise ActiveRecord::RecordNotFound
@@ -244,7 +234,6 @@
 
     # for index just load it to use for the permissions check
     @project = Project.find(project_id)
->>>>>>> fc5d35aa
   end
 
   def list_permissions
