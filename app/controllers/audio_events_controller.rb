--- conflicted
+++ resolved
@@ -24,7 +24,6 @@
 
   def library
     authorize! :library, AudioEvent
-<<<<<<< HEAD
     response_hash = get_audio_events(current_user, params)
     render json: response_hash
   end
@@ -43,21 +42,7 @@
     }
 
     render json: paged_info
-=======
-    audio_event_attrs = [:id, :audio_recording_id, :is_reference,
-                         :start_time_seconds, :end_time_seconds,
-                         :high_frequency_hertz, :low_frequency_hertz,
-                         :tags, :created_at]
-    tag_attrs = [:id, :text, :is_taxanomic, :retired, :type_of_tag]
-    audio_recording_attrs = [:recorded_date]
-
-    query = AudioEvent.includes(:tags, :audio_recording).select(
-        audio_event_attrs.map { |attribute| "audio_events.#{attribute}" } +
-            tag_attrs.map { |attribute| "tags.#{attribute}" } +
-            audio_recording_attrs.map { |attribute| "audio_recordings.#{attribute}" }
-    ).filtered(current_user, params)
-    render json: query.to_json(only: audio_event_attrs, include: {tags: {only: tag_attrs}, audio_recording: {only: audio_recording_attrs}})
->>>>>>> 549652dd
+
   end
 
   # GET /audio_events/1
