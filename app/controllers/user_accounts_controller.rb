class UserAccountsController < ApplicationController

  load_and_authorize_resource :user, parent: false

  # GET /users
  # GET /users.json
  def index
    order = 'CASE WHEN current_sign_in_at IS NULL THEN last_sign_in_at ELSE current_sign_in_at END DESC'
    @users = User.order(order).all

    respond_to do |format|
      format.html # no json API to list users
    end
  end

  # GET /users/1
  # GET /users/1.json
  def show
    respond_to do |format|
      format.html # show.html.erb
      format.json { render json: @user }
    end
  end

  def my_account
    @user = current_user
    respond_to do |format|
      format.html { render template: 'user_accounts/show' }
      format.json { render json: @user }
    end
  end

  # GET /users/1/edit
  def edit

  end

  # PUT /users/1
  # PUT /users/1.json
  def update

    the_params = user_update_params.dup

    # https://github.com/plataformatec/devise/wiki/How-To%3a-Allow-users-to-edit-their-account-without-providing-a-password
    if the_params[:password].blank?
      the_params.delete('password')
      the_params.delete('password_confirmation')
    end

    respond_to do |format|
      if @user.update_attributes(the_params)
        format.html { redirect_to user_account_path(@user), notice: 'User was successfully updated.' }
        format.json { head :no_content }
      else
        format.html { render action: 'edit' }
        format.json { render json: @user.errors, status: :unprocessable_entity }
      end
    end
  end

  # PUT /my_account/prefs.json
  def modify_preferences

    @user = current_user
    @user.preferences = user_account_params

    respond_to do |format|
      if @user.save
        format.json { head :no_content }
      else
        format.json { render json: @user.errors, status: :unprocessable_entity }
      end
    end
  end

  # GET /user_accounts/1/projects
  def projects
<<<<<<< HEAD
    @user_projects = AccessLevel.projects_accessible(@user)
    .reorder('projects.updated_at DESC')
    .paginate(
        page: params[:page].blank? ? 1 : params[:page],
        per_page: 30
    )
=======
    @user_projects = @user.accessible_projects_all.uniq
                         .order('projects.updated_at DESC')
                         .paginate(
                             page: paging_params[:page].blank? ? 1 : paging_params[:page],
                             per_page: 30
                         )
>>>>>>> c2ee3f03
    respond_to do |format|
      format.html # projects.html.erb
      format.json { render json: @user_projects }
    end
  end

  # GET /user_accounts/1/bookmarks
  def bookmarks
    @user_bookmarks = @user.accessible_bookmarks.uniq
                          .order('bookmarks.updated_at DESC')
                          .paginate(
                              page: paging_params[:page].blank? ? 1 : paging_params[:page],
                              per_page: 30
                          )
    respond_to do |format|
      format.html # bookmarks.html.erb
      format.json { render json: @user_bookmarks }
    end
  end

  # GET /user_accounts/1/audio_event_comments
  def audio_event_comments
    @user_audio_event_comments = @user.created_audio_event_comments.includes(:audio_event).uniq
                                     .order('audio_event_comments.updated_at DESC')
                                     .paginate(
                                         page: paging_params[:page].blank? ? 1 : paging_params[:page],
                                         per_page: 30
                                     )
    respond_to do |format|
      format.html # audio_event_comments.html.erb
      format.json { render json: @user_audio_event_comments }
    end
  end

  def audio_events
    @user_annotations = @user.accessible_audio_events.uniq
                            .order('audio_events.updated_at DESC')
                            .paginate(
                                page: paging_params[:page].blank? ? 1 : paging_params[:page],
                                per_page: 30
                            )
    respond_to do |format|
      format.html # audio_events.html.erb
      format.json { render json: @user_annotations }
    end
  end

  private

  def user_params
    params.require(:user).permit(
        :user_name, :email, :password, :password_confirmation, :remember_me,
        :roles, :roles_mask, :preferences,
        :image, :login)
  end

  def user_update_params
    params.require(:user).permit(
        :id, :user_name, :email,
        :password, :password_confirmation,
        :roles_mask, :image)
  end

  def paging_params
    params.permit(:page, :id)
  end

  def user_account_params
    params.require(:user_account).permit!
  end

end<|MERGE_RESOLUTION|>--- conflicted
+++ resolved
@@ -75,21 +75,12 @@
 
   # GET /user_accounts/1/projects
   def projects
-<<<<<<< HEAD
     @user_projects = AccessLevel.projects_accessible(@user)
     .reorder('projects.updated_at DESC')
     .paginate(
-        page: params[:page].blank? ? 1 : params[:page],
+        page: paging_params[:page].blank? ? 1 : paging_params[:page],
         per_page: 30
     )
-=======
-    @user_projects = @user.accessible_projects_all.uniq
-                         .order('projects.updated_at DESC')
-                         .paginate(
-                             page: paging_params[:page].blank? ? 1 : paging_params[:page],
-                             per_page: 30
-                         )
->>>>>>> c2ee3f03
     respond_to do |format|
       format.html # projects.html.erb
       format.json { render json: @user_projects }
