--- conflicted
+++ resolved
@@ -1,10 +1,5 @@
 class ScriptsController < ApplicationController
-<<<<<<< HEAD
   include Api::ControllerHelper
-
-  add_breadcrumb 'Home', :root_path
-=======
->>>>>>> 3a0e86a4
 
   load_and_authorize_resource
 
@@ -12,10 +7,8 @@
   # GET /scripts.json
   def index
     respond_to do |format|
-<<<<<<< HEAD
       format.html {
         @scripts = get_scripts
-        add_breadcrumb 'Scripts', scripts_path
       }
       format.json {
         @saved_searches, opts = Settings.api_response.response_advanced(
@@ -26,10 +19,6 @@
         )
         respond_index(opts)
       }
-=======
-      format.html
-      format.json { render json: @scripts }
->>>>>>> 3a0e86a4
     end
   end
 
@@ -37,16 +26,8 @@
   # GET /scripts/1.json
   def show
     respond_to do |format|
-<<<<<<< HEAD
-      format.html {
-        add_breadcrumb 'Scripts', scripts_path
-        add_breadcrumb @script.display_name, @script
-      }
+      format.html
       format.json { respond_show }
-=======
-      format.html
-      format.json { render json: @script }
->>>>>>> 3a0e86a4
     end
   end
 
@@ -55,16 +36,8 @@
   # GET /scripts/new.json
   def new
     respond_to do |format|
-<<<<<<< HEAD
-      format.html {
-        add_breadcrumb 'Scripts', scripts_path
-        add_breadcrumb 'New', new_script_path
-      }
+      format.html
       format.json { respond_show }
-=======
-      format.html
-      format.json { render json: @script }
->>>>>>> 3a0e86a4
     end
   end
 
@@ -84,11 +57,7 @@
         format.json { respond_create_success }
       else
         format.html { render action: 'new' }
-<<<<<<< HEAD
         format.json { respond_change_fail }
-=======
-        format.json { render json: @script.errors, status: :unprocessable_entity }
->>>>>>> 3a0e86a4
       end
     end
   end
@@ -120,12 +89,6 @@
         format.html {
           @old_script = @script
           @script = @new_script # so that it renders the errors
-<<<<<<< HEAD
-          add_breadcrumb 'Scripts', scripts_path
-          add_breadcrumb @script.display_name, @script
-          add_breadcrumb 'New Version', edit_script_path(@old_script)
-=======
->>>>>>> 3a0e86a4
           render action: 'update'
         }
         format.json { respond_change_fail }
