require 'spec_helper'

describe PermissionsController do
  describe :routing do

    it { expect(get('/user_accounts/1/permissions')).to  route_to('permissions#index', user_account_id: '1') }
    it { expect(post('/user_accounts/1/permissions')).to  route_to('permissions#create', user_account_id: '1') }
    it { expect(get('/user_accounts/1/permissions/new')).to  route_to('permissions#new', user_account_id: '1') }
    it { expect(get('/user_accounts/1/permissions/2/edit')).to  route_to('permissions#edit', user_account_id: '1', id: '2') }
    it { expect(get('/user_accounts/1/permissions/2')).to  route_to('permissions#show',  user_account_id: '1', id: '2') }
    it { expect(put('/user_accounts/1/permissions/2')).to  route_to('permissions#update', user_account_id: '1', id: '2') }
    it { expect(delete('/user_accounts/1/permissions/2')).to  route_to('permissions#destroy',  user_account_id: '1', id: '2') }
<<<<<<< HEAD
    
=======

>>>>>>> 5f678960
    it { expect(get('/projects/1/permissions')).to route_to('permissions#index', project_id: '1') }
    it { expect(post('/projects/1/permissions')).to  route_to('permissions#create', project_id: '1') }
    it { expect(get('/projects/1/permissions/new')).to  route_to('permissions#new', project_id: '1') }
    it { expect(get('/projects/1/permissions/2/edit')).to  route_to('permissions#edit', project_id: '1', id: '2') }
    it { expect(put('/projects/1/permissions/2')).to  route_to('permissions#update', project_id: '1', id: '2') }
    it { expect(delete('/projects/1/permissions/2')).to  route_to('permissions#destroy', project_id: '1', id: '2') }

    it { expect(get('/projects/1/permissions/2')).to  route_to('permissions#show', project_id: '1', id: '2', format: 'json') }

<<<<<<< HEAD
    
=======

>>>>>>> 5f678960
  end
end<|MERGE_RESOLUTION|>--- conflicted
+++ resolved
@@ -10,11 +10,7 @@
     it { expect(get('/user_accounts/1/permissions/2')).to  route_to('permissions#show',  user_account_id: '1', id: '2') }
     it { expect(put('/user_accounts/1/permissions/2')).to  route_to('permissions#update', user_account_id: '1', id: '2') }
     it { expect(delete('/user_accounts/1/permissions/2')).to  route_to('permissions#destroy',  user_account_id: '1', id: '2') }
-<<<<<<< HEAD
-    
-=======
 
->>>>>>> 5f678960
     it { expect(get('/projects/1/permissions')).to route_to('permissions#index', project_id: '1') }
     it { expect(post('/projects/1/permissions')).to  route_to('permissions#create', project_id: '1') }
     it { expect(get('/projects/1/permissions/new')).to  route_to('permissions#new', project_id: '1') }
@@ -24,10 +20,5 @@
 
     it { expect(get('/projects/1/permissions/2')).to  route_to('permissions#show', project_id: '1', id: '2', format: 'json') }
 
-<<<<<<< HEAD
-    
-=======
-
->>>>>>> 5f678960
   end
 end