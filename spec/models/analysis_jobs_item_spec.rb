--- conflicted
+++ resolved
@@ -58,7 +58,6 @@
     expect(analysis_jobs_item).not_to be_valid
   end
 
-<<<<<<< HEAD
   describe 'state machine' do
     let(:analysis_jobs_item) {
       create(:analysis_jobs_item)
@@ -103,101 +102,6 @@
       expect(analysis_jobs_item).to transition_from(:timed_out).to(:queued).on_event(:retry)
       expect(analysis_jobs_item).to transition_from(:cancelling).to(:queued).on_event(:retry)
       expect(analysis_jobs_item).to transition_from(:cancelled).to(:queued).on_event(:retry)
-=======
-  describe 'analysis_jobs_item state transitions' do
-    [
-        # old, new, []shouldPass|shouldPassAndUpdateField]
-        [:new, :new, true],
-        [:new, :queued, :queued_at],
-        [:new, :working, false],
-        [:new, :successful, false],
-        [:new, :failed, false],
-        [:new, :timed_out, false],
-        [:new, :cancelled, :completed_at],
-        [:new, nil, false],
-        [:queued, :new, false],
-        [:queued, :queued, true],
-        [:queued, :working, :work_started_at],
-        [:queued, :successful, false],
-        [:queued, :failed, false],
-        [:queued, :timed_out, false],
-        [:queued, :cancelled, :completed_at],
-        [:queued, nil, false],
-        [:working, :new, false],
-        [:working, :queued, false],
-        [:working, :working, true],
-        [:working, :successful, :completed_at],
-        [:working, :failed, :completed_at],
-        [:working, :timed_out, :completed_at],
-        [:working, :cancelled, :completed_at],
-        [:working, nil, false],
-        [:successful, :new, false],
-        [:successful, :queued, false],
-        [:successful, :working, false],
-        [:successful, :successful, true],
-        [:successful, :failed, false],
-        [:successful, :timed_out, false],
-        [:successful, :cancelled, false],
-        [:successful, nil, false],
-        [:failed, :new, false],
-        [:failed, :queued, false],
-        [:failed, :working, false],
-        [:failed, :successful, false],
-        [:failed, :failed, true],
-        [:failed, :timed_out, false],
-        [:failed, :cancelled, false],
-        [:failed, nil, false],
-        [:timed_out, :new, false],
-        [:timed_out, :queued, false],
-        [:timed_out, :working, false],
-        [:timed_out, :successful, false],
-        [:timed_out, :failed, false],
-        [:timed_out, :timed_out, true],
-        [:timed_out, :cancelled, false],
-        [:timed_out, nil, false],
-        [:cancelled, :new, false],
-        [:cancelled, :queued, false],
-        [:cancelled, :working, false],
-        [:cancelled, :successful, false],
-        [:cancelled, :failed, false],
-        [:cancelled, :timed_out, false],
-        [:cancelled, :cancelled, true],
-        [:cancelled, nil, false],
-        [nil, :new, false],
-        [nil, :queued, false],
-        [nil, :working, false],
-        [nil, :successful, false],
-        [nil, :failed, false],
-        [nil, :timed_out, false],
-        [nil, :cancelled, false],
-        # if all the other combinations hold true this case will never happen anyway.
-        # note: nil is a valid value for system queries, but we should never be able to
-        # transition the model to nil (other cases).
-        [nil, nil, true]
-    ].each do |test_case|
-
-      it "tests state transition #{ test_case[0].to_s }→#{ test_case[1].to_s }" do
-
-        analysis_jobs_item.write_attribute(:status, test_case[0])
-
-        date_field = test_case[2]
-        if date_field
-          if date_field.is_a? Symbol
-            first_date = analysis_jobs_item[date_field]
-          end
-
-          analysis_jobs_item.status = test_case[1]
-
-          expect(analysis_jobs_item.status == test_case[1]).to be true
-          expect(analysis_jobs_item[date_field]).to_not eq(first_date) if date_field.is_a? Symbol
-        else
-          expect {
-            analysis_jobs_item.status = test_case[1]
-          }.to raise_error(RuntimeError, /AnalysisJobItem#status: Invalid state transition/)
-
-        end
-      end
->>>>>>> e0262943
     end
 
   end
