# frozen_string_literal: true

require 'rails_helper'

describe Tag, type: :model do
  it 'has a valid factory' do
    t = create(:tag)

    expect(t).to be_valid
  end

  it { is_expected.to have_many(:taggings) }
  it { is_expected.to have_many(:audio_events) }

  it { is_expected.to belong_to(:creator).with_foreign_key(:creator_id) }
  it { is_expected.to belong_to(:updater).with_foreign_key(:updater_id).optional }

  # .with_predicates(true).with_multiple(false)
  it { is_expected.to enumerize(:type_of_tag).in(*Tag::AVAILABLE_TYPE_OF_TAGS) }

  it 'should not allow nil for is_taxanomic' do
    expect(build(:tag, is_taxanomic: nil)).not_to be_valid
  end
  it 'ensures is_taxanomic can be true or false' do
    t = build(:tag)
    expect(t).to be_valid

    t.is_taxanomic = true
    t.type_of_tag = :common_name
    expect(t).to be_valid

    t.is_taxanomic = false
    t.type_of_tag = :general
    expect(t).to be_valid
  end

  it 'should not allow nil for text' do
    t = build(:tag, text: nil)
    expect(t).not_to be_valid
  end
  it 'should not allow empty string though, for text' do
    expect(build(:tag, text: '')).not_to be_valid
  end
  it 'should ensure text is unique (case-insensitive)' do
    create(:tag, text: 'Rabbit')
    t = build(:tag, text: 'rabbiT')
    expect(t).not_to be_valid
    expect(t.valid?).to be_falsey
    expect(t.errors[:text].size).to eq(1)
  end

  it 'should be not valid without a type_of_tag field specified' do
    expect(build(:tag, type_of_tag: nil)).not_to be_valid
  end

  it 'should be not valid with an invalid type_of_tag field specified' do
    expect(build(:tag, type_of_tag: :this_is_not_valid)).not_to be_valid
  end

  type_of_tags = [:general, :common_name, :species_name, :looks_like, :sounds_like]

  type_of_tags.each do |tag_type|
    expected_is_taxanomic_value = tag_type == :common_name || tag_type == :species_name
    it "ensures type_of_tag can be set to #{tag_type}" do
      t = build(:tag)
      expect(t).to be_valid
      t.type_of_tag = tag_type
      t.is_taxanomic = expected_is_taxanomic_value
      expect(t).to be_valid

      type_of_tags.each { |type_of_tag|
        expect(t.send(type_of_tag.to_s + '?')).to eq(type_of_tag.to_s == t.type_of_tag)
      }
    end

    it "ensures is_taxanomic is set to #{expected_is_taxanomic_value} for #{tag_type}" do
      t = build(:tag)
      expect(t).to be_valid

      t.type_of_tag = tag_type

      t.is_taxanomic = !expected_is_taxanomic_value
      expect(t).not_to be_valid

      t.is_taxanomic = expected_is_taxanomic_value
      expect(t).to be_valid
    end
  end

  it 'should not allow nil for retired' do
    t = build(:tag)
    t.retired = nil
    expect(t).not_to be_valid
  end
  it 'ensures retired can be true or false' do
    t = build(:tag)
    expect(t).to be_valid
    t.retired = true
    expect(t).to be_valid
    t.retired = false
    expect(t).to be_valid
  end

  it 'ensures retired should be false by default' do
    t = Tag.new
    expect(t.retired).to be_falsey
  end
<<<<<<< HEAD
=======

  it 'ensures notes can be nil' do
    t = build(:tag)
    t.notes = nil
    expect(t).to be_valid
  end

  it 'ensures notes can be a hash' do
    t = build(:tag)
    t.notes = { comment: 'testing' }
    expect(t).to be_valid
  end
>>>>>>> e60f3fe2
end<|MERGE_RESOLUTION|>--- conflicted
+++ resolved
@@ -105,8 +105,6 @@
     t = Tag.new
     expect(t.retired).to be_falsey
   end
-<<<<<<< HEAD
-=======
 
   it 'ensures notes can be nil' do
     t = build(:tag)
@@ -119,5 +117,4 @@
     t.notes = { comment: 'testing' }
     expect(t).to be_valid
   end
->>>>>>> e60f3fe2
 end