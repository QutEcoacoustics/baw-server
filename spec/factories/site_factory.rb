--- conflicted
+++ resolved
@@ -44,11 +44,8 @@
     sequence(:description) { |n| "site description #{n}" }
 
     creator
-<<<<<<< HEAD
     region
-=======
     projects { [create(:project)] }
->>>>>>> fc5d35aa
 
     trait :with_lat_long do
       # Random.rand returns "a random integer greater than or equal to zero and less than the argument"
