--- conflicted
+++ resolved
@@ -7,13 +7,9 @@
     type_of_tag 'general'
     is_taxanomic false
 
-<<<<<<< HEAD
     creator
 
-    trait :taxonomic do
-=======
     trait :taxonomic_true_common do
->>>>>>> bc053125
       is_taxanomic true
       type_of_tag :common_name
     end
