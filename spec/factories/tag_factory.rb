# frozen_string_literal: true
<<<<<<< HEAD

FactoryBot.define do
=======

FactoryGirl.define do

>>>>>>> e60f3fe2
  factory :tag do |_f|
    sequence(:text) { |n| "tag text #{n}" }

    creator
    type_of_tag { 'general' }
    is_taxanomic { false }

    trait :taxonomic_true_common do
      is_taxanomic { true }
      type_of_tag { :common_name }
    end

    trait :taxonomic_false_sounds_like do
      is_taxanomic { false }
      type_of_tag { :sounds_like }
    end

    trait :retired do
      retired { true }
    end

    trait :notes do
      notes { { 'comment' => 'value' } }
    end

    factory :tag_taxonomic_true_common, traits: [:taxonomic_true_common]
    factory :tag_taxonomic_true_common_notes, traits: [:tag_taxonomic_true_common, :notes]
    factory :tag_taxonomic_false_sounds_like, traits: [:taxonomic_false_sounds_like]
    factory :tag_retired_taxonomic_true_common, traits: [:taxonomic_true_common, :retired]
    factory :tag_retired_taxonomic_false_sounds_like, traits: [:taxonomic_false_sounds_like, :retired]
  end
end<|MERGE_RESOLUTION|>--- conflicted
+++ resolved
@@ -1,12 +1,6 @@
 # frozen_string_literal: true
-<<<<<<< HEAD
 
 FactoryBot.define do
-=======
-
-FactoryGirl.define do
-
->>>>>>> e60f3fe2
   factory :tag do |_f|
     sequence(:text) { |n| "tag text #{n}" }
 
