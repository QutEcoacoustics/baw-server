require 'rails_helper'
require 'rspec_api_documentation/dsl'
require 'helpers/acceptance_spec_helper'

def id_params
  parameter :id, 'Analysis Job id in request url', required: true
end

def body_params
  parameter :script_id, 'Analysis Job script id in request body', required: true
  parameter :saved_search_id, 'Analysis Job saved search id in request body', required: true

  parameter :name, 'Analysis Job name in request body', required: true
  parameter :annotation_name, 'Analysis Job annotation name in request body', required: false
  parameter :custom_settings, 'Analysis Job custom settings in request body', required: true
  parameter :description, 'Analysis Job description in request body', required: false
end

# https://github.com/zipmark/rspec_api_documentation
resource 'AnalysisJobs' do

  header 'Accept', 'application/json'
  header 'Content-Type', 'application/json'
  header 'Authorization', :authentication_token

  let(:format) { 'json' }

  create_entire_hierarchy

  let(:body_attributes) {
    FactoryGirl
        .attributes_for(:analysis_job, script_id: script.id, saved_search_id: saved_search.id)
        .except(:started_at, :overall_progress,
                :overall_progress_modified_at, :overall_count,
                :overall_duration_seconds, :overall_data_length_bytes)
        .to_json
  }

  let(:body_attributes_update) {
    FactoryGirl
        .attributes_for(:analysis_job, script_id: script.id, saved_search_id: saved_search.id)
        .slice(:name, :description)
        .to_json
  }


  ################################
  # INDEX
  ################################

  get '/analysis_jobs' do
    let(:authentication_token) { admin_token }
    standard_request_options(:get, 'INDEX (as admin)', :ok, {expected_json_path: 'data/0/saved_search_id', data_item_count: 1})
  end

  get '/analysis_jobs' do
    let(:authentication_token) { owner_token }
    standard_request_options(:get, 'INDEX (as owner)', :ok, {expected_json_path: 'data/0/saved_search_id', data_item_count: 1})
  end

  get '/analysis_jobs' do
    let(:authentication_token) { writer_token }
    standard_request_options(:get, 'INDEX (as writer)', :ok, {expected_json_path: 'data/0/saved_search_id', data_item_count: 1})
  end

  get '/analysis_jobs' do
    let(:authentication_token) { reader_token }
    standard_request_options(:get, 'INDEX (as reader)', :ok, {expected_json_path: 'data/0/saved_search_id', data_item_count: 1})
  end

  get '/analysis_jobs' do
    let(:authentication_token) { no_access_token }
    standard_request_options(:get, 'INDEX (as no access user)', :ok, {response_body_content: ['"total":0,', '"data":[]']})
  end

  get '/analysis_jobs' do
    let(:authentication_token) { invalid_token }
    standard_request_options(:get, 'INDEX (invalid token)', :unauthorized, {expected_json_path: get_json_error_path(:sign_in)})
  end

  get '/analysis_jobs' do
    standard_request_options(:get, 'INDEX (as anonymous user)', :ok, {remove_auth: true, response_body_content: ['"total":0,', '"data":[]']})
  end

  ################################
  # SHOW
  ################################

  get '/analysis_jobs/:id' do
    id_params
    let(:id) { analysis_job.id }
    let(:authentication_token) { admin_token }
    standard_request_options(:get, 'SHOW (as admin)', :ok, {expected_json_path: 'data/saved_search_id'})
  end

  get '/analysis_jobs/:id' do
    id_params
    let(:id) { analysis_job.id }
    let(:authentication_token) { owner_token }
    standard_request_options(:get, 'SHOW (as owner)', :ok, {expected_json_path: 'data/saved_search_id'})
  end

  get '/analysis_jobs/:id' do
    id_params
    let(:id) { analysis_job.id }
    let(:authentication_token) { writer_token }
    standard_request_options(:get, 'SHOW (as writer)', :ok, {expected_json_path: 'data/saved_search_id'})
  end

  get '/analysis_jobs/:id' do
    id_params
    let(:id) { analysis_job.id }
    let(:authentication_token) { reader_token }
    standard_request_options(:get, 'SHOW (as reader)', :ok, {expected_json_path: 'data/saved_search_id'})
  end

  get '/analysis_jobs/:id' do
    id_params
    let(:id) { analysis_job.id }
    let(:authentication_token) { no_access_token }
    standard_request_options(:get, 'SHOW (as no access)', :forbidden, {expected_json_path: get_json_error_path(:permissions)})
  end

  get '/analysis_jobs/:id' do
    id_params
    let(:id) { analysis_job.id }
    let(:authentication_token) { invalid_token }
    standard_request_options(:get, 'SHOW (invalid token)', :unauthorized, {expected_json_path: get_json_error_path(:sign_in)})
  end

  get '/analysis_jobs/:id' do
    analysis_jobs_id_param
    let(:id) { 'system' }
    let(:authentication_token) { admin_token }
    standard_request_options(:get, 'SHOW system (as admin)', :not_implemented, {
        response_body_content: '"error":{"details":"The service is not ready for use"'
    })
  end

  get '/analysis_jobs/:id' do
    id_params
    let(:id) { analysis_job.id }
    standard_request_options(:get, 'SHOW (as anonymous user)', :unauthorized, {
        remove_auth: true,
        expected_json_path: get_json_error_path(:sign_in)
    })
  end

  ################################
  # NEW
  ################################

  get '/analysis_jobs/new' do
    let(:authentication_token) { admin_token }
    standard_request_options(:get, 'NEW (as admin)', :ok, {expected_json_path: 'data/saved_search_id'})
  end

  get '/analysis_jobs/new' do
    let(:authentication_token) { owner_token }
    standard_request_options(:get, 'NEW (as owner)', :ok, {expected_json_path: 'data/saved_search_id'})
  end

  get '/analysis_jobs/new' do
    let(:authentication_token) { writer_token }
    standard_request_options(:get, 'NEW (as writer)', :ok, {expected_json_path: 'data/saved_search_id'})
  end

  get '/analysis_jobs/new' do
    let(:authentication_token) { reader_token }
    standard_request_options(:get, 'NEW (as reader)', :ok, {expected_json_path: 'data/saved_search_id'})
  end

  get '/analysis_jobs/new' do
    let(:authentication_token) { no_access_token }
    standard_request_options(:get, 'NEW (as no access)', :ok, {expected_json_path: 'data/saved_search_id'})
  end

  get '/analysis_jobs/new' do
    let(:authentication_token) { invalid_token }
    standard_request_options(:get, 'NEW (invalid token)', :unauthorized, {expected_json_path: get_json_error_path(:sign_up)})
  end

  get '/analysis_jobs/new' do
    standard_request_options(:get, 'NEW (as anonymous user)', :unauthorized, {remove_auth: true, expected_json_path: get_json_error_path(:sign_up)})
  end

  ################################
  # CREATE
  ################################

  post '/analysis_jobs' do
    body_params
    let(:raw_post) { body_attributes }
    let(:authentication_token) { admin_token }
    standard_request_options(:post, 'CREATE (as admin)', :created, {expected_json_path: 'data/saved_search_id'})
  end

  post '/analysis_jobs' do
    body_params
    let(:raw_post) { body_attributes }
    let(:authentication_token) { owner_token }
    standard_request_options(:post, 'CREATE (as owner)', :created, {expected_json_path: 'data/saved_search_id'})
  end

  post '/analysis_jobs' do
    body_params
    let(:raw_post) { body_attributes }
    let(:authentication_token) { writer_token }
    standard_request_options(:post, 'CREATE (as writer)', :created, {expected_json_path: 'data/saved_search_id'})
  end

  post '/analysis_jobs' do
    body_params
    let(:raw_post) { body_attributes }
    let(:authentication_token) { reader_token }
    standard_request_options(:post, 'CREATE (as reader)', :created, {expected_json_path: 'data/saved_search_id'})
  end

  post '/analysis_jobs' do
    body_params
    let(:raw_post) { body_attributes }
    let(:authentication_token) { no_access_token }
    standard_request_options(:post, 'CREATE (as other)', :forbidden, {expected_json_path: get_json_error_path(:permissions)})
  end

  post '/analysis_jobs' do
    body_params
    let(:raw_post) { body_attributes }
    let(:authentication_token) { invalid_token }
    standard_request_options(:post, 'CREATE (invalid token)', :unauthorized, {expected_json_path: get_json_error_path(:sign_up)})
  end

  post '/analysis_jobs' do
    body_params
    let(:raw_post) { body_attributes }
    standard_request_options(:post, 'CREATE (as anonymous user)', :unauthorized, {remove_auth: true, expected_json_path: get_json_error_path(:sign_up)})
  end

  post '/analysis_jobs' do
    let(:authentication_token) { writer_token }
    let(:raw_post) {
      {
          "name" => "job test creation",
          "custom_settings" => "#custom settings 267",
          "script_id" => 999899,
          "saved_search_id" => 99989,
          "format" => "json",
          "controller" => "analysis_jobs",
          "action" => "create",
          "analysis_job" =>
              {
                  "name" => "job test creation",
                  "custom_settings" => "#custom settings 267",
                  "script_id" => 999899,
                  "saved_search_id" => 99989
              }

      }.to_json }
    let!(:preparation_create) {
      project = Creation::Common.create_project(writer_user)
      script = FactoryGirl.create(:script, creator: writer_user, id: 999899)

      saved_search = FactoryGirl.create(:saved_search, creator: writer_user, id: 99989)
      saved_search.projects << project
      saved_search.save!
      saved_search
    }
    standard_request_options(:post, 'CREATE (as writer, testing projects error)', :created, {expected_json_path: 'data/saved_search_id'})
  end

  ################################
  # UPDATE
  ################################

  put '/analysis_jobs/:id' do
    id_params
    body_params
    let(:id) { analysis_job.id }
    let(:raw_post) { body_attributes_update }
    let(:authentication_token) { admin_token }
    standard_request_options(:put, 'UPDATE (as admin)', :ok, {expected_json_path: 'data/saved_search_id'})
  end

  patch '/analysis_jobs/:id' do
    id_params
    body_params
    let(:id) { analysis_job.id }
<<<<<<< HEAD
    let(:raw_post) { body_attributes_update }
    let(:authentication_token) { admin_token }
    standard_request_options(:patch, 'UPDATE (as admin)', :ok, {expected_json_path: 'data/saved_search_id'})
=======
    let(:raw_post) { body_attributes }
    let(:authentication_token) { owner_token } # the analysis job was created by writer user, so project owner cannot update
    standard_request_options(:patch, 'UPDATE (as owner)', :forbidden, {expected_json_path: get_json_error_path(:permissions)})
>>>>>>> e0262943
  end

  put '/analysis_jobs/:id' do
    id_params
    body_params
    let(:id) { analysis_job.id }
    let(:raw_post) { body_attributes_update }
    let(:authentication_token) { writer_token }
    standard_request_options(:put, 'UPDATE (as writer)', :ok, {expected_json_path: 'data/saved_search_id'})
  end

  put '/analysis_jobs/:id' do
    id_params
    body_params
    let(:id) { analysis_job.id }
    let(:raw_post) { body_attributes }
    let(:authentication_token) { reader_token }
    standard_request_options(:put, 'UPDATE (as reader)', :forbidden, {expected_json_path: get_json_error_path(:permissions)})
  end

  put '/analysis_jobs/:id' do
    id_params
    body_params
    let(:id) { analysis_job.id }
    let(:raw_post) { body_attributes }
    let(:authentication_token) { no_access_token }
    standard_request_options(:put, 'UPDATE (as no access)', :forbidden, {expected_json_path: get_json_error_path(:permissions)})
  end

  put '/analysis_jobs/:id' do
    id_params
    body_params
    let(:id) { analysis_job.id }
    let(:raw_post) { body_attributes }
    let(:authentication_token) { invalid_token }
    standard_request_options(:put, 'UPDATE (invalid token)', :unauthorized, {expected_json_path: get_json_error_path(:sign_up)})
  end

  put '/analysis_jobs/:id' do
    analysis_jobs_id_param
    let(:id) { 'system' }
    let(:raw_post) { body_attributes }
    let(:authentication_token) { admin_token }
    standard_request_options(:put, 'UPDATE system (as admin)', :method_not_allowed, {
        response_body_content: '"info":{"available_methods":["GET","HEAD","OPTIONS"]}}}'
    })
  end

  put '/analysis_jobs/:id' do
    id_params
    body_params
    let(:id) { analysis_job.id }
    let(:raw_post) { body_attributes }
    standard_request_options(:put, 'UPDATE (as anonymous user)', :unauthorized, {
        remove_auth: true,
        expected_json_path: get_json_error_path(:sign_up)})
  end

  ################################
  # DESTROY
  ################################

  def mock_processing_state(opts)
    analysis_job.update_columns(
        overall_status: 'processing',
        overall_status_modified_at: Time.zone.now,
        started_at: Time.zone.now
    )
  end

  delete '/analysis_jobs/:id' do
    id_params
    let(:id) { analysis_job.id }
    let(:authentication_token) { admin_token }
    standard_request_options(
        :delete,
        'DESTROY (as admin)',
        :no_content,
        {
            expected_response_has_content: false,
            expected_response_content_type: nil
        },
        &:mock_processing_state
    )
  end

  delete '/analysis_jobs/:id' do
    id_params
    let(:id) { analysis_job.id }
<<<<<<< HEAD
    let(:authentication_token) { writer_token }
    standard_request_options(
        :delete,
        'DESTROY (as writer, when [:processing|:suspended|:complete])',
        :no_content,
        {
            expected_response_has_content: false,
            expected_response_content_type: nil
        },
        &:mock_processing_state)
  end

  delete '/analysis_jobs/:id' do
    analysis_jobs_id_param
    let(:id) { analysis_job.id }
    let(:authentication_token) { writer_token }
    standard_request_options(:delete, 'DESTROY (as writer, when [:new|:preparing])', :conflict, {
        expected_json_path: 'meta/error/details',
        response_body_content: '"message":"Conflict"'
    })
=======
    let(:authentication_token) { owner_token } # the analysis job was created by writer user, so project owner cannot destroy
    standard_request_options(:delete, 'DESTROY (as owner)', :forbidden, {expected_json_path: get_json_error_path(:permissions)})
>>>>>>> e0262943
  end

  delete '/analysis_jobs/:id' do
    id_params
    let(:id) { analysis_job.id }
    let(:authentication_token) { writer_token }
    standard_request_options(:delete, 'DESTROY (as writer)', :no_content, {expected_response_has_content: false, expected_response_content_type: nil})
  end

  delete '/analysis_jobs/:id' do
    id_params
    let(:id) { analysis_job.id }
    let(:authentication_token) { reader_token }
    standard_request_options(:delete, 'DESTROY (as reader)', :forbidden, {expected_json_path: get_json_error_path(:permissions)})
  end

  delete '/analysis_jobs/:id' do
    id_params
    let(:id) { analysis_job.id }
    let(:authentication_token) { no_access_token }
    standard_request_options(:delete, 'DESTROY (as no access user)', :forbidden, {expected_json_path: get_json_error_path(:permissions)})
  end

  delete '/analysis_jobs/:id' do
    id_params
    let(:id) { analysis_job.id }
    let(:authentication_token) { invalid_token }
    standard_request_options(:delete, 'DESTROY (invalid token)', :unauthorized, {expected_json_path: get_json_error_path(:sign_up)})
  end

  delete '/analysis_jobs/:id' do
    analysis_jobs_id_param
    let(:id) { 'system' }
    let(:authentication_token) { admin_token }
    standard_request_options(:delete, 'DESTROY system (as admin)', :method_not_allowed, {
        response_body_content: '"info":{"available_methods":["GET","HEAD","OPTIONS"]}}}'
    })
  end

  delete '/analysis_jobs/:id' do
    id_params
    let(:id) { analysis_job.id }
    standard_request_options(:delete, 'DESTROY (as anonymous user)', :unauthorized, {
        remove_auth: true,
        expected_json_path: get_json_error_path(:sign_up)
    })
  end

  ################################
  # FILTER
  ################################

  post '/analysis_jobs/filter' do
    let(:authentication_token) { reader_token }
    let(:raw_post) { {
        filter: {
            'saved_searches.stored_query' => {
                contains: 'blah'
            }
        },
        projection: {
            include: %w(id name saved_search_id)
        }
    }.to_json }
    standard_request_options(:post, 'FILTER (as reader)', :ok, {
        expected_json_path: 'meta/filter/saved_searches.stored_query',
        data_item_count: 1,
        response_body_content: ['"saved_searches.stored_query":{"contains":"blah"}'],
        invalid_content: ['"saved_search":', '"script":']
    })
  end

  post '/analysis_jobs/filter' do
    let(:authentication_token) { no_access_token }
    let(:raw_post) { {
        filter: {
            name: {
                contains: 'name'
            }
        }
    }.to_json }
    standard_request_options(:post, 'FILTER (as no access user)', :ok, {
        response_body_content: [
            '{"meta":{"status":200,"message":"OK","filter":{"name":{"contains":"name"}},',
            '"paging":{"page":1,"items":25,"total":0,"max_page":0,'],
        data_item_count: 0,
    })
  end

end<|MERGE_RESOLUTION|>--- conflicted
+++ resolved
@@ -285,15 +285,9 @@
     id_params
     body_params
     let(:id) { analysis_job.id }
-<<<<<<< HEAD
     let(:raw_post) { body_attributes_update }
     let(:authentication_token) { admin_token }
     standard_request_options(:patch, 'UPDATE (as admin)', :ok, {expected_json_path: 'data/saved_search_id'})
-=======
-    let(:raw_post) { body_attributes }
-    let(:authentication_token) { owner_token } # the analysis job was created by writer user, so project owner cannot update
-    standard_request_options(:patch, 'UPDATE (as owner)', :forbidden, {expected_json_path: get_json_error_path(:permissions)})
->>>>>>> e0262943
   end
 
   put '/analysis_jobs/:id' do
@@ -383,7 +377,6 @@
   delete '/analysis_jobs/:id' do
     id_params
     let(:id) { analysis_job.id }
-<<<<<<< HEAD
     let(:authentication_token) { writer_token }
     standard_request_options(
         :delete,
@@ -404,10 +397,6 @@
         expected_json_path: 'meta/error/details',
         response_body_content: '"message":"Conflict"'
     })
-=======
-    let(:authentication_token) { owner_token } # the analysis job was created by writer user, so project owner cannot destroy
-    standard_request_options(:delete, 'DESTROY (as owner)', :forbidden, {expected_json_path: get_json_error_path(:permissions)})
->>>>>>> e0262943
   end
 
   delete '/analysis_jobs/:id' do
