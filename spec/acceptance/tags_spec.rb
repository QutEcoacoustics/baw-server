# frozen_string_literal: true

require 'rails_helper'
require 'rspec_api_documentation/dsl'
require 'helpers/acceptance_spec_helper'

def tag_id_param
  parameter :id, 'Requested tag ID (in path/route)', required: true
end

def tag_extras_id_params
  parameter :audio_recording_id, 'Requested audio recording ID (in path/route)', required: true
  parameter :audio_event_id, 'Requested audio event ID (in path/route)', required: true
end

def tag_body_params
  parameter :is_taxanomic, 'is taxanomic', scope: :tag, required: true
  parameter :text, 'text', scope: :tag, required: true
  parameter :type_of_tag, 'choose from [general, common_name, species_name, looks_like, sounds_like]', scope: :tag, required: true
  parameter :retired, 'true or false', scope: :tag, required: true
  parameter :notes, 'Json formatted notes', scope: :tag, required: false
end

# https://github.com/zipmark/rspec_api_documentation
resource 'Tags' do
  # set header
  header 'Accept', 'application/json'
  header 'Content-Type', 'application/json'
  header 'Authorization', :authentication_token

  # default format
  let(:format) { 'json' }

  create_entire_hierarchy

  # prepare ids needed for paths in requests below
  let(:project_id) { project.id }
  let(:site_id) { site.id }
  let(:audio_recording_id) { audio_recording.id }
  let(:audio_event_id) { audio_event.id }
  let(:id) { tag.id }

  # Create post parameters from factory
  let(:post_attributes) { FactoryBot.attributes_for(:tag) }

  ################################
  # INDEX
  ################################

  get '/audio_recordings/:audio_recording_id/audio_events/:audio_event_id/tags' do
    tag_extras_id_params
    let(:authentication_token) { admin_token }
<<<<<<< HEAD
    standard_request_options(:get, 'LIST for audio_event (as admin)', :ok, { expected_json_path: 'data/0/is_taxanomic', data_item_count: 1 })
=======
    standard_request_options(:get, 'LIST for audio_event (as admin)', :ok, expected_json_path: 'data/0/is_taxanomic', data_item_count: 1)
>>>>>>> e60f3fe2
  end

  get '/audio_recordings/:audio_recording_id/audio_events/:audio_event_id/tags' do
    tag_extras_id_params
    let(:authentication_token) { owner_token }
<<<<<<< HEAD
    standard_request_options(:get, 'LIST for audio_event (as owner)', :ok, { expected_json_path: 'data/0/is_taxanomic', data_item_count: 1 })
=======
    standard_request_options(:get, 'LIST for audio_event (as owner)', :ok, expected_json_path: 'data/0/is_taxanomic', data_item_count: 1)
>>>>>>> e60f3fe2
  end

  get '/audio_recordings/:audio_recording_id/audio_events/:audio_event_id/tags' do
    tag_extras_id_params
    let(:authentication_token) { writer_token }
<<<<<<< HEAD
    standard_request_options(:get, 'LIST for audio_event (as writer)', :ok, { expected_json_path: 'data/0/is_taxanomic', data_item_count: 1 })
=======
    standard_request_options(:get, 'LIST for audio_event (as writer)', :ok, expected_json_path: 'data/0/is_taxanomic', data_item_count: 1)
>>>>>>> e60f3fe2
  end

  get '/audio_recordings/:audio_recording_id/audio_events/:audio_event_id/tags' do
    tag_extras_id_params
    let(:authentication_token) { reader_token }
<<<<<<< HEAD
    standard_request_options(:get, 'LIST for audio_event (as reader)', :ok, { expected_json_path: 'data/0/is_taxanomic', data_item_count: 1 })
=======
    standard_request_options(:get, 'LIST for audio_event (as reader)', :ok, expected_json_path: 'data/0/is_taxanomic', data_item_count: 1)
  end

  get '/audio_recordings/:audio_recording_id/audio_events/:audio_event_id/tags' do
    expected_paths = Array[
      'id',
      'text',
      'is_taxanomic',
      'type_of_tag',
      'retired',
      'creator_id',
      'updater_id',
      'created_at',
      'updated_at',
      'notes',
    ].map { |path| "data/0/#{path}" }

    tag_extras_id_params
    let(:authentication_token) { reader_token }
    standard_request_options(:get, 'LIST for audio_event (has parameters, as reader)', :ok, expected_json_path: expected_paths, data_item_count: 1)
>>>>>>> e60f3fe2
  end

  get '/audio_recordings/:audio_recording_id/audio_events/:audio_event_id/tags' do
    tag_extras_id_params
    let(:authentication_token) { no_access_token }
<<<<<<< HEAD
    standard_request_options(:get, 'LIST for audio_event (as no access user)', :forbidden, { expected_json_path: get_json_error_path(:permissions) })
=======
    standard_request_options(:get, 'LIST for audio_event (as no access user)', :forbidden, expected_json_path: get_json_error_path(:permissions))
>>>>>>> e60f3fe2
  end

  get '/audio_recordings/:audio_recording_id/audio_events/:audio_event_id/tags' do
    tag_extras_id_params
    let(:authentication_token) { invalid_token }
<<<<<<< HEAD
    standard_request_options(:get, 'LIST for audio_event (with invalid token)', :unauthorized, { expected_json_path: get_json_error_path(:sign_up) })
=======
    standard_request_options(:get, 'LIST for audio_event (with invalid token)', :unauthorized, expected_json_path: get_json_error_path(:sign_up))
>>>>>>> e60f3fe2
  end

  get '/audio_recordings/:audio_recording_id/audio_events/:audio_event_id/tags' do
    tag_extras_id_params
<<<<<<< HEAD
    standard_request_options(:get, 'LIST for audio_event (as anonymous user)', :unauthorized, { remove_auth: true, expected_json_path: get_json_error_path(:sign_in) })
=======
    standard_request_options(:get, 'LIST for audio_event (as anonymous user)', :unauthorized, remove_auth: true, expected_json_path: get_json_error_path(:sign_in))
>>>>>>> e60f3fe2
  end

  ################################
  # INDEX SHALLOW
  ################################

  get '/tags' do
    tag_extras_id_params
    let(:authentication_token) { admin_token }
<<<<<<< HEAD
    standard_request_options(:get, 'LIST for audio_event (as admin, shallow route)', :ok, { expected_json_path: 'data/0/is_taxanomic', data_item_count: 1 })
=======
    standard_request_options(:get, 'LIST for audio_event (as admin, shallow route)', :ok, expected_json_path: 'data/0/is_taxanomic', data_item_count: 1)
>>>>>>> e60f3fe2
  end

  get '/tags' do
    tag_extras_id_params
    let(:authentication_token) { owner_token }
<<<<<<< HEAD
    standard_request_options(:get, 'LIST for audio_event (as owner, shallow route)', :ok, { expected_json_path: 'data/0/is_taxanomic', data_item_count: 1 })
=======
    standard_request_options(:get, 'LIST for audio_event (as owner, shallow route)', :ok, expected_json_path: 'data/0/is_taxanomic', data_item_count: 1)
>>>>>>> e60f3fe2
  end

  get '/tags' do
    tag_extras_id_params
    let(:authentication_token) { writer_token }
<<<<<<< HEAD
    standard_request_options(:get, 'LIST for audio_event (as writer, shallow route)', :ok, { expected_json_path: 'data/0/is_taxanomic', data_item_count: 1 })
=======
    standard_request_options(:get, 'LIST for audio_event (as writer, shallow route)', :ok, expected_json_path: 'data/0/is_taxanomic', data_item_count: 1)
>>>>>>> e60f3fe2
  end

  get '/tags' do
    tag_extras_id_params
    let(:authentication_token) { reader_token }
<<<<<<< HEAD
    standard_request_options(:get, 'LIST for audio_event (as reader, shallow route)', :ok, { expected_json_path: 'data/0/is_taxanomic', data_item_count: 1 })
=======
    standard_request_options(:get, 'LIST for audio_event (as reader, shallow route)', :ok, expected_json_path: 'data/0/is_taxanomic', data_item_count: 1)
  end

  get '/tags' do
    expected_paths = Array[
      'id',
      'text',
      'is_taxanomic',
      'type_of_tag',
      'retired',
      'creator_id',
      'updater_id',
      'created_at',
      'updated_at',
      'notes',
    ].map { |path| "data/0/#{path}" }

    tag_extras_id_params
    let(:authentication_token) { reader_token }
    standard_request_options(:get, 'LIST for audio_event (has parameters, as reader, shallow route)', :ok, expected_json_path: expected_paths, data_item_count: 1)
>>>>>>> e60f3fe2
  end

  get '/tags' do
    tag_extras_id_params
    let(:authentication_token) { no_access_token }
<<<<<<< HEAD
    standard_request_options(:get, 'LIST for audio_event (as no access user, shallow route)', :forbidden, { expected_json_path: get_json_error_path(:permissions) })
=======
    standard_request_options(:get, 'LIST for audio_event (as no access user, shallow route)', :forbidden, expected_json_path: get_json_error_path(:permissions))
>>>>>>> e60f3fe2
  end

  get '/tags' do
    tag_extras_id_params
    let(:authentication_token) { invalid_token }
<<<<<<< HEAD
    standard_request_options(:get, 'LIST for audio_event (with invalid token, shallow route)', :unauthorized, { expected_json_path: get_json_error_path(:sign_up) })
=======
    standard_request_options(:get, 'LIST for audio_event (with invalid token, shallow route)', :unauthorized, expected_json_path: get_json_error_path(:sign_up))
>>>>>>> e60f3fe2
  end

  get '/tags' do
    tag_extras_id_params
<<<<<<< HEAD
    standard_request_options(:get, 'LIST for audio_event (as anonymous user, shallow route)', :unauthorized, { remove_auth: true, expected_json_path: get_json_error_path(:sign_in) })
=======
    standard_request_options(:get, 'LIST for audio_event (as anonymous user, shallow route)', :unauthorized, remove_auth: true, expected_json_path: get_json_error_path(:sign_in))
>>>>>>> e60f3fe2
  end

  ################################
  # NEW
  ################################

  get '/tags/new' do
    let(:authentication_token) { admin_token }
<<<<<<< HEAD
    standard_request_options(:get, 'NEW for audio_event (as admin)', :ok, { expected_json_path: 'data/is_taxanomic' })
=======
    standard_request_options(:get, 'NEW for audio_event (as admin)', :ok, expected_json_path: 'data/is_taxanomic')
>>>>>>> e60f3fe2
  end

  get '/tags/new' do
    let(:authentication_token) { owner_token }
<<<<<<< HEAD
    standard_request_options(:get, 'NEW for audio_event (as owner)', :ok, { expected_json_path: 'data/is_taxanomic' })
=======
    standard_request_options(:get, 'NEW for audio_event (as owner)', :ok, expected_json_path: 'data/is_taxanomic')
>>>>>>> e60f3fe2
  end

  get '/tags/new' do
    let(:authentication_token) { writer_token }
<<<<<<< HEAD
    standard_request_options(:get, 'NEW for audio_event (as writer)', :ok, { expected_json_path: 'data/is_taxanomic' })
=======
    standard_request_options(:get, 'NEW for audio_event (as writer)', :ok, expected_json_path: 'data/is_taxanomic')
>>>>>>> e60f3fe2
  end

  get '/tags/new' do
    let(:authentication_token) { reader_token }
<<<<<<< HEAD
    standard_request_options(:get, 'NEW for audio_event (as reader)', :ok, { expected_json_path: 'data/is_taxanomic' })
=======
    standard_request_options(:get, 'NEW for audio_event (as reader)', :ok, expected_json_path: 'data/is_taxanomic')
>>>>>>> e60f3fe2
  end

  get '/tags/new' do
    let(:authentication_token) { no_access_token }
<<<<<<< HEAD
    standard_request_options(:get, 'NEW for audio_event (as no access user)', :ok, { expected_json_path: 'data/is_taxanomic' })
=======
    standard_request_options(:get, 'NEW for audio_event (as no access user)', :ok, expected_json_path: 'data/is_taxanomic')
>>>>>>> e60f3fe2
  end

  get '/tags/new' do
    let(:authentication_token) { invalid_token }
<<<<<<< HEAD
    standard_request_options(:get, 'NEW for audio_event (with invalid token)', :unauthorized, { expected_json_path: get_json_error_path(:sign_up) })
  end

  get '/tags/new' do
    standard_request_options(:get, 'NEW for audio_event (as anonymous user)', :unauthorized, { remove_auth: true, expected_json_path: get_json_error_path(:sign_in) })
=======
    standard_request_options(:get, 'NEW for audio_event (with invalid token)', :unauthorized, expected_json_path: get_json_error_path(:sign_up))
  end

  get '/tags/new' do
    standard_request_options(:get, 'NEW for audio_event (as anonymous user)', :unauthorized, remove_auth: true, expected_json_path: get_json_error_path(:sign_in))
>>>>>>> e60f3fe2
  end

  ################################
  # SHOW
  ################################

  get '/tags/:id' do
    tag_id_param
    let(:authentication_token) { admin_token }
<<<<<<< HEAD
    standard_request_options(:get, 'SHOW (as admin)', :ok, { expected_json_path: 'data/is_taxanomic' })
=======
    standard_request_options(:get, 'SHOW (as admin)', :ok, expected_json_path: 'data/is_taxanomic')
>>>>>>> e60f3fe2
  end

  get '/tags/:id' do
    tag_id_param
    let(:authentication_token) { owner_token }
<<<<<<< HEAD
    standard_request_options(:get, 'SHOW (as owner)', :ok, { expected_json_path: 'data/is_taxanomic' })
=======
    standard_request_options(:get, 'SHOW (as owner)', :ok, expected_json_path: 'data/is_taxanomic')
>>>>>>> e60f3fe2
  end

  get '/tags/:id' do
    tag_id_param
    let(:authentication_token) { writer_token }
<<<<<<< HEAD
    standard_request_options(:get, 'SHOW (as writer)', :ok, { expected_json_path: 'data/is_taxanomic' })
=======
    standard_request_options(:get, 'SHOW (as writer)', :ok, expected_json_path: 'data/is_taxanomic')
>>>>>>> e60f3fe2
  end

  get '/tags/:id' do
    tag_id_param
    let(:authentication_token) { reader_token }
<<<<<<< HEAD
    standard_request_options(:get, 'SHOW (as reader)', :ok, { expected_json_path: 'data/is_taxanomic' })
=======
    standard_request_options(:get, 'SHOW (as reader)', :ok, expected_json_path: 'data/is_taxanomic')
>>>>>>> e60f3fe2
  end

  get '/tags/:id' do
    tag_id_param
    let(:authentication_token) { no_access_token }
<<<<<<< HEAD
    standard_request_options(:get, 'SHOW (as no access user)', :ok, { expected_json_path: 'data/is_taxanomic' })
=======
    standard_request_options(:get, 'SHOW (as no access user)', :ok, expected_json_path: 'data/is_taxanomic')
>>>>>>> e60f3fe2
  end

  get '/tags/:id' do
    tag_id_param
    let(:authentication_token) { invalid_token }
<<<<<<< HEAD
    standard_request_options(:get, 'SHOW (with invalid token)', :unauthorized, { expected_json_path: get_json_error_path(:sign_up) })
=======
    standard_request_options(:get, 'SHOW (with invalid token)', :unauthorized, expected_json_path: get_json_error_path(:sign_up))
>>>>>>> e60f3fe2
  end

  get '/tags/:id' do
    tag_id_param
<<<<<<< HEAD
    standard_request_options(:get, 'SHOW (as anonymous user)', :ok, { remove_auth: true, expected_json_path: 'data/is_taxanomic' })
=======
    standard_request_options(:get, 'SHOW (as anonymous user)', :ok, remove_auth: true, expected_json_path: 'data/is_taxanomic')
>>>>>>> e60f3fe2
  end

  ################################
  # CREATE
  ################################

  post '/tags' do
    tag_body_params
    let(:raw_post) { { 'tag' => post_attributes }.to_json }
    let(:authentication_token) { admin_token }
<<<<<<< HEAD
    standard_request_options(:post, 'CREATE (as admin)', :created, { expected_json_path: 'data/is_taxanomic' })
=======
    standard_request_options(:post, 'CREATE (as admin)', :created, expected_json_path: 'data/is_taxanomic')
>>>>>>> e60f3fe2
  end

  post '/tags' do
    tag_body_params
    let(:raw_post) { { 'tag' => post_attributes }.to_json }
    let(:authentication_token) { owner_token }
<<<<<<< HEAD
    standard_request_options(:post, 'CREATE (as owner)', :created, { expected_json_path: 'data/is_taxanomic' })
=======
    standard_request_options(:post, 'CREATE (as owner)', :created, expected_json_path: 'data/is_taxanomic')
>>>>>>> e60f3fe2
  end

  post '/tags' do
    tag_body_params
    let(:raw_post) { { 'tag' => post_attributes }.to_json }
    let(:authentication_token) { writer_token }
<<<<<<< HEAD
    standard_request_options(:post, 'CREATE (as writer)', :created, { expected_json_path: 'data/is_taxanomic' })
=======
    standard_request_options(:post, 'CREATE (as writer)', :created, expected_json_path: 'data/is_taxanomic')
>>>>>>> e60f3fe2
  end

  post '/tags' do
    tag_body_params
    let(:raw_post) { { 'tag' => post_attributes }.to_json }
    let(:authentication_token) { reader_token }
<<<<<<< HEAD
    standard_request_options(:post, 'CREATE (as reader)', :created, { expected_json_path: 'data/is_taxanomic' })
=======
    standard_request_options(:post, 'CREATE (as reader)', :created, expected_json_path: 'data/is_taxanomic')
>>>>>>> e60f3fe2
  end

  post '/tags' do
    tag_body_params
    let(:raw_post) { { 'tag' => post_attributes }.to_json }
    let(:authentication_token) { no_access_token }
<<<<<<< HEAD
    standard_request_options(:post, 'CREATE (as no access user)', :created, { expected_json_path: 'data/is_taxanomic' })
=======
    standard_request_options(:post, 'CREATE (as no access user)', :created, expected_json_path: 'data/is_taxanomic')
>>>>>>> e60f3fe2
  end

  post '/tags' do
    tag_body_params
    let(:raw_post) { { 'tag' => post_attributes }.to_json }
    let(:authentication_token) { invalid_token }
<<<<<<< HEAD
    standard_request_options(:post, 'CREATE (with invalid token)', :unauthorized, { expected_json_path: get_json_error_path(:sign_in) })
=======
    standard_request_options(:post, 'CREATE (with invalid token)', :unauthorized, expected_json_path: get_json_error_path(:sign_in))
>>>>>>> e60f3fe2
  end

  post '/tags' do
    tag_body_params
    let(:raw_post) { { 'tag' => post_attributes }.to_json }
<<<<<<< HEAD
    standard_request_options(:post, 'CREATE (as anonymous user)', :unauthorized, { remove_auth: true, expected_json_path: get_json_error_path(:sign_up) })
=======
    standard_request_options(:post, 'CREATE (as anonymous user)', :unauthorized, remove_auth: true, expected_json_path: get_json_error_path(:sign_up))
>>>>>>> e60f3fe2
  end

  #####################
  # Filter
  #####################

  post '/tags/filter' do
    let(:authentication_token) { reader_token }
    let(:raw_post) {
      {
        'filter' => {
          'retired' => {
            'eq' => false
          }
        },
        'projection' => {
          'include' => ['id', 'text', 'is_taxanomic', 'retired']
        }
      }.to_json
    }
    standard_request_options(:post, 'FILTER (as reader, with projection)', :ok,
<<<<<<< HEAD
                             {
                               expected_json_path: 'data/0/is_taxanomic',
                               data_item_count: 1,
                               response_body_content: ['"retired":false', '"projection":{"include":["id","text","is_taxanomic","retired"]}']
                             })
=======
                             expected_json_path: 'data/0/is_taxanomic',
                             data_item_count: 1,
                             response_body_content: ['"retired":false', '"projection":{"include":["id","text","is_taxanomic","retired"]}'])
>>>>>>> e60f3fe2
  end

  post '/tags/filter' do
    let(:authentication_token) { reader_token }
    let(:raw_post) {
      {
        'filter' => {
          'type_of_tag' => {
            'eq' => 'general'
          }
        }
      }.to_json
    }
    standard_request_options(:post, 'FILTER (as reader, simple filter)', :ok,
<<<<<<< HEAD
                             {
                               expected_json_path: 'data/0/type_of_tag',
                               data_item_count: 1,
                               response_body_content: 'general',
                               invalid_content: '"taggings":[{"'
                             })
=======
                             expected_json_path: 'data/0/type_of_tag',
                             data_item_count: 1,
                             response_body_content: 'general',
                             invalid_content: '"taggings":[{"')
>>>>>>> e60f3fe2
  end

  post '/tags/filter' do
    let(:authentication_token) { writer_token }
    let(:raw_post) {
      {
        'filter' => {
          'text' => {
            'contains' => 'tag text'
          }
        }
      }.to_json
    }
    standard_request_options(:post, 'FILTER (as writer, simple projection)', :ok,
<<<<<<< HEAD
                             {
                               expected_json_path: 'data/0/text',
                               data_item_count: 1,
                               response_body_content: ['tag text', '"filter":{"text":{"contains":"tag text"}}']
                             })
=======
                             expected_json_path: 'data/0/text',
                             data_item_count: 1,
                             response_body_content: ['tag text', '"filter":{"text":{"contains":"tag text"}}'])
>>>>>>> e60f3fe2
  end

  post '/tags/filter' do
    let(:authentication_token) { writer_token }
    let(:raw_post) {
      {
        'filter' => {
          'audio_events.id' => {
            'in' => [9999, audio_event_id]
          }
        }
      }.to_json
    }
    standard_request_options(:post, 'FILTER (as writer, audio_events.id )', :ok,
<<<<<<< HEAD
                             {
                               expected_json_path: 'data/0/text',
                               data_item_count: 1,
                               response_body_content: ['audio_events.id', '"filter":{"audio_events.id":{"in":[9999,']
                             })
=======
                             expected_json_path: 'data/0/text',
                             data_item_count: 1,
                             response_body_content: ['audio_events.id', '"filter":{"audio_events.id":{"in":[9999,'])
>>>>>>> e60f3fe2
  end

  post '/tags/filter' do
    let(:authentication_token) { writer_token }
    let(:raw_post) {
      {
        'filter' => {
          'AudioEvents.Id' => {
            'in' => [9999, audio_event_id]
          }
        }
      }.to_json
    }
    standard_request_options(:post, 'FILTER (as writer, AudioEvents.Id )', :ok,
<<<<<<< HEAD
                             {
                               expected_json_path: 'data/0/text',
                               data_item_count: 1,
                               response_body_content: ['audio_events.id', '"filter":{"audio_events.id":{"in":[9999,']
                             })
=======
                             expected_json_path: 'data/0/text',
                             data_item_count: 1,
                             response_body_content: ['audio_events.id', '"filter":{"audio_events.id":{"in":[9999,'])
>>>>>>> e60f3fe2
  end
end<|MERGE_RESOLUTION|>--- conflicted
+++ resolved
@@ -50,40 +50,19 @@
   get '/audio_recordings/:audio_recording_id/audio_events/:audio_event_id/tags' do
     tag_extras_id_params
     let(:authentication_token) { admin_token }
-<<<<<<< HEAD
     standard_request_options(:get, 'LIST for audio_event (as admin)', :ok, { expected_json_path: 'data/0/is_taxanomic', data_item_count: 1 })
-=======
-    standard_request_options(:get, 'LIST for audio_event (as admin)', :ok, expected_json_path: 'data/0/is_taxanomic', data_item_count: 1)
->>>>>>> e60f3fe2
   end
 
   get '/audio_recordings/:audio_recording_id/audio_events/:audio_event_id/tags' do
     tag_extras_id_params
     let(:authentication_token) { owner_token }
-<<<<<<< HEAD
     standard_request_options(:get, 'LIST for audio_event (as owner)', :ok, { expected_json_path: 'data/0/is_taxanomic', data_item_count: 1 })
-=======
-    standard_request_options(:get, 'LIST for audio_event (as owner)', :ok, expected_json_path: 'data/0/is_taxanomic', data_item_count: 1)
->>>>>>> e60f3fe2
-  end
-
-  get '/audio_recordings/:audio_recording_id/audio_events/:audio_event_id/tags' do
-    tag_extras_id_params
-    let(:authentication_token) { writer_token }
-<<<<<<< HEAD
+  end
+
+  get '/audio_recordings/:audio_recording_id/audio_events/:audio_event_id/tags' do
+    tag_extras_id_params
+    let(:authentication_token) { writer_token }
     standard_request_options(:get, 'LIST for audio_event (as writer)', :ok, { expected_json_path: 'data/0/is_taxanomic', data_item_count: 1 })
-=======
-    standard_request_options(:get, 'LIST for audio_event (as writer)', :ok, expected_json_path: 'data/0/is_taxanomic', data_item_count: 1)
->>>>>>> e60f3fe2
-  end
-
-  get '/audio_recordings/:audio_recording_id/audio_events/:audio_event_id/tags' do
-    tag_extras_id_params
-    let(:authentication_token) { reader_token }
-<<<<<<< HEAD
-    standard_request_options(:get, 'LIST for audio_event (as reader)', :ok, { expected_json_path: 'data/0/is_taxanomic', data_item_count: 1 })
-=======
-    standard_request_options(:get, 'LIST for audio_event (as reader)', :ok, expected_json_path: 'data/0/is_taxanomic', data_item_count: 1)
   end
 
   get '/audio_recordings/:audio_recording_id/audio_events/:audio_event_id/tags' do
@@ -102,37 +81,24 @@
 
     tag_extras_id_params
     let(:authentication_token) { reader_token }
-    standard_request_options(:get, 'LIST for audio_event (has parameters, as reader)', :ok, expected_json_path: expected_paths, data_item_count: 1)
->>>>>>> e60f3fe2
+    standard_request_options(:get, 'LIST for audio_event (as reader)', :ok, { expected_json_path: 'data/0/is_taxanomic', data_item_count: 1 })
   end
 
   get '/audio_recordings/:audio_recording_id/audio_events/:audio_event_id/tags' do
     tag_extras_id_params
     let(:authentication_token) { no_access_token }
-<<<<<<< HEAD
     standard_request_options(:get, 'LIST for audio_event (as no access user)', :forbidden, { expected_json_path: get_json_error_path(:permissions) })
-=======
-    standard_request_options(:get, 'LIST for audio_event (as no access user)', :forbidden, expected_json_path: get_json_error_path(:permissions))
->>>>>>> e60f3fe2
   end
 
   get '/audio_recordings/:audio_recording_id/audio_events/:audio_event_id/tags' do
     tag_extras_id_params
     let(:authentication_token) { invalid_token }
-<<<<<<< HEAD
     standard_request_options(:get, 'LIST for audio_event (with invalid token)', :unauthorized, { expected_json_path: get_json_error_path(:sign_up) })
-=======
-    standard_request_options(:get, 'LIST for audio_event (with invalid token)', :unauthorized, expected_json_path: get_json_error_path(:sign_up))
->>>>>>> e60f3fe2
-  end
-
-  get '/audio_recordings/:audio_recording_id/audio_events/:audio_event_id/tags' do
-    tag_extras_id_params
-<<<<<<< HEAD
+  end
+
+  get '/audio_recordings/:audio_recording_id/audio_events/:audio_event_id/tags' do
+    tag_extras_id_params
     standard_request_options(:get, 'LIST for audio_event (as anonymous user)', :unauthorized, { remove_auth: true, expected_json_path: get_json_error_path(:sign_in) })
-=======
-    standard_request_options(:get, 'LIST for audio_event (as anonymous user)', :unauthorized, remove_auth: true, expected_json_path: get_json_error_path(:sign_in))
->>>>>>> e60f3fe2
   end
 
   ################################
@@ -142,39 +108,24 @@
   get '/tags' do
     tag_extras_id_params
     let(:authentication_token) { admin_token }
-<<<<<<< HEAD
     standard_request_options(:get, 'LIST for audio_event (as admin, shallow route)', :ok, { expected_json_path: 'data/0/is_taxanomic', data_item_count: 1 })
-=======
-    standard_request_options(:get, 'LIST for audio_event (as admin, shallow route)', :ok, expected_json_path: 'data/0/is_taxanomic', data_item_count: 1)
->>>>>>> e60f3fe2
   end
 
   get '/tags' do
     tag_extras_id_params
     let(:authentication_token) { owner_token }
-<<<<<<< HEAD
     standard_request_options(:get, 'LIST for audio_event (as owner, shallow route)', :ok, { expected_json_path: 'data/0/is_taxanomic', data_item_count: 1 })
-=======
-    standard_request_options(:get, 'LIST for audio_event (as owner, shallow route)', :ok, expected_json_path: 'data/0/is_taxanomic', data_item_count: 1)
->>>>>>> e60f3fe2
-  end
-
-  get '/tags' do
-    tag_extras_id_params
-    let(:authentication_token) { writer_token }
-<<<<<<< HEAD
+  end
+
+  get '/tags' do
+    tag_extras_id_params
+    let(:authentication_token) { writer_token }
     standard_request_options(:get, 'LIST for audio_event (as writer, shallow route)', :ok, { expected_json_path: 'data/0/is_taxanomic', data_item_count: 1 })
-=======
-    standard_request_options(:get, 'LIST for audio_event (as writer, shallow route)', :ok, expected_json_path: 'data/0/is_taxanomic', data_item_count: 1)
->>>>>>> e60f3fe2
-  end
-
-  get '/tags' do
-    tag_extras_id_params
-    let(:authentication_token) { reader_token }
-<<<<<<< HEAD
-    standard_request_options(:get, 'LIST for audio_event (as reader, shallow route)', :ok, { expected_json_path: 'data/0/is_taxanomic', data_item_count: 1 })
-=======
+  end
+
+  get '/tags' do
+    tag_extras_id_params
+    let(:authentication_token) { reader_token }
     standard_request_options(:get, 'LIST for audio_event (as reader, shallow route)', :ok, expected_json_path: 'data/0/is_taxanomic', data_item_count: 1)
   end
 
@@ -194,37 +145,24 @@
 
     tag_extras_id_params
     let(:authentication_token) { reader_token }
-    standard_request_options(:get, 'LIST for audio_event (has parameters, as reader, shallow route)', :ok, expected_json_path: expected_paths, data_item_count: 1)
->>>>>>> e60f3fe2
+    standard_request_options(:get, 'LIST for audio_event (has parameters, as reader, shallow route)', :ok, { expected_json_path: expected_paths, data_item_count: 1 })
   end
 
   get '/tags' do
     tag_extras_id_params
     let(:authentication_token) { no_access_token }
-<<<<<<< HEAD
     standard_request_options(:get, 'LIST for audio_event (as no access user, shallow route)', :forbidden, { expected_json_path: get_json_error_path(:permissions) })
-=======
-    standard_request_options(:get, 'LIST for audio_event (as no access user, shallow route)', :forbidden, expected_json_path: get_json_error_path(:permissions))
->>>>>>> e60f3fe2
   end
 
   get '/tags' do
     tag_extras_id_params
     let(:authentication_token) { invalid_token }
-<<<<<<< HEAD
     standard_request_options(:get, 'LIST for audio_event (with invalid token, shallow route)', :unauthorized, { expected_json_path: get_json_error_path(:sign_up) })
-=======
-    standard_request_options(:get, 'LIST for audio_event (with invalid token, shallow route)', :unauthorized, expected_json_path: get_json_error_path(:sign_up))
->>>>>>> e60f3fe2
-  end
-
-  get '/tags' do
-    tag_extras_id_params
-<<<<<<< HEAD
+  end
+
+  get '/tags' do
+    tag_extras_id_params
     standard_request_options(:get, 'LIST for audio_event (as anonymous user, shallow route)', :unauthorized, { remove_auth: true, expected_json_path: get_json_error_path(:sign_in) })
-=======
-    standard_request_options(:get, 'LIST for audio_event (as anonymous user, shallow route)', :unauthorized, remove_auth: true, expected_json_path: get_json_error_path(:sign_in))
->>>>>>> e60f3fe2
   end
 
   ################################
@@ -233,64 +171,36 @@
 
   get '/tags/new' do
     let(:authentication_token) { admin_token }
-<<<<<<< HEAD
     standard_request_options(:get, 'NEW for audio_event (as admin)', :ok, { expected_json_path: 'data/is_taxanomic' })
-=======
-    standard_request_options(:get, 'NEW for audio_event (as admin)', :ok, expected_json_path: 'data/is_taxanomic')
->>>>>>> e60f3fe2
   end
 
   get '/tags/new' do
     let(:authentication_token) { owner_token }
-<<<<<<< HEAD
     standard_request_options(:get, 'NEW for audio_event (as owner)', :ok, { expected_json_path: 'data/is_taxanomic' })
-=======
-    standard_request_options(:get, 'NEW for audio_event (as owner)', :ok, expected_json_path: 'data/is_taxanomic')
->>>>>>> e60f3fe2
-  end
-
-  get '/tags/new' do
-    let(:authentication_token) { writer_token }
-<<<<<<< HEAD
+  end
+
+  get '/tags/new' do
+    let(:authentication_token) { writer_token }
     standard_request_options(:get, 'NEW for audio_event (as writer)', :ok, { expected_json_path: 'data/is_taxanomic' })
-=======
-    standard_request_options(:get, 'NEW for audio_event (as writer)', :ok, expected_json_path: 'data/is_taxanomic')
->>>>>>> e60f3fe2
-  end
-
-  get '/tags/new' do
-    let(:authentication_token) { reader_token }
-<<<<<<< HEAD
+  end
+
+  get '/tags/new' do
+    let(:authentication_token) { reader_token }
     standard_request_options(:get, 'NEW for audio_event (as reader)', :ok, { expected_json_path: 'data/is_taxanomic' })
-=======
-    standard_request_options(:get, 'NEW for audio_event (as reader)', :ok, expected_json_path: 'data/is_taxanomic')
->>>>>>> e60f3fe2
   end
 
   get '/tags/new' do
     let(:authentication_token) { no_access_token }
-<<<<<<< HEAD
     standard_request_options(:get, 'NEW for audio_event (as no access user)', :ok, { expected_json_path: 'data/is_taxanomic' })
-=======
-    standard_request_options(:get, 'NEW for audio_event (as no access user)', :ok, expected_json_path: 'data/is_taxanomic')
->>>>>>> e60f3fe2
   end
 
   get '/tags/new' do
     let(:authentication_token) { invalid_token }
-<<<<<<< HEAD
     standard_request_options(:get, 'NEW for audio_event (with invalid token)', :unauthorized, { expected_json_path: get_json_error_path(:sign_up) })
   end
 
   get '/tags/new' do
     standard_request_options(:get, 'NEW for audio_event (as anonymous user)', :unauthorized, { remove_auth: true, expected_json_path: get_json_error_path(:sign_in) })
-=======
-    standard_request_options(:get, 'NEW for audio_event (with invalid token)', :unauthorized, expected_json_path: get_json_error_path(:sign_up))
-  end
-
-  get '/tags/new' do
-    standard_request_options(:get, 'NEW for audio_event (as anonymous user)', :unauthorized, remove_auth: true, expected_json_path: get_json_error_path(:sign_in))
->>>>>>> e60f3fe2
   end
 
   ################################
@@ -300,70 +210,42 @@
   get '/tags/:id' do
     tag_id_param
     let(:authentication_token) { admin_token }
-<<<<<<< HEAD
     standard_request_options(:get, 'SHOW (as admin)', :ok, { expected_json_path: 'data/is_taxanomic' })
-=======
-    standard_request_options(:get, 'SHOW (as admin)', :ok, expected_json_path: 'data/is_taxanomic')
->>>>>>> e60f3fe2
   end
 
   get '/tags/:id' do
     tag_id_param
     let(:authentication_token) { owner_token }
-<<<<<<< HEAD
     standard_request_options(:get, 'SHOW (as owner)', :ok, { expected_json_path: 'data/is_taxanomic' })
-=======
-    standard_request_options(:get, 'SHOW (as owner)', :ok, expected_json_path: 'data/is_taxanomic')
->>>>>>> e60f3fe2
-  end
-
-  get '/tags/:id' do
-    tag_id_param
-    let(:authentication_token) { writer_token }
-<<<<<<< HEAD
+  end
+
+  get '/tags/:id' do
+    tag_id_param
+    let(:authentication_token) { writer_token }
     standard_request_options(:get, 'SHOW (as writer)', :ok, { expected_json_path: 'data/is_taxanomic' })
-=======
-    standard_request_options(:get, 'SHOW (as writer)', :ok, expected_json_path: 'data/is_taxanomic')
->>>>>>> e60f3fe2
-  end
-
-  get '/tags/:id' do
-    tag_id_param
-    let(:authentication_token) { reader_token }
-<<<<<<< HEAD
+  end
+
+  get '/tags/:id' do
+    tag_id_param
+    let(:authentication_token) { reader_token }
     standard_request_options(:get, 'SHOW (as reader)', :ok, { expected_json_path: 'data/is_taxanomic' })
-=======
-    standard_request_options(:get, 'SHOW (as reader)', :ok, expected_json_path: 'data/is_taxanomic')
->>>>>>> e60f3fe2
   end
 
   get '/tags/:id' do
     tag_id_param
     let(:authentication_token) { no_access_token }
-<<<<<<< HEAD
     standard_request_options(:get, 'SHOW (as no access user)', :ok, { expected_json_path: 'data/is_taxanomic' })
-=======
-    standard_request_options(:get, 'SHOW (as no access user)', :ok, expected_json_path: 'data/is_taxanomic')
->>>>>>> e60f3fe2
   end
 
   get '/tags/:id' do
     tag_id_param
     let(:authentication_token) { invalid_token }
-<<<<<<< HEAD
     standard_request_options(:get, 'SHOW (with invalid token)', :unauthorized, { expected_json_path: get_json_error_path(:sign_up) })
-=======
-    standard_request_options(:get, 'SHOW (with invalid token)', :unauthorized, expected_json_path: get_json_error_path(:sign_up))
->>>>>>> e60f3fe2
-  end
-
-  get '/tags/:id' do
-    tag_id_param
-<<<<<<< HEAD
+  end
+
+  get '/tags/:id' do
+    tag_id_param
     standard_request_options(:get, 'SHOW (as anonymous user)', :ok, { remove_auth: true, expected_json_path: 'data/is_taxanomic' })
-=======
-    standard_request_options(:get, 'SHOW (as anonymous user)', :ok, remove_auth: true, expected_json_path: 'data/is_taxanomic')
->>>>>>> e60f3fe2
   end
 
   ################################
@@ -374,76 +256,48 @@
     tag_body_params
     let(:raw_post) { { 'tag' => post_attributes }.to_json }
     let(:authentication_token) { admin_token }
-<<<<<<< HEAD
     standard_request_options(:post, 'CREATE (as admin)', :created, { expected_json_path: 'data/is_taxanomic' })
-=======
-    standard_request_options(:post, 'CREATE (as admin)', :created, expected_json_path: 'data/is_taxanomic')
->>>>>>> e60f3fe2
   end
 
   post '/tags' do
     tag_body_params
     let(:raw_post) { { 'tag' => post_attributes }.to_json }
     let(:authentication_token) { owner_token }
-<<<<<<< HEAD
     standard_request_options(:post, 'CREATE (as owner)', :created, { expected_json_path: 'data/is_taxanomic' })
-=======
-    standard_request_options(:post, 'CREATE (as owner)', :created, expected_json_path: 'data/is_taxanomic')
->>>>>>> e60f3fe2
-  end
-
-  post '/tags' do
-    tag_body_params
-    let(:raw_post) { { 'tag' => post_attributes }.to_json }
-    let(:authentication_token) { writer_token }
-<<<<<<< HEAD
+  end
+
+  post '/tags' do
+    tag_body_params
+    let(:raw_post) { { 'tag' => post_attributes }.to_json }
+    let(:authentication_token) { writer_token }
     standard_request_options(:post, 'CREATE (as writer)', :created, { expected_json_path: 'data/is_taxanomic' })
-=======
-    standard_request_options(:post, 'CREATE (as writer)', :created, expected_json_path: 'data/is_taxanomic')
->>>>>>> e60f3fe2
-  end
-
-  post '/tags' do
-    tag_body_params
-    let(:raw_post) { { 'tag' => post_attributes }.to_json }
-    let(:authentication_token) { reader_token }
-<<<<<<< HEAD
+  end
+
+  post '/tags' do
+    tag_body_params
+    let(:raw_post) { { 'tag' => post_attributes }.to_json }
+    let(:authentication_token) { reader_token }
     standard_request_options(:post, 'CREATE (as reader)', :created, { expected_json_path: 'data/is_taxanomic' })
-=======
-    standard_request_options(:post, 'CREATE (as reader)', :created, expected_json_path: 'data/is_taxanomic')
->>>>>>> e60f3fe2
   end
 
   post '/tags' do
     tag_body_params
     let(:raw_post) { { 'tag' => post_attributes }.to_json }
     let(:authentication_token) { no_access_token }
-<<<<<<< HEAD
     standard_request_options(:post, 'CREATE (as no access user)', :created, { expected_json_path: 'data/is_taxanomic' })
-=======
-    standard_request_options(:post, 'CREATE (as no access user)', :created, expected_json_path: 'data/is_taxanomic')
->>>>>>> e60f3fe2
   end
 
   post '/tags' do
     tag_body_params
     let(:raw_post) { { 'tag' => post_attributes }.to_json }
     let(:authentication_token) { invalid_token }
-<<<<<<< HEAD
     standard_request_options(:post, 'CREATE (with invalid token)', :unauthorized, { expected_json_path: get_json_error_path(:sign_in) })
-=======
-    standard_request_options(:post, 'CREATE (with invalid token)', :unauthorized, expected_json_path: get_json_error_path(:sign_in))
->>>>>>> e60f3fe2
-  end
-
-  post '/tags' do
-    tag_body_params
-    let(:raw_post) { { 'tag' => post_attributes }.to_json }
-<<<<<<< HEAD
+  end
+
+  post '/tags' do
+    tag_body_params
+    let(:raw_post) { { 'tag' => post_attributes }.to_json }
     standard_request_options(:post, 'CREATE (as anonymous user)', :unauthorized, { remove_auth: true, expected_json_path: get_json_error_path(:sign_up) })
-=======
-    standard_request_options(:post, 'CREATE (as anonymous user)', :unauthorized, remove_auth: true, expected_json_path: get_json_error_path(:sign_up))
->>>>>>> e60f3fe2
   end
 
   #####################
@@ -465,17 +319,11 @@
       }.to_json
     }
     standard_request_options(:post, 'FILTER (as reader, with projection)', :ok,
-<<<<<<< HEAD
                              {
                                expected_json_path: 'data/0/is_taxanomic',
                                data_item_count: 1,
                                response_body_content: ['"retired":false', '"projection":{"include":["id","text","is_taxanomic","retired"]}']
                              })
-=======
-                             expected_json_path: 'data/0/is_taxanomic',
-                             data_item_count: 1,
-                             response_body_content: ['"retired":false', '"projection":{"include":["id","text","is_taxanomic","retired"]}'])
->>>>>>> e60f3fe2
   end
 
   post '/tags/filter' do
@@ -490,19 +338,12 @@
       }.to_json
     }
     standard_request_options(:post, 'FILTER (as reader, simple filter)', :ok,
-<<<<<<< HEAD
                              {
                                expected_json_path: 'data/0/type_of_tag',
                                data_item_count: 1,
                                response_body_content: 'general',
                                invalid_content: '"taggings":[{"'
                              })
-=======
-                             expected_json_path: 'data/0/type_of_tag',
-                             data_item_count: 1,
-                             response_body_content: 'general',
-                             invalid_content: '"taggings":[{"')
->>>>>>> e60f3fe2
   end
 
   post '/tags/filter' do
@@ -517,17 +358,11 @@
       }.to_json
     }
     standard_request_options(:post, 'FILTER (as writer, simple projection)', :ok,
-<<<<<<< HEAD
                              {
                                expected_json_path: 'data/0/text',
                                data_item_count: 1,
                                response_body_content: ['tag text', '"filter":{"text":{"contains":"tag text"}}']
                              })
-=======
-                             expected_json_path: 'data/0/text',
-                             data_item_count: 1,
-                             response_body_content: ['tag text', '"filter":{"text":{"contains":"tag text"}}'])
->>>>>>> e60f3fe2
   end
 
   post '/tags/filter' do
@@ -542,17 +377,11 @@
       }.to_json
     }
     standard_request_options(:post, 'FILTER (as writer, audio_events.id )', :ok,
-<<<<<<< HEAD
                              {
                                expected_json_path: 'data/0/text',
                                data_item_count: 1,
                                response_body_content: ['audio_events.id', '"filter":{"audio_events.id":{"in":[9999,']
                              })
-=======
-                             expected_json_path: 'data/0/text',
-                             data_item_count: 1,
-                             response_body_content: ['audio_events.id', '"filter":{"audio_events.id":{"in":[9999,'])
->>>>>>> e60f3fe2
   end
 
   post '/tags/filter' do
@@ -567,16 +396,10 @@
       }.to_json
     }
     standard_request_options(:post, 'FILTER (as writer, AudioEvents.Id )', :ok,
-<<<<<<< HEAD
                              {
                                expected_json_path: 'data/0/text',
                                data_item_count: 1,
                                response_body_content: ['audio_events.id', '"filter":{"audio_events.id":{"in":[9999,']
                              })
-=======
-                             expected_json_path: 'data/0/text',
-                             data_item_count: 1,
-                             response_body_content: ['audio_events.id', '"filter":{"audio_events.id":{"in":[9999,'])
->>>>>>> e60f3fe2
   end
 end