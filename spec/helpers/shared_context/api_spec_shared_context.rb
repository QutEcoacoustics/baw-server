--- conflicted
+++ resolved
@@ -1,9 +1,6 @@
-<<<<<<< HEAD
 # frozen_string_literal: true
 
 RSpec.shared_context 'with api shared context' do
-=======
-RSpec.shared_context :api_spec_shared_context do
   around do |example|
     # need to freeze time so that docs generation does not produce different
     # output every time it's run. This affects timestamps in particular.
@@ -15,7 +12,6 @@
     Zonebie.backend.zone = original_tz
   end
 
->>>>>>> 0e7867ae
   before do
     # need to freeze time so that docs generation does not produce different
     # output every time it's run. This affects timestamps in particular.
