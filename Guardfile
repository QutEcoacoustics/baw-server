--- conflicted
+++ resolved
@@ -23,16 +23,14 @@
 
   # for external modules
   #watch(%r{^lib/external/harvester/(.+)\.rb$})        { |m| 'spec/externals/harvester_spec.rb' }
-  #watch(%r{^lib/modules/(.+)\.rb$})                   { |m| "spec/externals/#{m[1]}_spec.rb" }
+  watch(%r{^lib/modules/(.+)\.rb$})                   { |m| "spec/externals/#{m[1]}_spec.rb" }
 
   # for media tools
   watch(%r{^lib/modules/(.+)\.rb$})        { |m| "spec/media_tools/#{m[1]}_spec.rb" }
-<<<<<<< HEAD
 
   # changes to factories
   watch(%r{^spec/factories/(.+)_(factory).rb$})       { |m| %W(spec/features/#{m[1]}s_spec.rb spec/features/#{m[1]}_spec.rb spec/acceptance/#{m[1]}s_spec.rb spec/acceptance/#{m[1]}_spec.rb spec/models/#{m[1]}s_spec.rb spec/models/#{m[1]}_spec.rb)}
-=======
->>>>>>> 0ef11e3e
+
 
   ## Turnip features and steps
   #watch(%r{^spec/acceptance/(.+)\.feature$})
