# Ignore the SQLite databases.
/db/*.sqlite3
/db/*.sqlite3-journal

# ignore settings files (except default.yml)
/config/settings/*.local.yml
/config/settings/staging.yml
/config/settings/production.yml

# files created by tests and extra temp files
/public/system/*

# log files
/log/*.log
external_modules.log

# ignore temporary files
/tmp/*
!/tmp/README.md
/.bundle

# ignore ide settings
/.idea

# ignore test coverage files
/coverage/

# ignore generated api documentation
/doc
/.yardoc/

# ignore private static pages
/app/views/public/_*

/.vagrant

# mac development
.DS_Store

# vendor is like node_modules for bundler in deployment mode
# we do not use vendor anymore with docker
vendor/bundle/*

# we don't need to commit test_prof reports
/test_prof
passenger.3000.pid
passenger.3000.pid.lock
rspec_results.html
provision/upload/config/id_*
<<<<<<< HEAD
real_data/*
=======


# sometimes i mount large dirs here
/real_data/*
>>>>>>> cbe4bc86
<|MERGE_RESOLUTION|>--- conflicted
+++ resolved
@@ -47,11 +47,7 @@
 passenger.3000.pid.lock
 rspec_results.html
 provision/upload/config/id_*
-<<<<<<< HEAD
-real_data/*
-=======
 
 
 # sometimes i mount large dirs here
-/real_data/*
->>>>>>> cbe4bc86
+/real_data/*